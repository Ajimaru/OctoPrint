--- conflicted
+++ resolved
@@ -7,14 +7,10 @@
 
 import io
 import os
-<<<<<<< HEAD
-import unittest.mock as mock
-=======
->>>>>>> 29726b15
 import os.path
 import unittest
-
-import mock
+import unittest.mock as mock
+
 from ddt import data, ddt, unpack
 
 from octoprint.filemanager.storage import LocalFileStorage, StorageError
