--- conflicted
+++ resolved
@@ -1,9 +1,5 @@
 import unittest
-<<<<<<< HEAD
-import unittest.mock as mock
-=======
 from unittest import mock
->>>>>>> 535dcb71
 
 import octoprint.plugin
 
