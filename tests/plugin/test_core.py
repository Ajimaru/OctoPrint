--- conflicted
+++ resolved
@@ -2,13 +2,9 @@
 from __future__ import absolute_import, division, print_function, unicode_literals
 
 import unittest
-<<<<<<< HEAD
 import unittest.mock as mock
-=======
-
->>>>>>> 29726b15
+
 import ddt
-import mock
 
 import octoprint.plugin
 import octoprint.plugin.core
