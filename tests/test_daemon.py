--- conflicted
+++ resolved
@@ -2,13 +2,9 @@
 from __future__ import absolute_import, division, print_function, unicode_literals
 
 import unittest
-<<<<<<< HEAD
 import unittest.mock as mock
-=======
 
 import _fixups
-import mock
->>>>>>> 29726b15
 
 import octoprint.daemon
 
