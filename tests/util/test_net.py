__license__ = "GNU Affero General Public License http://www.gnu.org/licenses/agpl.html"
__copyright__ = "Copyright (C) 2017 The OctoPrint Project - Released under terms of the AGPLv3 License"

import socket
from unittest import mock

import pytest

import octoprint.util.net


def patched_interfaces():
    return ["eth0"]


def patched_ifaddresses(addr, netmask):
    if addr == "eth0":
        return {
            socket.AF_INET: [
                {"addr": "192.168.123.10", netmask: "255.255.255.0"},
                {"addr": "12.1.1.10", netmask: "255.0.0.0"},
            ],
            socket.AF_INET6: [
                {"addr": "2a01:4f8:1c0c:6958::1", netmask: "ffff:ffff:ffff:ffff::/64"}
            ],
        }

    return {}


<<<<<<< HEAD
def patched_ifaddresses_mask(addr):
    return patched_ifaddresses(addr, "mask")


def patched_ifaddresses_netmask(addr):
    return patched_ifaddresses(addr, "netmask")


@ddt.ddt
class UtilNetTest(unittest.TestCase):
    @ddt.data(
=======
@pytest.mark.parametrize(
    "input_address,input_additional,expected",
    [
>>>>>>> c1f88104
        ("127.0.0.1", [], True),
        ("192.168.123.234", [], True),
        ("172.24.0.1", [], True),
        ("10.1.2.3", [], True),
        ("fc00::1", [], True),
        ("::1", [], True),
        ("::ffff:192.168.1.1", [], True),
        ("::ffff:8.8.8.8", [], False),
        ("11.1.2.3", [], False),
        ("11.1.2.3", ["11/8"], True),
        ("12.1.1.123", [], True),
        ("2a01:4f8:1c0c:6958::1:23", [], True),
        ("fe80::89f3:31bb:ced0:2093%wlan0", [], True),
        (None, [], True),
<<<<<<< HEAD
    )
    @ddt.unpack
    @mock.patch("netifaces.interfaces", side_effect=patched_interfaces)
    @mock.patch.object(octoprint.util.net, "HAS_V6", True)
    def test_is_lan_address(self, input_address, input_additional, expected, nifs):
        for side_effect in (patched_ifaddresses_mask, patched_ifaddresses_netmask):
            with mock.patch("netifaces.ifaddresses", side_effect=side_effect):
                actual = octoprint.util.net.is_lan_address(
                    input_address, additional_private=input_additional
                )
                self.assertEqual(expected, actual)
=======
    ],
)
def test_is_lan_address(input_address, input_additional, expected):
    with mock.patch("netifaces.interfaces", side_effect=patched_interfaces), mock.patch(
        "netifaces.ifaddresses", side_effect=patched_ifaddresses
    ), mock.patch.object(octoprint.util.net, "HAS_V6", True):
        assert (
            octoprint.util.net.is_lan_address(
                input_address, additional_private=input_additional
            )
            == expected
        )
>>>>>>> c1f88104


@pytest.mark.parametrize(
    "address,expected",
    [
        ("fe80::89f3:31bb:ced0:2093%wlan0", "fe80::89f3:31bb:ced0:2093"),
        ("2a01:4f8:1c0c:6958::1:23", "2a01:4f8:1c0c:6958::1:23"),
        ("10.1.2.3", "10.1.2.3"),
    ],
)
def test_strip_interface_tag(address, expected):
    assert octoprint.util.net.strip_interface_tag(address) == expected


@pytest.mark.parametrize(
    "address,expected",
    [
        ("::ffff:192.168.1.1", "192.168.1.1"),
        ("::ffff:2a01:4f8", "::ffff:2a01:4f8"),
        ("2a01:4f8:1c0c:6958::1:23", "2a01:4f8:1c0c:6958::1:23"),
        ("11.1.2.3", "11.1.2.3"),
<<<<<<< HEAD
    )
    @ddt.unpack
    def test_unmap_v4_in_v6(self, address, expected):
        actual = octoprint.util.net.unmap_v4_as_v6(address)
        self.assertEqual(expected, actual)

    @ddt.data(
        ({"mask": "192.168.0.0/24"}, "192.168.0.0/24"),
        ({"netmask": "192.168.0.0/24"}, "192.168.0.0/24"),
    )
    @ddt.unpack
    def test_get_netmask(self, address, expected):
        actual = octoprint.util.net.get_netmask(address)
        self.assertEqual(expected, actual)

    def test_get_netmask_broken_address(self):
        try:
            octoprint.util.net.get_netmask({"nm": "192.168.0.0/24"})
            self.fail("Expected ValueError")
        except Exception as e:
            self.assertIsInstance(e, ValueError)
=======
    ],
)
def test_unmap_v4_in_v6(address, expected):
    assert octoprint.util.net.unmap_v4_as_v6(address) == expected


@pytest.mark.parametrize(
    "remote_addr,header,trusted_proxies,expected",
    [
        (
            "127.0.0.1",
            None,
            ["127.0.0.1", "::1"],
            "127.0.0.1",
        ),  # direct access via ipv4 localhost
        (
            "::1",
            None,
            ["127.0.0.1", "::1"],
            "::1",
        ),  # direct access via ipv6 localhost
        (
            "192.168.1.10",
            None,
            ["127.0.0.1", "::1"],
            "192.168.1.10",
        ),  # direct access via lan
        (
            "127.0.0.1",
            "192.168.1.10",
            ["127.0.0.1", "::1"],
            "192.168.1.10",
        ),  # access through reverse proxy on 127.0.0.1
        (
            "127.0.0.1",
            "10.1.2.3, 192.168.1.10",
            ["127.0.0.1", "::1", "192.168.1.10"],
            "10.1.2.3",
        ),  # access through trusted reverse proxies on 127.0.0.1 and 192.168.1.10
        (
            "127.0.0.1",
            "10.1.2.3, 192.168.1.10",
            ["127.0.0.1", "::1", "192.168.1.0/24"],
            "10.1.2.3",
        ),  # access through trusted reverse proxies on 127.0.0.1 and something on 192.168.1.0/24
        (
            "127.0.0.1",
            "10.1.2.3, 192.168.1.10",
            ["127.0.0.1", "::1", "unknown", "192.168.1.0/24"],
            "10.1.2.3",
        ),  # access through trusted reverse proxies on 127.0.0.1 and something on 192.168.1.0/24, invalid proxy in between
        (
            "::1",
            "fd12:3456:789a:2::1, fd12:3456:789a:1::1",
            ["127.0.0.1", "::1", "fd12:3456:789a:1::/64"],
            "fd12:3456:789a:2::1",
        ),  # access through trusted reverse proxies on ::1 and something on fd12:3456:789a:1::/64
        (
            "127.100.100.1",
            "10.1.2.3, 192.168.1.10",
            ["0.0.0.0/0"],
            "127.100.100.1",
        ),  # everything is trusted (BAD IDEA!)
        (
            "192.168.1.10",
            "127.0.0.1",
            ["127.0.0.1", "::1"],
            "192.168.1.10",
        ),  # spoofing attempt #1: direct access via lan, spoofed to 127.0.0.1
        (
            "::ffff:192.168.1.10",
            "::1",
            ["127.0.0.1", "::1"],
            "192.168.1.10",
        ),  # spoofing attempt #2: direct access via lan, spoofed to ::1
        (
            "127.0.0.1",
            "127.0.0.1, 192.168.1.10",
            ["127.0.0.1", "::1"],
            "192.168.1.10",
        ),  # spoofing attempt #3: access through reverse proxy on 127.0.0.1, real ip 192.168.1.10, spoofed to 127.0.0.1
        (
            "::1",
            "::1, ::ffff:192.168.1.10",
            ["127.0.0.1", "::1"],
            "192.168.1.10",
        ),  # spoofing attempt #4: access through reverse proxy on ::1, real ip 192.168.1.10, spoofed to ::1
        (
            "127.0.0.1",
            "127.0.0.1, 10.1.2.3, 192.168.1.10",
            ["127.0.0.1", "::1", "192.168.1.10"],
            "10.1.2.3",
        ),  # spoofing attempt #5: access through trusted reverse proxies on 127.0.0.1 and 192.168.1.10, real ip 10.1.2.3, spoofed to 127.0.0.1
        (
            "::1",
            "::1, fd12:3456:789a:2::1, fd12:3456:789a:1::1",
            ["127.0.0.1", "::1", "fd12:3456:789a:1::/64"],
            "fd12:3456:789a:2::1",
        ),  # spoofing attempt #6: access through trusted reverse proxies on ::1 and something on fd12:3456:789a:1::/64, spoofed to ::1
    ],
)
def test_get_http_client_ip(remote_addr, header, trusted_proxies, expected):
    assert (
        octoprint.util.net.get_http_client_ip(remote_addr, header, trusted_proxies)
        == expected
    )
>>>>>>> c1f88104
<|MERGE_RESOLUTION|>--- conflicted
+++ resolved
@@ -28,7 +28,6 @@
     return {}
 
 
-<<<<<<< HEAD
 def patched_ifaddresses_mask(addr):
     return patched_ifaddresses(addr, "mask")
 
@@ -37,14 +36,9 @@
     return patched_ifaddresses(addr, "netmask")
 
 
-@ddt.ddt
-class UtilNetTest(unittest.TestCase):
-    @ddt.data(
-=======
 @pytest.mark.parametrize(
     "input_address,input_additional,expected",
     [
->>>>>>> c1f88104
         ("127.0.0.1", [], True),
         ("192.168.123.234", [], True),
         ("172.24.0.1", [], True),
@@ -59,32 +53,20 @@
         ("2a01:4f8:1c0c:6958::1:23", [], True),
         ("fe80::89f3:31bb:ced0:2093%wlan0", [], True),
         (None, [], True),
-<<<<<<< HEAD
-    )
-    @ddt.unpack
-    @mock.patch("netifaces.interfaces", side_effect=patched_interfaces)
-    @mock.patch.object(octoprint.util.net, "HAS_V6", True)
-    def test_is_lan_address(self, input_address, input_additional, expected, nifs):
+    ],
+)
+def test_is_lan_address(input_address, input_additional, expected):
+    with mock.patch(
+        "netifaces.interfaces", side_effect=patched_interfaces
+    ), mock.patch.object(octoprint.util.net, "HAS_V6", True):
         for side_effect in (patched_ifaddresses_mask, patched_ifaddresses_netmask):
             with mock.patch("netifaces.ifaddresses", side_effect=side_effect):
-                actual = octoprint.util.net.is_lan_address(
-                    input_address, additional_private=input_additional
+                assert (
+                    octoprint.util.net.is_lan_address(
+                        input_address, additional_private=input_additional
+                    )
+                    == expected
                 )
-                self.assertEqual(expected, actual)
-=======
-    ],
-)
-def test_is_lan_address(input_address, input_additional, expected):
-    with mock.patch("netifaces.interfaces", side_effect=patched_interfaces), mock.patch(
-        "netifaces.ifaddresses", side_effect=patched_ifaddresses
-    ), mock.patch.object(octoprint.util.net, "HAS_V6", True):
-        assert (
-            octoprint.util.net.is_lan_address(
-                input_address, additional_private=input_additional
-            )
-            == expected
-        )
->>>>>>> c1f88104
 
 
 @pytest.mark.parametrize(
@@ -106,33 +88,26 @@
         ("::ffff:2a01:4f8", "::ffff:2a01:4f8"),
         ("2a01:4f8:1c0c:6958::1:23", "2a01:4f8:1c0c:6958::1:23"),
         ("11.1.2.3", "11.1.2.3"),
-<<<<<<< HEAD
-    )
-    @ddt.unpack
-    def test_unmap_v4_in_v6(self, address, expected):
-        actual = octoprint.util.net.unmap_v4_as_v6(address)
-        self.assertEqual(expected, actual)
-
-    @ddt.data(
+    ],
+)
+def test_unmap_v4_in_v6(address, expected):
+    assert octoprint.util.net.unmap_v4_as_v6(address) == expected
+
+
+@pytest.mark.parametrize(
+    "address,expected",
+    [
         ({"mask": "192.168.0.0/24"}, "192.168.0.0/24"),
         ({"netmask": "192.168.0.0/24"}, "192.168.0.0/24"),
-    )
-    @ddt.unpack
-    def test_get_netmask(self, address, expected):
-        actual = octoprint.util.net.get_netmask(address)
-        self.assertEqual(expected, actual)
-
-    def test_get_netmask_broken_address(self):
-        try:
-            octoprint.util.net.get_netmask({"nm": "192.168.0.0/24"})
-            self.fail("Expected ValueError")
-        except Exception as e:
-            self.assertIsInstance(e, ValueError)
-=======
-    ],
-)
-def test_unmap_v4_in_v6(address, expected):
-    assert octoprint.util.net.unmap_v4_as_v6(address) == expected
+    ],
+)
+def test_get_netmask(address, expected):
+    assert octoprint.util.net.get_netmask(address) == expected
+
+
+def test_get_netmask_broken_address():
+    with pytest.raises(ValueError):
+        octoprint.util.net.get_netmask({"nm": "192.168.0.0/24"})
 
 
 @pytest.mark.parametrize(
@@ -234,5 +209,4 @@
     assert (
         octoprint.util.net.get_http_client_ip(remote_addr, header, trusted_proxies)
         == expected
-    )
->>>>>>> c1f88104
+    )