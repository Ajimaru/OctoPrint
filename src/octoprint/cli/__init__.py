<<<<<<< HEAD
__license__ = 'GNU Affero General Public License http://www.gnu.org/licenses/agpl.html'
=======
# -*- coding: utf-8 -*-
from __future__ import absolute_import, division, print_function, unicode_literals

__license__ = "GNU Affero General Public License http://www.gnu.org/licenses/agpl.html"
>>>>>>> 29726b15
__copyright__ = "Copyright (C) 2015 The OctoPrint Project - Released under terms of the AGPLv3 License"


import sys

import click

import octoprint

click.disable_unicode_literals_warning = True


# ~~ click context


<<<<<<< HEAD
class OctoPrintContext:
	"""Custom context wrapping the standard options."""
=======
class OctoPrintContext(object):
    """Custom context wrapping the standard options."""

    def __init__(self, configfile=None, basedir=None, verbosity=0, safe_mode=False):
        self.configfile = configfile
        self.basedir = basedir
        self.verbosity = verbosity
        self.safe_mode = safe_mode
>>>>>>> 29726b15


pass_octoprint_ctx = click.make_pass_decorator(OctoPrintContext, ensure=True)
"""Decorator to pass in the :class:`OctoPrintContext` instance."""

# ~~ Custom click option to hide from help


class HiddenOption(click.Option):
    """Custom option sub class with empty help."""

    def get_help_record(self, ctx):
        pass


def hidden_option(*param_decls, **attrs):
    """Attaches a hidden option to the command.  All positional arguments are
    passed as parameter declarations to :class:`Option`; all keyword
    arguments are forwarded unchanged.  This is equivalent to creating an
    :class:`Option` instance manually and attaching it to the
    :attr:`Command.params` list.
    """

    import inspect

    from click.decorators import _param_memo

    def decorator(f):
        if "help" in attrs:
            attrs["help"] = inspect.cleandoc(attrs["help"])
        _param_memo(f, HiddenOption(param_decls, **attrs))
        return f

    return decorator


# ~~ helper for setting context options


def set_ctx_obj_option(ctx, param, value):
    """Helper for setting eager options on the context."""
    if ctx.obj is None:
        ctx.obj = OctoPrintContext()
    if value != param.default:
        setattr(ctx.obj, param.name, value)
    elif param.default is not None:
        setattr(ctx.obj, param.name, param.default)


# ~~ helper for retrieving context options


def get_ctx_obj_option(ctx, key, default, include_parents=True):
    if include_parents and hasattr(ctx, "parent") and ctx.parent:
        fallback = get_ctx_obj_option(ctx.parent, key, default)
    else:
        fallback = default
    return getattr(ctx.obj, key, fallback)


# ~~ helper for setting a lot of bulk options


def bulk_options(options):
    """
    Utility decorator to decorate a function with a list of click decorators.

    The provided list of ``options`` will be reversed to ensure correct
    processing order (inverse from what would be intuitive).
    """

    def decorator(f):
        options.reverse()
        for option in options:
            option(f)
        return f

    return decorator


# ~~ helper for setting --basedir, --config and --verbose options


def standard_options(hidden=False):
    """
    Decorator to add the standard options shared among all "octoprint" commands.

    Adds the options ``--basedir``, ``--config`` and ``--verbose``. If ``hidden``
    is set to ``True``, the options will be available on the command but not
    listed in its help page.
    """

    factory = click.option
    if hidden:
        factory = hidden_option

    options = [
        factory(
            "--basedir",
            "-b",
            type=click.Path(),
            callback=set_ctx_obj_option,
            is_eager=True,
            expose_value=False,
            help="Specify the basedir to use for configs, uploads, timelapses etc.",
        ),
        factory(
            "--config",
            "-c",
            "configfile",
            type=click.Path(),
            callback=set_ctx_obj_option,
            is_eager=True,
            expose_value=False,
            help="Specify the config file to use.",
        ),
        factory(
            "--verbose",
            "-v",
            "verbosity",
            count=True,
            callback=set_ctx_obj_option,
            is_eager=True,
            expose_value=False,
            help="Increase logging verbosity.",
        ),
        factory(
            "--safe",
            "safe_mode",
            is_flag=True,
            callback=set_ctx_obj_option,
            is_eager=True,
            expose_value=False,
            help="Enable safe mode; disables all third party plugins.",
        ),
    ]

    return bulk_options(options)


# ~~ helper for settings legacy options we still have to support on "octoprint"

legacy_options = bulk_options(
    [
        hidden_option("--host", type=click.STRING, callback=set_ctx_obj_option),
        hidden_option("--port", type=click.INT, callback=set_ctx_obj_option),
        hidden_option("--logging", type=click.Path(), callback=set_ctx_obj_option),
        hidden_option("--debug", "-d", is_flag=True, callback=set_ctx_obj_option),
        hidden_option(
            "--daemon",
            type=click.Choice(["start", "stop", "restart"]),
            callback=set_ctx_obj_option,
        ),
        hidden_option(
            "--pid",
            type=click.Path(),
            default="/tmp/octoprint.pid",
            callback=set_ctx_obj_option,
        ),
        hidden_option(
            "--iknowwhatimdoing", "allow_root", is_flag=True, callback=set_ctx_obj_option
        ),
        hidden_option(
            "--ignore-blacklist",
            "ignore_blacklist",
            is_flag=True,
            callback=set_ctx_obj_option,
        ),
    ]
)
"""Legacy options available directly on the "octoprint" command in earlier versions.
   Kept available for reasons of backwards compatibility, but hidden from the
   generated help pages."""

# ~~ "octoprint" command, merges server_commands and plugin_commands groups

from .analysis import analysis_commands  # noqa: E402
from .client import client_commands  # noqa: E402
from .config import config_commands  # noqa: E402
from .dev import dev_commands  # noqa: E402
from .plugins import plugin_commands  # noqa: E402
from .server import server_commands  # noqa: E402
from .user import user_commands  # noqa: E402


@click.group(
    name="octoprint",
    invoke_without_command=True,
    cls=click.CommandCollection,
    sources=[
        server_commands,
        plugin_commands,
        dev_commands,
        client_commands,
        config_commands,
        analysis_commands,
        user_commands,
    ],
)
@standard_options()
@legacy_options
@click.version_option(version=octoprint.__version__, allow_from_autoenv=False)
@click.pass_context
def octo(ctx, **kwargs):

    if ctx.invoked_subcommand is None:
        # We have to support calling the octoprint command without any
        # sub commands to remain backwards compatible.
        #
        # But better print a message to inform people that they should
        # use the sub commands instead.

        def get_value(key):
            return get_ctx_obj_option(ctx, key, kwargs.get(key))

        daemon = get_value("daemon")

        if daemon:
            click.echo(
                'Daemon operation via "octoprint --daemon '
                'start|stop|restart" is deprecated, please use '
                '"octoprint daemon start|stop|restart" from now on'
            )

            if sys.platform == "win32" or sys.platform == "darwin":
                click.echo(
                    "Sorry, daemon mode is not supported under your operating system right now"
                )
            else:
                from octoprint.cli.server import daemon_command

                ctx.invoke(daemon_command, command=daemon, **kwargs)
        else:
            click.echo(
                'Starting the server via "octoprint" is deprecated, '
                'please use "octoprint serve" from now on.'
            )

            from octoprint.cli.server import serve_command

            ctx.invoke(serve_command, **kwargs)<|MERGE_RESOLUTION|>--- conflicted
+++ resolved
@@ -1,11 +1,4 @@
-<<<<<<< HEAD
-__license__ = 'GNU Affero General Public License http://www.gnu.org/licenses/agpl.html'
-=======
-# -*- coding: utf-8 -*-
-from __future__ import absolute_import, division, print_function, unicode_literals
-
 __license__ = "GNU Affero General Public License http://www.gnu.org/licenses/agpl.html"
->>>>>>> 29726b15
 __copyright__ = "Copyright (C) 2015 The OctoPrint Project - Released under terms of the AGPLv3 License"
 
 
@@ -21,11 +14,7 @@
 # ~~ click context
 
 
-<<<<<<< HEAD
 class OctoPrintContext:
-	"""Custom context wrapping the standard options."""
-=======
-class OctoPrintContext(object):
     """Custom context wrapping the standard options."""
 
     def __init__(self, configfile=None, basedir=None, verbosity=0, safe_mode=False):
@@ -33,7 +22,6 @@
         self.basedir = basedir
         self.verbosity = verbosity
         self.safe_mode = safe_mode
->>>>>>> 29726b15
 
 
 pass_octoprint_ctx = click.make_pass_decorator(OctoPrintContext, ensure=True)
