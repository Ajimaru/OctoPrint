--- conflicted
+++ resolved
@@ -494,7 +494,7 @@
 
 	@property
 	def retraction_zhop(self):
-                return self._retraction_zhop
+		return self._retraction_zhop
 
 	def event_subscriptions(self):
 		return [
@@ -523,17 +523,13 @@
 		Timelapse.process_post_roll(self)
 
 	def _on_z_change(self, event, payload):
-<<<<<<< HEAD
-		self.capture_image()
-=======
 		if self._retraction_zhop == 0:
-			self.captureImage()
+			self.capture_image()
 		else:
 			diff = round(payload["new"] - payload["old"], 3)
 			zhop = round(self._retraction_zhop, 3)
 			if diff > 0 and diff != zhop:
-				self.captureImage()
->>>>>>> 2a287140
+				self.capture_image()
 
 
 class TimedTimelapse(Timelapse):
