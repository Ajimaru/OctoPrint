td.settings_plugin_softwareupdate_column_update {
  width: 16px;
}

<<<<<<< HEAD
#settings_plugin_softwareupdate_workingdialog_output {
  font-size: 0.8em;

  .message {
    font-weight: bold;
  }

  .separator {
    font-weight: bold;
    color: #666666;
  }

  .stdout {
    color: #333333;
  }

  .stderr {
    color: #990000;
  }

  .call {
    color: #000099;
  }

  .message_error {
    .message;
    .stderr;
  }
}
=======
.softwareupdate_notification {
  ul {
    margin: 10px 0 10px 25px;

    .name {
      text-overflow: ellipsis;
      white-space: nowrap;
      overflow: hidden;
      display: block;
    }
  }
}
>>>>>>> 8149a3b4
<|MERGE_RESOLUTION|>--- conflicted
+++ resolved
@@ -2,7 +2,6 @@
   width: 16px;
 }
 
-<<<<<<< HEAD
 #settings_plugin_softwareupdate_workingdialog_output {
   font-size: 0.8em;
 
@@ -32,7 +31,7 @@
     .stderr;
   }
 }
-=======
+
 .softwareupdate_notification {
   ul {
     margin: 10px 0 10px 25px;
@@ -45,4 +44,3 @@
     }
   }
 }
->>>>>>> 8149a3b4
