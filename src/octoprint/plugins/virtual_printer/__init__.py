__author__ = "Gina Häußge <osd@foosel.net>"
__license__ = "GNU Affero General Public License http://www.gnu.org/licenses/agpl.html"
__copyright__ = "Copyright (C) 2015 The OctoPrint Project - Released under terms of the AGPLv3 License"

import octoprint.plugin

from octoprint.comm.transport.serialtransport import SerialTransport

<<<<<<< HEAD
class VirtualSerialTransport(SerialTransport):
	name = "Virtual Connection"
	key = "virtual"

	@classmethod
	def get_connection_options(cls):
		return []

	def create_connection(self, *args, **kwargs):
		from . import virtual
		self._serial = virtual.VirtualPrinter()


class VirtualPrinterPlugin(octoprint.plugin.SettingsPlugin):
	def register_transport_hook(self, *args, **kwargs):
		return [VirtualSerialTransport]
=======
class VirtualPrinterPlugin(
    octoprint.plugin.SettingsPlugin, octoprint.plugin.TemplatePlugin
):
    def get_template_configs(self):
        return [{"type": "settings", "custom_bindings": False}]

    def get_settings_defaults(self):
        return {
            "enabled": False,
            "okAfterResend": False,
            "forceChecksum": False,
            "numExtruders": 1,
            "pinnedExtruders": None,
            "includeCurrentToolInTemps": True,
            "includeFilenameInOpened": True,
            "hasBed": True,
            "hasChamber": False,
            "repetierStyleTargetTemperature": False,
            "okBeforeCommandOutput": False,
            "smoothieTemperatureReporting": False,
            "klipperTemperatureReporting": False,
            "reprapfwM114": False,
            "sdFiles": {"size": True, "longname": False},
            "throttle": 0.01,
            "sendWait": True,
            "waitInterval": 1.0,
            "rxBuffer": 64,
            "commandBuffer": 4,
            "supportM112": True,
            "echoOnM117": True,
            "brokenM29": True,
            "brokenResend": False,
            "supportF": False,
            "firmwareName": "Virtual Marlin 1.0",
            "sharedNozzle": False,
            "sendBusy": False,
            "busyInterval": 2.0,
            "simulateReset": True,
            "resetLines": ["start", "Marlin: Virtual Marlin!", "\x80", "SD card ok"],
            "preparedOks": [],
            "okFormatString": "ok",
            "m115FormatString": "FIRMWARE_NAME:{firmware_name} PROTOCOL_VERSION:1.0",
            "m115ReportCapabilities": True,
            "capabilities": {
                "AUTOREPORT_TEMP": True,
                "AUTOREPORT_SD_STATUS": True,
                "EMERGENCY_PARSER": True,
            },
            "m114FormatString": "X:{x} Y:{y} Z:{z} E:{e[current]} Count: A:{a} B:{b} C:{c}",
            "m105TargetFormatString": "{heater}:{actual:.2f}/ {target:.2f}",
            "m105NoTargetFormatString": "{heater}:{actual:.2f}",
            "ambientTemperature": 21.3,
            "errors": {
                "checksum_mismatch": "Checksum mismatch",
                "checksum_missing": "Missing checksum",
                "lineno_mismatch": "expected line {} got {}",
                "lineno_missing": "No Line Number with checksum, Last Line: {}",
                "maxtemp": "MAXTEMP triggered!",
                "mintemp": "MINTEMP triggered!",
                "command_unknown": "Unknown command {}",
            },
            "enable_eeprom": True,
            "support_M503": True,
            "resend_ratio": 0,
        }

    def get_settings_version(self):
        return 1

    def on_settings_migrate(self, target, current):
        if current is None:
            config = self._settings.global_get(["devel", "virtualPrinter"])
            if config:
                self._logger.info(
                    "Migrating settings from devel.virtualPrinter to plugins.virtual_printer..."
                )
                self._settings.global_set(
                    ["plugins", "virtual_printer"], config, force=True
                )
                self._settings.global_remove(["devel", "virtualPrinter"])

    def virtual_printer_factory(self, comm_instance, port, baudrate, read_timeout):
        if not port == "VIRTUAL":
            return None

        if not self._settings.get_boolean(["enabled"]):
            return None

        import logging.handlers

        from octoprint.logging.handlers import CleaningTimedRotatingFileHandler

        seriallog_handler = CleaningTimedRotatingFileHandler(
            self._settings.get_plugin_logfile_path(postfix="serial"),
            when="D",
            backupCount=3,
        )
        seriallog_handler.setFormatter(logging.Formatter("%(asctime)s %(message)s"))
        seriallog_handler.setLevel(logging.DEBUG)

        from . import virtual

        serial_obj = virtual.VirtualPrinter(
            self._settings,
            data_folder=self.get_plugin_data_folder(),
            seriallog_handler=seriallog_handler,
            read_timeout=float(read_timeout),
            faked_baudrate=baudrate,
        )
        return serial_obj

    def get_additional_port_names(self, *args, **kwargs):
        if self._settings.get_boolean(["enabled"]):
            return ["VIRTUAL"]
        else:
            return []
>>>>>>> 2a6f7478


__plugin_name__ = "Virtual Printer"
__plugin_author__ = "Gina Häußge, based on work by Daid Braam"
__plugin_homepage__ = (
    "https://docs.octoprint.org/en/master/development/virtual_printer.html"
)
__plugin_license__ = "AGPLv3"
__plugin_description__ = "Provides a virtual printer via a virtual serial port for development and testing purposes"
__plugin_pythoncompat__ = ">=2.7,<4"


def __plugin_load__():
    plugin = VirtualPrinterPlugin()

    global __plugin_implementation__
    __plugin_implementation__ = plugin

<<<<<<< HEAD
	global __plugin_hooks__
	__plugin_hooks__ = {
		"octoprint.comm.transport.register": plugin.register_transport_hook
	}
=======
    global __plugin_hooks__
    __plugin_hooks__ = {
        "octoprint.comm.transport.serial.factory": plugin.virtual_printer_factory,
        "octoprint.comm.transport.serial.additional_port_names": plugin.get_additional_port_names,
    }
>>>>>>> 2a6f7478
<|MERGE_RESOLUTION|>--- conflicted
+++ resolved
@@ -3,27 +3,23 @@
 __copyright__ = "Copyright (C) 2015 The OctoPrint Project - Released under terms of the AGPLv3 License"
 
 import octoprint.plugin
-
 from octoprint.comm.transport.serialtransport import SerialTransport
 
-<<<<<<< HEAD
+
 class VirtualSerialTransport(SerialTransport):
-	name = "Virtual Connection"
-	key = "virtual"
+    name = "Virtual Connection"
+    key = "virtual"
 
-	@classmethod
-	def get_connection_options(cls):
-		return []
+    @classmethod
+    def get_connection_options(cls):
+        return []
 
-	def create_connection(self, *args, **kwargs):
-		from . import virtual
-		self._serial = virtual.VirtualPrinter()
+    def create_connection(self, *args, **kwargs):
+        from . import virtual
+
+        self._serial = virtual.VirtualPrinter()
 
 
-class VirtualPrinterPlugin(octoprint.plugin.SettingsPlugin):
-	def register_transport_hook(self, *args, **kwargs):
-		return [VirtualSerialTransport]
-=======
 class VirtualPrinterPlugin(
     octoprint.plugin.SettingsPlugin, octoprint.plugin.TemplatePlugin
 ):
@@ -105,42 +101,8 @@
                 )
                 self._settings.global_remove(["devel", "virtualPrinter"])
 
-    def virtual_printer_factory(self, comm_instance, port, baudrate, read_timeout):
-        if not port == "VIRTUAL":
-            return None
-
-        if not self._settings.get_boolean(["enabled"]):
-            return None
-
-        import logging.handlers
-
-        from octoprint.logging.handlers import CleaningTimedRotatingFileHandler
-
-        seriallog_handler = CleaningTimedRotatingFileHandler(
-            self._settings.get_plugin_logfile_path(postfix="serial"),
-            when="D",
-            backupCount=3,
-        )
-        seriallog_handler.setFormatter(logging.Formatter("%(asctime)s %(message)s"))
-        seriallog_handler.setLevel(logging.DEBUG)
-
-        from . import virtual
-
-        serial_obj = virtual.VirtualPrinter(
-            self._settings,
-            data_folder=self.get_plugin_data_folder(),
-            seriallog_handler=seriallog_handler,
-            read_timeout=float(read_timeout),
-            faked_baudrate=baudrate,
-        )
-        return serial_obj
-
-    def get_additional_port_names(self, *args, **kwargs):
-        if self._settings.get_boolean(["enabled"]):
-            return ["VIRTUAL"]
-        else:
-            return []
->>>>>>> 2a6f7478
+    def register_transport_hook(self, *args, **kwargs):
+        return [VirtualSerialTransport]
 
 
 __plugin_name__ = "Virtual Printer"
@@ -159,15 +121,7 @@
     global __plugin_implementation__
     __plugin_implementation__ = plugin
 
-<<<<<<< HEAD
-	global __plugin_hooks__
-	__plugin_hooks__ = {
-		"octoprint.comm.transport.register": plugin.register_transport_hook
-	}
-=======
     global __plugin_hooks__
     __plugin_hooks__ = {
-        "octoprint.comm.transport.serial.factory": plugin.virtual_printer_factory,
-        "octoprint.comm.transport.serial.additional_port_names": plugin.get_additional_port_names,
-    }
->>>>>>> 2a6f7478
+        "octoprint.comm.transport.register": plugin.register_transport_hook
+    }