--- conflicted
+++ resolved
@@ -44,17 +44,11 @@
 		self._read_timeout = read_timeout
 		self._write_timeout = write_timeout
 
-<<<<<<< HEAD
 		self._rx_buffer_size = settings().getInt(["devel", "virtualPrinter", "rxBuffer"])
 
 		self.incoming = CharCountingQueue(self._rx_buffer_size, name="RxBuffer")
-		self.outgoing = Queue.Queue()
-		self.buffered = Queue.Queue(maxsize=settings().getInt(["devel", "virtualPrinter", "commandBuffer"]))
-=======
-		self.incoming = CharCountingQueue(settings().getInt(["devel", "virtualPrinter", "rxBuffer"]), name="RxBuffer")
 		self.outgoing = queue.Queue()
 		self.buffered = queue.Queue(maxsize=settings().getInt(["devel", "virtualPrinter", "commandBuffer"]))
->>>>>>> 149cc8c7
 
 		for item in ['start\n', 'Marlin: Virtual Marlin!\n', '\x80\n', 'SD card ok\n']:
 			self._send(item)
@@ -161,12 +155,8 @@
 
 			try:
 				data = self.incoming.get(timeout=0.01)
-<<<<<<< HEAD
 				self.incoming.task_done()
-			except Queue.Empty:
-=======
 			except queue.Empty:
->>>>>>> 149cc8c7
 				if self._sendWait and time.time() > next_wait_timeout:
 					self._send("wait")
 					next_wait_timeout = time.time() + self._waitInterval
@@ -917,12 +907,8 @@
 			try:
 				written = self.incoming.put(data, timeout=self._write_timeout)
 				self._seriallog.info("<<< {}".format(data.strip()))
-<<<<<<< HEAD
 				return written
-			except Queue.Full:
-=======
 			except queue.Full:
->>>>>>> 149cc8c7
 				self._logger.info("Incoming queue is full, raising SerialTimeoutException")
 				raise SerialTimeoutException()
 
@@ -978,13 +964,8 @@
 				item = item[:space_left]
 
 			if not block:
-<<<<<<< HEAD
 				if not self._will_it_fit(item):
-					raise Queue.Full
-=======
-				if self._qsize() + item_size >= self.maxsize:
 					raise queue.Full
->>>>>>> 149cc8c7
 			elif timeout is None:
 				while not self._will_it_fit(item):
 					self.not_full.wait()
