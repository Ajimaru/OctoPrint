--- conflicted
+++ resolved
@@ -302,27 +302,17 @@
 			track_event = "print_started"
 		elif event == Events.PRINT_DONE:
 			try:
-<<<<<<< HEAD
-				elapsed = int(payload.get("elapsed"))
-				args["elapsed"] = elapsed
-=======
-				elapsed = int(payload.get("time", 0))
+				elapsed = int(payload.get("elapsed", 0))
 				if elapsed:
 					args["elapsed"] = elapsed
->>>>>>> cf16392e
 			except ValueError:
 				pass
 			track_event = "print_done"
 		elif event == Events.PRINT_FAILED:
 			try:
-<<<<<<< HEAD
-				elapsed = int(payload.get("elapsed"))
-				args["elapsed"] = elapsed
-=======
-				elapsed = int(payload.get("time", 0))
+				elapsed = int(payload.get("elapsed", 0))
 				if elapsed:
 					args["elapsed"] = elapsed
->>>>>>> cf16392e
 			except ValueError:
 				pass
 			args["reason"] = payload.get("reason", "unknown")
