--- conflicted
+++ resolved
@@ -25,12 +25,8 @@
     no_firstrun_access,
     with_revalidation_checking,
 )
-<<<<<<< HEAD
 from octoprint.util import count, utmify
-=======
-from octoprint.util import count, monotonic_time, utmify
 from octoprint.util.text import sanitize
->>>>>>> 0eaf5fde
 
 PY2 = sys.version_info[0] < 3
 
