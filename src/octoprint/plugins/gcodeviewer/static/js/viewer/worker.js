--- conflicted
+++ resolved
@@ -709,24 +709,17 @@
             }
 
             if (sendMultiLayer.indexOf(sendLayer) === -1) {
-<<<<<<< HEAD
-                sendMultiLayer[sendMultiLayer.length] = sendLayer;
-=======
                 sendMultiLayer.push(sendLayer);
->>>>>>> 4c472151
             }
 
             sendLayer = undefined;
         }
     }
-<<<<<<< HEAD
-=======
 
     // we are done, send the final layer
     if (sendMultiLayer.indexOf(activeLayer) === -1) {
         sendMultiLayer.push(activeLayer);
     }
->>>>>>> 4c472151
     sendLayersToParent(sendMultiLayer, 100);
 };
 
