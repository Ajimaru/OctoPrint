--- conflicted
+++ resolved
@@ -9,1766 +9,97 @@
 import copy
 import logging
 import os
-import string
+import re
 import threading
 import time
-import re
-
-<<<<<<< HEAD
-# noinspection PyCompatibility
-from past.builtins import basestring, long
-
-=======
->>>>>>> 2a6f7478
+from collections import namedtuple
+
 from frozendict import frozendict
 
 import octoprint.util.json
 from octoprint import util as util
+from octoprint.comm.job import (
+    CopyJobMixin,
+    LocalGcodeFilePrintjob,
+    LocalGcodeStreamjob,
+    SDFilePrintjob,
+    StoragePrintjob,
+)
+from octoprint.comm.protocol import (
+    FileAwareProtocolListener,
+    PositionAwareProtocolListener,
+    ProtocolListener,
+    ProtocolState,
+)
 from octoprint.events import Events, eventManager
 from octoprint.filemanager import FileDestinations, NoSuchStorage, valid_file_type
 from octoprint.plugin import ProgressPlugin, plugin_manager
-from octoprint.printer import (
-    InvalidFileLocation,
-    InvalidFileType,
-    PrinterCallback,
-    PrinterInterface,
-    UnknownScript,
-)
+from octoprint.printer import PrinterCallback, PrinterInterface, UnknownScript
 from octoprint.printer.estimation import PrintTimeEstimator
 from octoprint.settings import settings
-from octoprint.util import InvariantContainer
-from octoprint.util import comm as comm
+from octoprint.util import InvariantContainer, dict_merge
 from octoprint.util import get_fully_qualified_classname as fqcn
-<<<<<<< HEAD
-from octoprint.util import dict_merge
-=======
-from octoprint.util import to_unicode
->>>>>>> 2a6f7478
-
-from octoprint.comm.protocol import ProtocolListener, FileAwareProtocolListener, PositionAwareProtocolListener, ProtocolState
-from octoprint.comm.job import StoragePrintjob, LocalGcodeFilePrintjob, LocalGcodeStreamjob, SDFilePrintjob, CopyJobMixin
-from octoprint.comm.protocol.reprap.scripts import GcodeScript
-
-<<<<<<< HEAD
-from collections import namedtuple
-
-JobData = namedtuple("JobData", ("job",
-                                 "average_past_total",
-                                 "analysis_total",
-                                 "estimator"))
+
+JobData = namedtuple(
+    "JobData", ("job", "average_past_total", "analysis_total", "estimator")
+)
+
 
 def _serial_factory(port=None, baudrate=None):
-	import serial
-
-	serial_factory_hooks = plugin_manager().get_hooks("octoprint.comm.transport.serial.factory")
-
-	def default(_, port, baudrate, read_timeout):
-		serial_obj = serial.Serial(str(port), baudrate, timeout=read_timeout, writeTimeout=10000, parity=serial.PARITY_ODD)
-		serial_obj.close()
-		serial_obj.parity = serial.PARITY_NONE
-		serial_obj.open()
-		return serial_obj
-
-	serial_factories = serial_factory_hooks.items() + [("default", default)]
-	for name, factory in serial_factories:
-		try:
-			serial_obj = factory(None, port, baudrate, settings().getFloat(["serial", "timeout", "connection"]))
-		except Exception:
-			logging.getLogger(__name__).exception("Error while creating serial via factory {}".format(name))
-			return None
-
-		if serial_obj is not None:
-			return serial_obj
-
-	return None
-
-
-class Printer(PrinterInterface,
-              ProtocolListener,
-              FileAwareProtocolListener,
-              PositionAwareProtocolListener):
-	"""
-	Default implementation of the :class:`PrinterInterface`. Manages the communication layer object and registers
-	itself with it as a callback to react to changes on the communication layer.
-	"""
-
-	def __init__(self, fileManager, analysisQueue, connectionProfileManager, printerProfileManager):
-		from collections import deque
-
-		self._logger = logging.getLogger(__name__)
-		self._logger_job = logging.getLogger("{}.job".format(__name__))
-
-		self._dict = frozendict if settings().getBoolean(["devel", "useFrozenDictForPrinterState"]) else dict
-
-		self._analysis_queue = analysisQueue
-		self._file_manager = fileManager
-		self._connection_profile_manager = connectionProfileManager
-		self._printer_profile_manager = printerProfileManager
-
-		# state
-		self._latest_temperatures = None
-		self._temperature_history = TemperatureHistory(cutoff=settings().getInt(["temperature", "cutoff"]) * 60)
-		self._temp_backlog = []
-
-		self._latest_message = None
-		self._messages = deque([], 300)
-		self._message_backlog = []
-
-		self._latest_log = None
-		self._log = deque([], 300)
-		self._log_backlog = []
-
-		self._current_z = None
-
-		# sd handling
-		self._sd_printing = False
-		self._sd_streaming = False
-		self._sd_filelist_available = threading.Event()
-		self._on_streaming_done = None
-		self._on_streaming_failed = None
-
-		self._sd_ready = False
-		self._sd_files = []
-
-		# feedback controls
-		self._feedback_controls = None
-		self._feedback_matcher = None
-		self._feedback_errors = []
-
-		# job handling & estimation
-		self._estimator_factory = PrintTimeEstimator
-		analysis_queue_hooks = plugin_manager().get_hooks("octoprint.printer.estimation.factory")
-		for name, hook in analysis_queue_hooks.items():
-			try:
-				estimator = hook()
-				if estimator is not None:
-					self._logger.info("Using print time estimator provided by {}".format(name))
-					self._estimator_factory = estimator
-			except Exception:
-				self._logger.exception("Error while processing analysis queues from {}".format(name),
-				                       extra=dict(plugin=name))
-
-		#hook card upload
-		self.sd_card_upload_hooks = plugin_manager().get_hooks("octoprint.printer.sdcardupload")
-
-		# comm
-		self._protocol = None
-		self._transport = None
-		self._job = None
-
-		# callbacks
-		self._callbacks = []
-
-		# progress plugins
-		self._last_progress_report = None
-		self._progress_plugins = plugin_manager().get_implementations(ProgressPlugin)
-
-		self._state_monitor = StateMonitor(
-			interval=0.5,
-			on_update=self._send_current_data_callbacks,
-			on_add_temperature=self.send_add_temperature_callbacks,
-			on_add_log=self._send_add_log_callbacks,
-			on_add_message=self._send_add_message_callbacks,
-			on_get_progress=self._update_progress_data_callback
-		)
-		self._state_monitor.reset(
-			state=self._dict(text=self.get_state_string(), flags=self._get_state_flags()),
-			job_data=self._dict(file=self._dict(name=None,
-			                                    path=None,
-			                                    size=None,
-			                                    origin=None,
-			                                    date=None),
-			                    estimatedPrintTime=None,
-			                    lastPrintTime=None,
-			                    filament=self._dict(length=None,
-			                                        volume=None),
-			                    user=None),
-			progress=self._dict(completion=None,
-			                    filepos=None,
-			                    printTime=None,
-			                    printTimeLeft=None,
-			                    printTimeOrigin=None),
-			current_z=None,
-			offsets=self._dict()
-		)
-
-		eventManager().subscribe(Events.METADATA_ANALYSIS_FINISHED, self._on_event_MetadataAnalysisFinished)
-		eventManager().subscribe(Events.METADATA_STATISTICS_UPDATED, self._on_event_MetadataStatisticsUpdated)
-
-	#~~ handling of PrinterCallbacks
-
-	def register_callback(self, callback, *args, **kwargs):
-		if not isinstance(callback, PrinterCallback):
-			self._logger.warning("Registering an object as printer callback which doesn't implement the PrinterCallback interface")
-		self._callbacks.append(callback)
-
-	def unregister_callback(self, callback, *args, **kwargs):
-		try:
-			self._callbacks.remove(callback)
-		except ValueError:
-			# not registered
-			pass
-
-	def send_initial_callback(self, callback):
-		if callback in self._callbacks:
-			self._send_initial_state_update(callback)
-
-	def send_add_temperature_callbacks(self, data):
-		for callback in self._callbacks:
-			try:
-				callback.on_printer_add_temperature(data)
-			except Exception:
-				self._logger.exception("Exception while adding temperature data point to callback {}".format(callback),
-				                       extra=dict(callback=fqcn(callback)))
-
-	def _send_add_log_callbacks(self, data):
-		for callback in self._callbacks:
-			try:
-				callback.on_printer_add_log(data)
-			except Exception:
-				self._logger.exception("Exception while adding communication log entry to callback {}".format(callback),
-				                       extra=dict(callback=fqcn(callback)))
-
-	def _send_add_message_callbacks(self, data):
-		for callback in self._callbacks:
-			try:
-				callback.on_printer_add_message(data)
-			except Exception:
-				self._logger.exception("Exception while adding printer message to callback {}".format(callback),
-				                       extra=dict(callback=fqcn(callback)))
-
-	def _send_current_data_callbacks(self, data):
-		for callback in self._callbacks:
-			try:
-				callback.on_printer_send_current_data(copy.deepcopy(data))
-			except Exception:
-				self._logger.exception("Exception while pushing current data to callback {}".format(callback),
-				                       extra=dict(callback=fqcn(callback)))
-
-	#~~ callback from metadata analysis event
-
-	def _on_event_MetadataAnalysisFinished(self, event, data):
-		if self._job is not None:
-			self._update_job()
-
-	def _on_event_MetadataStatisticsUpdated(self, event, data):
-		if self._job is not None:
-			self._update_job()
-
-	#~~ progress plugin reporting
-
-	def _report_print_progress_to_plugins(self, progress):
-		# TODO clean up
-		if not progress or not self._job:
-			return
-
-		origin = self._get_origin_for_job()
-		storage = "sdcard" if origin == FileDestinations.SDCARD else "local"
-		filename = self._job.job.name
-
-		def call_plugins(storage, filename, progress):
-			for plugin in self._progress_plugins:
-				try:
-					plugin.on_print_progress(storage, filename, progress)
-				except Exception:
-					self._logger.exception("Exception while sending print progress to plugin %s" % plugin._identifier,
-					                       extra=dict(plugin=plugin._identifier))
-
-		thread = threading.Thread(target=call_plugins, args=(storage, filename, progress))
-		thread.daemon = False
-		thread.start()
-
-	#~~ PrinterInterface implementation
-
-	def connect(self, **kwargs):
-		"""
-		 Connects to the printer. If port and/or baudrate is provided, uses these settings, otherwise autodetection
-		 will be attempted.
-		"""
-
-		if self._protocol is not None or self._transport is not None:
-			self.disconnect()
-
-		## prepare feedback controls
-		self._feedback_controls, self._feedback_matcher = convert_feedback_controls(settings().get(["controls"]))
-
-		eventManager().fire(Events.CONNECTING)
-
-		##~~ Logging
-
-		from octoprint.logging.handlers import CommunicationLogHandler
-		CommunicationLogHandler.on_open_connection(u"CONNECTION")
-		CommunicationLogHandler.on_open_connection(u"COMMDEBUG")
-
-		if not logging.getLogger("CONNECTION").isEnabledFor(logging.DEBUG):
-			# is protocol.log is not enabled, log a line to explain to reduce "connection.log is empty" in tickets...
-			logging.getLogger("CONNECTION").info("connection.log is currently not enabled, you can enable it via Settings > Connection > Log communication to connection.log")
-
-		connection_id = kwargs.get("connection")
-		connection = None
-		if connection_id is not None:
-			connection = self._connection_profile_manager.get(connection_id)
-
-		if connection is not None:
-			# we have a connection profile
-			self._connection_profile_manager.select(connection.id)
-
-			##~~ Printer profile
-			profile_id = kwargs.get("profile", connection.printer_profile)
-			self._printer_profile_manager.select(profile_id)
-			profile = self._printer_profile_manager.get_current_or_default()
-
-			##~~ Transport
-
-			selected_transport = kwargs.get("transport", connection.transport)
-			transport_connect_kwargs = connection.transport_parameters
-			transport_connect_kwargs = dict_merge(transport_connect_kwargs, kwargs.get("transport_options", dict()))
-
-			transport_kwargs = dict()
-			transport_kwargs.update(dict(settings=settings(),
-			                             plugin_manager=plugin_manager(),
-			                             event_bus=eventManager(),
-			                             printer_profile=profile))
-
-			##~~ Protocol
-
-			selected_protocol = kwargs.get("protocol", connection.protocol)
-			protocol_kwargs = dict_merge(connection.protocol_parameters, kwargs.get("protocol_options", dict()))
-			protocol_kwargs.update(dict(settings=settings(),
-			                            plugin_manager=plugin_manager(),
-			                            event_bus=eventManager(),
-			                            printer_profile=profile))
-
-		else:
-			self._connection_profile_manager.deselect()
-
-			##~~ Printer profile
-
-			profile_id = kwargs.get("profile")
-			if not profile_id:
-				profile_id = self._printer_profile_manager.get_default()["id"]
-
-			self._printer_profile_manager.select(profile_id)
-			profile = self._printer_profile_manager.get_current_or_default()
-
-			##~~ Transport
-
-			selected_transport = kwargs.get("transport")
-			if not selected_transport:
-				port = kwargs.get("port")
-				baudrate = kwargs.get("baudrate")
-
-				if not port:
-					port = "AUTO"
-				if not baudrate:
-					baudrate = 0
-
-				selected_transport = "serial"
-				transport_kwargs = dict(serial_factory=_serial_factory)
-				transport_connect_kwargs = dict(port=port, baudrate=baudrate)
-			else:
-				transport_kwargs = kwargs.get("transport_kwargs", dict())
-				transport_connect_kwargs = kwargs.get("transport_options", dict())
-
-			transport_kwargs.update(dict(settings=settings(),
-			                             plugin_manager=plugin_manager(),
-			                             event_bus=eventManager(),
-			                             printer_profile=profile))
-
-			##~~ Protocol
-
-			# TODO make this depend on the printer profile
-			selected_protocol = kwargs.get("protocol")
-			if not selected_protocol:
-				selected_protocol = "reprap"
-				protocol_kwargs = dict()
-			else:
-				protocol_kwargs = kwargs.get("protocol_options", dict())
-
-			protocol_kwargs.update(dict(settings=settings(),
-			                            plugin_manager=plugin_manager(),
-			                            event_bus=eventManager(),
-			                            printer_profile=profile))
-
-		##~~ Lookup and create transport instances
-
-		from octoprint.comm.transport import lookup_transport
-		transport_class = lookup_transport(selected_transport)
-		if not transport_class:
-			raise ValueError("Invalid transport: {}".format(selected_transport))
-
-		transport = transport_class(**transport_kwargs)
-		self._transport = transport
-
-		##~~ Lookup and create protocol instance
-
-		from octoprint.comm.protocol import lookup_protocol
-		protocol_class = lookup_protocol(selected_protocol)
-		if not protocol_class:
-			raise ValueError("Invalid protocol: {}".format(selected_protocol))
-
-		protocol = protocol_class(**protocol_kwargs)
-		self._protocol = protocol
-
-		##~~ Register everything and connect
-
-		self._protocol.register_listener(self)
-		self._protocol.connect(self._transport, transport_kwargs=transport_connect_kwargs)
-
-	def disconnect(self, *args, **kwargs):
-		"""
-		 Closes the connection to the printer.
-		"""
-		eventManager().fire(Events.DISCONNECTING)
-		self.cancel_print()
-
-		if self._protocol is not None and self._protocol.state not in (ProtocolState.DISCONNECTED, ProtocolState.DISCONNECTED_WITH_ERROR):
-			self._protocol.disconnect()
-			self._protocol.unregister_listener(self)
-			self._protocol = None
-			self._transport = None
-
-		self.unselect_job()
-		eventManager().fire(Events.DISCONNECTED)
-
-	def get_transport(self, *args, **kwargs):
-		if self._protocol is None:
-			return None
-		return self._protocol.transport
-	getTransport = util.deprecated("getTransport has been renamed to get_transport", since="1.2.0-dev-590", includedoc="Replaced by :func:`get_transport`")
-
-	def job_on_hold(self, blocking=True, *args, **kwargs):
-		if self._protocol is None:
-			raise RuntimeError("No connection to the printer")
-		return self._protocol.job_put_on_hold(blocking=blocking)
-
-	def set_job_on_hold(self, value, blocking=True, *args, **kwargs):
-		if self._protocol is None:
-			raise RuntimeError("No connection to the printer")
-		return self._protocol.set_job_on_hold(value, blocking=blocking)
-
-	def fake_ack(self, *args, **kwargs):
-		if self._protocol is None:
-			return
-
-		self._protocol.repair()
-
-	def commands(self, commands, *args, **kwargs):
-		"""
-		Sends one or more gcode commands to the printer.
-		"""
-		if self._protocol is None:
-			return
-
-		if not isinstance(commands, (list, tuple)):
-			commands = [commands]
-
-		self._protocol.send_commands(*commands, **kwargs)
-
-	def script(self, name, context=None, must_be_set=True, part_of_job=False, *args, **kwargs):
-		if self._protocol is None:
-			return
-
-		if name is None or not name:
-			raise ValueError("name must be set")
-
-		if context is None:
-			context = dict()
-
-		try:
-			self._protocol.send_script(name,
-			                           part_of_job=part_of_job,
-			                           context=context,
-			                           tags=kwargs.get("tags", set()) | {"trigger:printer.script"})
-		except UnknownScript:
-			if must_be_set:
-				raise
-
-	def jog(self, axes, relative=True, speed=None, *args, **kwargs):
-		if isinstance(axes, basestring):
-			# legacy parameter format, there should be an amount as first anonymous positional arguments too
-			axis = axes
-
-			if not len(args) >= 1:
-				raise ValueError("amount not set")
-			amount = args[0]
-			if not isinstance(amount, (int, long, float)):
-				raise ValueError("amount must be a valid number: {amount}".format(amount=amount))
-
-			axes = dict()
-			axes[axis] = amount
-
-		if not axes:
-			raise ValueError("At least one axis to jog must be provided")
-
-		for axis in axes:
-			if not axis in PrinterInterface.valid_axes:
-				raise ValueError("Invalid axis {}, valid axes are {}".format(axis, ", ".join(PrinterInterface.valid_axes)))
-
-		if speed is None:
-			printer_profile = self._printer_profile_manager.get_current_or_default()
-			speed = max(*map(lambda x: printer_profile["axes"][x]["speed"], axes))
-
-		kwargs = dict(feedrate=speed,
-		              relative=relative,
-		              tags=kwargs.get("tags", set()) | {"trigger:printer.jog"})
-		kwargs.update(axes)
-		self._protocol.move(**kwargs)
-
-	def home(self, axes, *args, **kwargs):
-		if not isinstance(axes, (list, tuple)):
-			if isinstance(axes, basestring):
-				axes = [axes]
-			else:
-				raise ValueError("axes is neither a list nor a string: {axes}".format(axes=axes))
-
-		validated_axes = list(filter(lambda x: x in PrinterInterface.valid_axes, map(lambda x: x.lower(), axes)))
-		if len(axes) != len(validated_axes):
-			raise ValueError("axes contains invalid axes: {axes}".format(axes=axes))
-
-		kwargs = dict((axes, True) for axes in validated_axes)
-		self._protocol.home(**kwargs)
-
-	def extrude(self, amount, speed=None, *args, **kwargs):
-		if not isinstance(amount, (int, long, float)):
-			raise ValueError("amount must be a valid number: {amount}".format(amount=amount))
-
-		printer_profile = self._printer_profile_manager.get_current_or_default()
-
-		# Use specified speed (if any)
-		max_e_speed = printer_profile["axes"]["e"]["speed"]
-
-		if speed is None:
-			# No speed was specified so default to value configured in printer profile
-			extrusion_speed = max_e_speed
-		else:
-			# Make sure that specified value is not greater than maximum as defined in printer profile
-			extrusion_speed = min([speed, max_e_speed])
-
-		self._protocol.move(e=amount,
-		                    feedrate=extrusion_speed,
-		                    relative=True,
-		                    tags=kwargs.get("tags", set()) | {"trigger:printer.extrude"})
-
-	def change_tool(self, tool, *args, **kwargs):
-		if not PrinterInterface.valid_tool_regex.match(tool):
-			raise ValueError("tool must match \"tool[0-9]+\": {tool}".format(tool=tool))
-
-		tool_num = int(tool[len("tool"):])
-		self._protocol.change_tool(tool_num, tags=kwargs.get("tags", set()) | {"trigger:printer.change_tool"})
-
-	def set_temperature(self, heater, value, *args, **kwargs):
-		if not PrinterInterface.valid_heater_regex.match(heater):
-			raise ValueError("heater must match \"tool[0-9]+\", \"bed\" or \"chamber\": {heater}".format(heater=heater))
-
-		if not isinstance(value, (int, long, float)) or value < 0:
-			raise ValueError("value must be a valid number >= 0: {value}".format(value=value))
-
-		tags = kwargs.get("tags", set()) | {"trigger:printer.set_temperature"}
-		self._protocol.set_temperature(heater, value, wait=False, tags=tags)
-
-	def set_temperature_offset(self, offsets=None, *args, **kwargs):
-		if offsets is None:
-			offsets = dict()
-
-		if not isinstance(offsets, dict):
-			raise ValueError("offsets must be a dict")
-
-		validated_keys = list(filter(lambda x: PrinterInterface.valid_heater_regex.match(x), offsets.keys()))
-		validated_values = list(filter(lambda x: isinstance(x, (int, long, float)), offsets.values()))
-
-		if len(validated_keys) != len(offsets):
-			raise ValueError("offsets contains invalid keys: {offsets}".format(offsets=offsets))
-		if len(validated_values) != len(offsets):
-			raise ValueError("offsets contains invalid values: {offsets}".format(offsets=offsets))
-
-		if self._protocol is None:
-			return
-
-		for heater, offset in offsets.items():
-			self._protocol.set_temperature_offset(heater, offset)
-		self._set_offsets(self._protocol.get_temperature_offsets())
-
-	def _convert_rate_value(self, factor, min=0, max=200):
-		if not isinstance(factor, (int, float, long)):
-			raise ValueError("factor is not a number")
-
-		if isinstance(factor, float):
-			factor = int(factor * 100.0)
-
-		if factor < min or factor > max:
-			raise ValueError("factor must be a value between {} and {}".format(min, max))
-
-		return factor
-
-	def feed_rate(self, factor, *args, **kwargs):
-		factor = self._convert_rate_value(factor, min=50, max=200)
-		self._protocol.set_feedrate_multiplier(factor,
-		                                       tags=kwargs.get("tags", set()) | {"trigger:printer.feed_rate"})
-
-	def flow_rate(self, factor, *args, **kwargs):
-		factor = self._convert_rate_value(factor, min=75, max=125)
-		self._protocol.set_extrusion_multiplier(factor,
-		                                        tags=kwargs.get("tags", set()) | {"trigger:printer.flow_rate"})
-
-	def select_job(self, job, start_printing=False, pos=None, *args, **kwargs):
-		self._update_job(job)
-		self._reset_progress_data()
-
-		payload = job.event_payload()
-		if payload:
-			eventManager().fire(Events.FILE_SELECTED, payload)
-
-		if start_printing and self.is_ready():
-			self.start_print(pos=pos,
-			                 tags=kwargs.get("tags", set()))
-
-	def unselect_job(self):
-		self._remove_job()
-		self._reset_progress_data()
-
-		eventManager().fire(Events.FILE_DESELECTED)
-
-	@util.deprecated("select_file has been deprecated, use select_job instead",
-	                 includedoc="Replaced by :func:`select_job`",
-	                 since="1.4.0")
-	def select_file(self, path, sd, printAfterSelect=False, pos=None, user=None, **kwargs):
-		if sd:
-			storage = "sdcard"
-		else:
-			storage = "local"
-
-		job = self._file_manager.create_print_job(storage, path, user=user)
-		self.select_job(job, start_printing=printAfterSelect, pos=pos, **kwargs)
-
-	unselect_file = util.deprecated("unselect_file has been deprecated, use unselect_job instead",
-	                                includedoc="Replaced by :func:`unselect_job`",
-	                                since="1.4.0")(unselect_job)
-
-	def start_print(self, pos=None, user=None, *args, **kwargs):
-		"""
-		 Starts the currently loaded print job.
-		 Only starts if the printer is connected and operational, not currently printing and a printjob is loaded
-		"""
-		if self._job is None or self._protocol is None or self._protocol.state not in (ProtocolState.CONNECTED,):
-			return
-
-		self._file_manager.delete_recovery_data()
-
-		self._last_progress_report = None
-		self._update_progress_data()
-		self._set_current_z(None)
-
-		self._protocol.process(self._job.job,
-		                       position=0 if pos is None else pos,
-		                       user=user,
-		                       tags=kwargs.get("tags", set()) | {"trigger:printer.start_print"})
-
-	def pause_print(self, user=None, *args, **kwargs):
-		"""
-		Pause the current job.
-		"""
-		if self._protocol is None:
-			return
-		if self._protocol.state != ProtocolState.PROCESSING:
-			return
-		self._protocol.pause_processing(user=user,
-		                                tags=kwargs.get("tags", set()) | {"trigger:printer.pause_print"})
-
-	def resume_print(self, user=None, *args, **kwargs):
-		"""
-		Resume the current job.
-		"""
-		if self._protocol is None:
-			return
-		if self._protocol.state != ProtocolState.PAUSED:
-			return
-		self._protocol.resume_processing(user=user,
-		                                 tags=kwargs.get("tags", set()) | {"trigger:printer.resume_print"})
-
-	def cancel_print(self, error=False, user=None, tags=None, *args, **kwargs):
-		"""
-		 Cancel the current job.
-		"""
-		if self._protocol is None or not self._protocol.state in (ProtocolState.PROCESSING, ProtocolState.PAUSED):
-			return
-
-		self._protocol.cancel_processing(error=error,
-		                                 user=user,
-		                                 tags=kwargs.get("tags", set()) | {"trigger:printer.cancel_print"})
-
-	def log_lines(self, *lines):
-		serial_logger = logging.getLogger("SERIAL")
-		for line in lines:
-			self.on_protocol_log(self._protocol, line)
-			serial_logger.debug(line)
-
-	def get_state_string(self, state=None, *args, **kwargs):
-		if self._protocol is None:
-			return "Offline"
-		else:
-			if state is None:
-				state = self._protocol.state
-
-			if state == ProtocolState.DISCONNECTED:
-				return "Offline"
-			elif state == ProtocolState.CONNECTING:
-				return "Connecting"
-			elif state in (ProtocolState.DISCONNECTING, ProtocolState.DISCONNECTING_WITH_ERROR):
-				return "Disconnecting"
-			elif state == ProtocolState.CONNECTED:
-				return "Operational"
-			elif state == ProtocolState.PROCESSING:
-				if self._job is None:
-					return "Printing unknown job"
-				if isinstance(self._job.job, SDFilePrintjob):
-					return "Printing from SD"
-				elif isinstance(self._job.job, LocalGcodeStreamjob):
-					return "Sending file to SD"
-				else:
-					return "Printing"
-			elif state == ProtocolState.PAUSING:
-				return "Pausing"
-			elif state == ProtocolState.RESUMING:
-				return "Resuming"
-			elif state == ProtocolState.CANCELLING:
-				return "Cancelling"
-			elif state == ProtocolState.FINISHING:
-				return "Finishing"
-			elif state == ProtocolState.PAUSED:
-				return "Paused"
-			elif state == ProtocolState.DISCONNECTED_WITH_ERROR:
-				return "Error: {}".format(self._protocol.error)
-
-		return "Unknown state ({})".format(self._protocol.state)
-
-	def get_state_id(self, state=None, *args, **kwargs):
-		if state is None:
-			if self._protocol is None:
-				return "OFFLINE"
-			state = self._protocol.state
-
-		if state == ProtocolState.DISCONNECTED:
-			return "OFFLINE"
-		elif state == ProtocolState.CONNECTING:
-			return "CONNECTING"
-		elif state == ProtocolState.CONNECTED:
-			return "OPERATIONAL"
-		elif state == ProtocolState.PROCESSING:
-			return "PRINTING"
-		elif state == ProtocolState.PAUSING:
-			return "PAUSING"
-		elif state == ProtocolState.PAUSED:
-			return "PAUSED"
-		elif state == ProtocolState.RESUMING:
-			return "RESUMING"
-		elif state == ProtocolState.FINISHING:
-			return "FINISHING"
-		elif state == ProtocolState.DISCONNECTED_WITH_ERROR:
-			return "CLOSED_WITH_ERROR"
-
-	def get_current_data(self, *args, **kwargs):
-		return util.thaw_frozendict(self._state_monitor.get_current_data())
-
-	def get_current_job(self):
-		data = self._state_monitor.get_current_data()
-		return util.thaw_frozendict(data["job"])
-
-	def get_current_temperatures(self, *args, **kwargs):
-		if self._protocol is not None:
-			offsets = self._protocol.get_temperature_offsets()
-		else:
-			offsets = dict()
-
-		result = dict()
-		if not len(self._temperature_history):
-			return result
-
-		latest_temperature = self._temperature_history[-1]
-		for key, value in latest_temperature.items():
-			if key == "time":
-				continue
-			result[key] = dict(actual=value["actual"],
-			                   target=value["target"],
-			                   offset=offsets.get(key, 0))
-		return result
-
-	def get_temperature_history(self, *args, **kwargs):
-		return self._temperature_history
-
-	def get_current_connection(self, *args, **kwargs):
-		if self._transport is None:
-			return "Closed", None, None, None
-
-		port = None # TODO self._transport._serial.port
-		baudrate = None # TODO self._transport._serial.baudrate
-		printer_profile = self._printer_profile_manager.get_current_or_default()
-		return self.get_state_string(), port, baudrate, printer_profile
-
-	def get_current_connection_parameters(self, *args, **kwargs):
-		if self._transport is None or self._protocol is None:
-			return dict(state="Closed",
-			            connection=None,
-			            protocol=None,
-			            protocol_args=dict(),
-			            transport=None,
-			            transport_args=dict(),
-			            printer_profile=None)
-
-		printer_profile = self._printer_profile_manager.get_current_or_default()
-		connection_profile = self._connection_profile_manager.get_current_or_default()
-		return dict(state=self.get_state_string(),
-		            connection=connection_profile.id if connection_profile is not None else None,
-		            protocol=self._protocol.key,
-		            protocol_args=self._protocol.args(),
-		            transport=self._transport.key,
-		            transport_args=self._transport.args(),
-		            printer_profile=printer_profile["id"] if printer_profile is not None and "id" in printer_profile else "_default")
-
-	def is_connected(self):
-		return self._protocol is not None and self._protocol.state in (ProtocolState.CONNECTED, ProtocolState.PROCESSING, ProtocolState.PAUSED)
-
-	def is_closed_or_error(self, *args, **kwargs):
-		return self._protocol is None or self._protocol.state in (ProtocolState.DISCONNECTED, ProtocolState.DISCONNECTED_WITH_ERROR)
-
-	def is_operational(self, *args, **kwargs):
-		return not self.is_closed_or_error()
-
-	def is_printing(self, *args, **kwargs):
-		return self._protocol is not None and self._protocol.state == ProtocolState.PROCESSING
-
-	def is_cancelling(self, *args, **kwargs):
-		return self._protocol is not None and self._protocol.state == ProtocolState.CANCELLING
-
-	def is_pausing(self, *args, **kwargs):
-		return self._protocol is not None and self._protocol.state == ProtocolState.PAUSING
-
-	def is_paused(self, *args, **kwargs):
-		return self._protocol is not None and self._protocol.state == ProtocolState.PAUSED
-
-	def is_resuming(self, *args, **kwargs):
-		return self._protocol is not None and self._protocol.state == ProtocolState.RESUMING
-
-	def is_finishing(self, *args, **kwargs):
-		return self._protocol is not None and self._protocol.state == ProtocolState.FINISHING
-
-	def is_error(self, *args, **kwargs):
-		return self._protocol is not None and self._protocol.state == ProtocolState.DISCONNECTED_WITH_ERROR
-
-	def is_ready(self, *args, **kwargs):
-		return self.is_operational() and not self._protocol.state in ProtocolState.PROCESSING_STATES
-
-	def is_sd_ready(self, *args, **kwargs):
-		if not settings().getBoolean(["feature", "sdSupport"]) or self._protocol is None:
-			return False
-		else:
-			return self._sd_ready
-
-	#~~ sd file handling
-
-	def get_sd_files(self, *args, **kwargs):
-		if not self.is_connected() or not self.is_sd_ready():
-			return []
-		return list(map(lambda x: (x[0][1:], x[2]), self._sd_files))
-
-	def add_sd_file(self, filename, path, on_success=None, on_failure=None, *args, **kwargs):
-		if not self._protocol or self._protocol.state in ProtocolState.PROCESSING_STATES or not self.is_sd_ready():
-			self._logger.error("No connection to printer, printer busy or missing SD support")
-			return
-
-		self._on_streaming_done = on_success
-		self._on_streaming_failed = on_failure
-
-		def sd_upload_started(local_filename, remote_filename):
-			eventManager().fire(Events.TRANSFER_STARTED, dict(local=local_filename,
-			                                                  remote=remote_filename))
-
-		def sd_upload_succeeded(local_filename, remote_filename, elapsed):
-			payload = dict(local=local_filename,
-			               remote=remote_filename,
-			               time=elapsed)
-			eventManager().fire(Events.TRANSFER_DONE, payload)
-			if callable(self._on_streaming_done):
-				self._on_streaming_done(remote_filename, remote_filename, FileDestinations.SDCARD)
-
-		def sd_upload_failed(local_filename, remote_filename, elapsed):
-			payload = dict(local=local_filename,
-			               remote=remote_filename,
-			               time=elapsed)
-			eventManager().fire(Events.TRANSFER_FAILED, payload)
-			if callable(self._on_streaming_failed):
-				self._on_streaming_failed(remote_filename, remote_filename, FileDestinations.SDCARD)
-
-		for name, hook in self.sd_card_upload_hooks.items():
-			# first sd card upload plugin that feels responsible gets the job
-			try:
-				result = hook(self, filename, path, sd_upload_started, sd_upload_succeeded, sd_upload_failed,
-				              *args, **kwargs)
-				if result is not None:
-					return result
-			except Exception:
-				self._logger.exception("There was an error running the sd upload "
-				                       "hook provided by plugin {}".format(name),
-				                       extra=dict(plugin=name))
-
-		else:
-			# no plugin feels responsible, use the default implementation
-			return self._add_sd_file(filename, path, user=kwargs.get("user"), tags=kwargs.get("tags"))
-
-	def _get_free_remote_name(self, filename):
-		files = self.refresh_sd_files(blocking=True)
-		existingSdFiles = list(map(lambda x: x[0], files))
-
-		if valid_file_type(filename, "gcode"):
-			# figure out remote filename
-			remote_name = util.get_dos_filename(filename,
-			                                    existing_filenames=existingSdFiles,
-			                                    extension="gco",
-			                                    whitelisted_extensions=["gco", "g"])
-		else:
-			# probably something else added through a plugin, use it's basename as-is
-			remote_name = os.path.basename(filename)
-
-		return remote_name
-
-	def _add_sd_file(self, filename, path, user=None, tags=None, **kwargs):
-		remote_name = self._get_free_remote_name(filename)
-
-		job = LocalGcodeStreamjob.from_job(self._file_manager.create_print_job("local", path,
-		                                                                       user=user),
-		                                   "/" + remote_name)
-		self._sd_streaming = True
-		self._update_job(job)
-		self._reset_progress_data()
-		self._protocol.process(job)
-
-		return remote_name
-
-	def delete_sd_file(self, filename, *args, **kwargs):
-		if not self._protocol or not self.is_sd_ready():
-			return
-		self._protocol.delete_file("/" + filename, tags=kwargs.get("tags", set()) | {"trigger:printer.delete_sd_file"})
-
-	def init_sd_card(self, *args, **kwargs):
-		if not self._protocol or self.is_sd_ready():
-			return
-		self._protocol.init_file_storage(tags=kwargs.get("tags", set()) | {"trigger:printer.init_sd_card"})
-
-	def release_sd_card(self, *args, **kwargs):
-		if not self._protocol or not self.is_sd_ready():
-			return
-		self._protocol.eject_file_storage(tags=kwargs.get("tags", set()) | {"trigger:printer.release_sd_card"})
-
-	def refresh_sd_files(self, blocking=False, *args, **kwargs):
-		"""
-		Refreshes the list of file stored on the SD card attached to printer (if available and printer communication
-		available). Optional blocking parameter allows making the method block (max 10s) until the file list has been
-		received. Defaults to an asynchronous operation.
-		"""
-		if not self.is_connected() or not self.is_sd_ready():
-			return []
-		self._sd_filelist_available.clear()
-		self._protocol.list_files(tags=kwargs.get("tags", set()) | {"trigger:printer.refresh_sd_files"})
-		if blocking:
-			self._sd_filelist_available.wait(kwargs.get("timeout", 10000))
-			return self._sd_files
-
-	#~~ state monitoring
-
-	def _set_offsets(self, offsets):
-		self._state_monitor.set_temp_offsets(offsets)
-
-	def _set_current_z(self, currentZ):
-		self._current_z = currentZ
-		self._state_monitor.set_current_z(self._current_z)
-
-	def _set_state(self, state, state_string=None):
-		if state_string is None:
-			state_string = self.get_state_string()
-
-		self._state = state
-
-		self._state_monitor.set_state(self._dict(text=state_string,
-		                                         flags=self._get_state_flags()))
-
-		payload = dict(
-			state_id=self.get_state_id(state),
-			state_string=self.get_state_string(state)
-		)
-		eventManager().fire(Events.PRINTER_STATE_CHANGED, payload)
-
-	def _add_log(self, log):
-		self._log.append(log)
-		self._state_monitor.add_log(log)
-
-	def _add_message(self, message):
-		self._messages.append(message)
-		self._state_monitor.add_message(message)
-
-	def _estimate_total_for_job(self):
-		if self._job is None or self._job.job is None or self._job.estimator is None:
-			return None
-
-		return self._job.estimator.estimate_total()
-
-	def _reset_progress_data(self):
-		self._state_monitor.set_progress(dict(completion=None,
-		                                      filepos=0,
-		                                      printTime=None,
-		                                      printTimeLeft=None))
-
-	def _set_completion_progress_data(self):
-		progress = 1.0
-		pos = self._job.job.size if self._job is not None else None
-		print_time = int(self._job.job.elapsed) if self._job is not None else None
-		print_time_left = 0
-
-		self._update_progress_data(completion=progress,
-		                           filepos=pos,
-		                           print_time=print_time,
-		                           print_time_left=print_time_left)
-
-	def _update_progress_data(self, completion=None, filepos=None, print_time=None, print_time_left=None, print_time_left_origin=None):
-		self._state_monitor.set_progress(self._dict(completion=completion,
-		                                            filepos=filepos,
-		                                            printTime=print_time,
-		                                            printTimeLeft=print_time_left,
-		                                            printTimeLeftOrigin=print_time_left_origin))
-
-	def _update_progress_data_callback(self):
-		if self._job is None or self._job.job is None:
-			progress = None
-			print_time = None
-			cleaned_print_time = None
-			pos = None
-		elif self._job.job.last_result.success:
-			progress = self._job.job.last_result.progress
-			print_time = self._job.job.last_result.elapsed
-			cleaned_print_time = self._job.job.last_result.clean_elapsed
-			pos = self._job.job.last_result.pos
-		else:
-			progress = self._job.job.progress
-			print_time = self._job.job.elapsed
-			cleaned_print_time = self._job.job.clean_elapsed
-			pos = self._job.job.pos
-
-		print_time_left = print_time_left_origin = None
-		if progress is not None:
-			progress_int = int(progress * 100)
-			if self._last_progress_report != progress_int:
-				self._last_progress_report = progress_int
-				self._report_print_progress_to_plugins(progress_int)
-
-			if progress == 0:
-				print_time_left = None
-				print_time_left_origin = None
-			elif progress == 1.0:
-				print_time_left = 0
-				print_time_left_origin = None
-			elif self._job.estimator is not None:
-				original_estimate = None
-				original_estimate_type = None
-
-				try:
-					print_time_left, print_time_left_origin = self._job.estimator.estimate(progress,
-					                                                                       print_time,
-					                                                                       cleaned_print_time,
-					                                                                       original_estimate,
-					                                                                       original_estimate_type)
-				except Exception:
-					self._logger.exception("Error while estimating print time via {}".format(self._job.estimator))
-
-		return self._dict(completion=progress * 100 if progress is not None else None,
-		                  filepos=pos,
-		                  printTime=int(print_time) if print_time is not None else None,
-		                  printTimeLeft=int(print_time_left) if print_time_left is not None else None,
-		                  printTimeLeftOrigin=print_time_left_origin)
-
-	def _add_temperature_data(self, temperatures=None):
-		if temperatures is None:
-			temperatures = dict()
-
-		entry = dict(time=int(time.time()))
-		for tool in temperatures:
-			entry[tool] = dict(actual=temperatures[tool]["actual"],
-			                   target=temperatures[tool]["target"])
-
-		self._temperature_history.append(entry)
-		self._state_monitor.add_temperature(entry)
-
-	def _remove_job(self):
-		job_data = self._dict(file=self._dict(name=None,
-		                                      path=None,
-		                                      display=None,
-		                                      origin=None,
-		                                      size=None,
-		                                      date=None),
-		                      estimatedPrintTime=None,
-		                      averagePrintTime=None,
-		                      lastPrintTime=None,
-		                      filament=None,
-		                      user=None)
-		self._state_monitor.set_job_data(job_data)
-		self._job = None
-
-	def _update_job(self, job=None, user=None):
-		if job is None and self._job is not None:
-			job = self._job.job
-
-		if job is None:
-			# TODO fix this, this won't work for deselecting jobs
-			self._remove_job()
-			return
-
-		average_past_total = None
-		analysis_total = None
-		filament = None
-		last_total = None
-		date = None
-
-		display_name = job.name
-
-		if isinstance(job, LocalGcodeFilePrintjob) and not isinstance(job, CopyJobMixin):
-			# local file means we might have some information about the job stored in the file manager!
-			try:
-				file_data = self._file_manager.get_metadata(FileDestinations.LOCAL, job.path)
-			except Exception:
-				pass
-			else:
-				if "display" in file_data:
-					display_name = file_data["display"]
-
-				if "analysis" in file_data:
-					if "estimatedPrintTime" in file_data["analysis"]:
-						analysis_total = file_data["analysis"]["estimatedPrintTime"]
-					if "filament" in file_data["analysis"].keys():
-						filament = file_data["analysis"]["filament"]
-
-				if "statistics" in file_data:
-					printer_profile = self._printer_profile_manager.get_current_or_default()["id"]
-					if "averagePrintTime" in file_data["statistics"] and printer_profile in file_data["statistics"]["averagePrintTime"]:
-						average_past_total = file_data["statistics"]["averagePrintTime"][printer_profile]
-					if "lastPrintTime" in file_data["statistics"] and printer_profile in file_data["statistics"]["lastPrintTime"]:
-						last_total = file_data["statistics"]["lastPrintTime"][printer_profile]
-
-		# set the job data on the state monitor
-		job_data = self._dict(file=self._dict(name=job.name,
-		                                      path=job.path_in_storage,
-		                                      display=display_name,
-		                                      origin=self._get_origin_for_job(job),
-		                                      size=job.size,
-		                                      date=date),
-		                      estimatedPrintTime=analysis_total,
-		                      averagePrintTime=average_past_total,
-		                      lastPrintTime=last_total,
-		                      filament=filament,
-		                      user=job.user)
-		self._state_monitor.set_job_data(job_data)
-
-		# set our internal job data
-		if isinstance(job, SDFilePrintjob):
-			job_type = "sdcard"
-		elif isinstance(job, LocalGcodeStreamjob):
-			job_type = "stream"
-		else:
-			job_type = "local"
-
-		self._job = JobData(job=job,
-		                    average_past_total=average_past_total,
-		                    analysis_total=analysis_total,
-		                    estimator=self._estimator_factory(job_type))
-		job.register_listener(self)
-
-	def _update_job_user(self, user):
-		# TODO need multithread protection?
-		self._job.user = user
-		job_data = self.get_current_job()
-		self._state_monitor.set_job_data(self._dict(file=job_data["file"],
-		                                            estimatedPrintTime=job_data["estimatedPrintTime"],
-		                                            averagePrintTime=job_data["averagePrintTime"],
-		                                            lastPrintTime=job_data["lastPrintTime"],
-		                                            filament=job_data["filament"],
-		                                            user=user))
-
-	def _send_initial_state_update(self, callback):
-		try:
-			data = self._state_monitor.get_current_data()
-			data.update(dict(temps=list(self._temperature_history),
-			                 logs=list(self._log),
-			                 messages=list(self._messages)))
-			callback.on_printer_send_initial_data(data)
-		except Exception:
-			self._logger.exception(u"Error while pushing initial state update to callback {}".format(callback),
-			                       extra=dict(callback=fqcn(callback)))
-
-	def _get_state_flags(self):
-		return self._dict(operational=self.is_operational(),
-		                  printing=self.is_printing(),
-		                  cancelling=self.is_cancelling(),
-		                  pausing=self.is_pausing(),
-		                  resuming=self.is_resuming(),
-		                  finishing=self.is_finishing(),
-		                  closedOrError=self.is_closed_or_error(),
-		                  error=self.is_error(),
-		                  paused=self.is_paused(),
-		                  ready=self.is_ready(),
-		                  sdReady=self.is_sd_ready())
-
-	def _get_origin_for_job(self, job=None):
-		if job is None:
-			if self._job is None:
-				return None
-			job = self._job.job
-
-		if not isinstance(job, StoragePrintjob):
-			return None
-
-		return job.storage
-
-	#~~ octoprint.comm.protocol.ProtocolListener implementation
-
-	def on_protocol_log(self, protocol, message, *args, **kwargs):
-		if protocol != self._protocol:
-			return
-
-		self._add_log(message)
-
-	def on_protocol_log_received(self, protocol, message, *args, **kwargs):
-		if protocol != self._protocol:
-			return
-
-		# process feedback controls
-		if self._feedback_controls and not "_all" in self._feedback_errors:
-			try:
-				self._process_registered_message(message)
-			except Exception:
-				# something went wrong while feedback matching
-				self._logger.exception("Error while trying to apply feedback control matching, disabling it")
-				self._feedback_errors.append("_all")
-
-	def on_protocol_state(self, protocol, old_state, new_state, *args, **kwargs):
-		if protocol != self._protocol:
-			return
-
-		self._logger.info("Protocol state changed from {} to {}".format(old_state, new_state))
-
-		# forward relevant state changes to file manager
-		if old_state == ProtocolState.PROCESSING:
-			if self._job is not None:
-				if new_state in (ProtocolState.DISCONNECTED, ProtocolState.DISCONNECTED_WITH_ERROR):
-					payload = self._job.job.event_payload()
-					if payload:
-						payload["reason"] = "error"
-						payload["error"] = protocol.get_error_string() # TODO
-
-					def finalize():
-						self._file_manager.log_print(self._get_origin_for_job(self._job.job),
-						                             self._job.job.name,
-						                             time.time(),
-						                             payload["time"],
-						                             False,
-						                             self._printer_profile_manager.get_current_or_default()["id"])
-						eventManager().fire(Events.PRINT_FAILED, payload)
-
-					thread = threading.Thread(target=finalize)
-					thread.daemon = True
-					thread.start()
-			self._analysis_queue.resume() # printing done, put those cpu cycles to good use
-
-		elif new_state == ProtocolState.PROCESSING:
-			self._analysis_queue.pause() # do not analyse files while printing
-
-		elif new_state in (ProtocolState.DISCONNECTED, ProtocolState.DISCONNECTED_WITH_ERROR) and old_state != ProtocolState.DISCONNECTING:
-			self.disconnect()
-			self._set_current_z(None)
-			self._update_progress_data()
-			self._set_offsets(None)
-			self._add_temperature_data()
-			self._update_job()
-			self._connection_profile_manager.deselect()
-			self._printer_profile_manager.deselect()
-			eventManager().fire(Events.DISCONNECTED)
-
-		self._set_state(new_state)
-
-	def on_protocol_temperature(self, protocol, temperatures, *args, **kwargs):
-		if protocol != self._protocol:
-			return
-
-		self._add_temperature_data(temperatures)
-
-	def on_protocol_reset(self, protocol, idle, *args, **kwargs):
-		if protocol != self._protocol:
-			return
-
-		eventManager().fire(Events.PRINTER_RESET, payload=dict(idle=idle))
-
-	#~~ octoprint.comm.protocol.FileAwareProtocolListener implementation
-
-	def on_protocol_file_storage_available(self, protocol, available, *args, **kwargs):
-		if protocol != self._protocol:
-			return
-
-		self._sd_ready = available
-		self._state_monitor.set_state({"text": self.get_state_string(), "flags": self._get_state_flags()})
-
-	def on_protocol_file_list(self, protocol, files, *args, **kwargs):
-		if protocol != self._protocol:
-			return
-
-		self._sd_files = files
-		eventManager().fire(Events.UPDATED_FILES, {"type": "printables"})
-		self._sd_filelist_available.set()
-
-	#~~ octoprint.comm.protocol.PositionAwareProtocolListener implementation
-
-	def on_protocol_position_z_update(self, protocol, z, *args, **kwargs):
-		if protocol != self._protocol:
-			return
-
-		old_z = self._current_z
-		if z != old_z:
-			eventManager().fire(Events.Z_CHANGE, dict(new=z, old=old_z))
-
-		self._set_current_z(z)
-
-	def on_protocol_position_all_update(self, protocol, position, *args, **kwargs):
-		payload = dict(reason=kwargs.get("reason", None))
-		payload.update(position)
-		eventManager().fire(Events.POSITION_UPDATE, payload)
-
-	#~~ octoprint.comm.protocol.JobAwareProtocolListener implementation
-
-	def on_protocol_job_started(self, protocol, job, suppress_script=False, *args, **kwargs):
-		if protocol != self._protocol:
-			return
-
-		if self._job is None or job != self._job.job:
-			return
-
-		if self._job_event_handled(protocol, job, "processing"):
-			return
-
-		payload = job.event_payload()
-		if payload:
-			payload["user"] = kwargs.get("user")
-			eventManager().fire(Events.PRINT_STARTED, payload)
-			self._logger_job.info("Print job started - origin: {}, path: {}, owner: {}, user: {}".format(payload.get("origin"),
-			                                                                                             payload.get("path"),
-			                                                                                             payload.get("owner"),
-			                                                                                             payload.get("user")))
-
-			if not suppress_script:
-				self.script("beforePrintStarted",
-				            context=dict(event=payload),
-				            part_of_job=True,
-				            must_be_set=False)
-
-	def on_protocol_job_finishing(self, protocol, job, suppress_script=False, *args, **kwargs):
-		if protocol != self._protocol:
-			return
-
-		if self._job is None or job != self._job.job:
-			return
-
-		if self._job_event_handled(protocol, job, "finishing"):
-			return
-
-		payload = job.event_payload()
-		if payload:
-			if "time" not in payload and job.last_result.available:
-				elapsed = job.last_result.elapsed
-				if elapsed is not None:
-					payload["time"] = elapsed
-
-			self._update_progress_data(completion=100,
-			                           filepos=payload.get("size"),
-			                           print_time=payload.get("time"),
-			                           print_time_left=0)
-			self._state_monitor.set_state(self._dict(text=self.get_state_string(),
-			                                         flags=self._get_state_flags()))
-
-			if not suppress_script:
-				self.script("afterPrintDone",
-				            context=dict(event=payload),
-				            part_of_job=True,
-				            must_be_set=False)
-
-	def on_protocol_job_done(self, protocol, job, suppress_scripts=False, *args, **kwargs):
-		if protocol != self._protocol:
-			return
-
-		if self._job is None or job != self._job.job:
-			return
-
-		if self._job_event_handled(protocol, job, "done"):
-			return
-
-		payload = job.event_payload(incl_last=True)
-		if payload.get("time") is not None:
-			def log_print():
-				self._file_manager.log_print(payload["origin"],
-				                             payload["path"],
-				                             time.time(),
-				                             payload["time"],
-				                             True,
-				                             self._printer_profile_manager.get_current_or_default()["id"])
-
-			thread = threading.Thread(target=log_print)
-			thread.daemon = True
-			thread.start()
-
-		eventManager().fire(Events.PRINT_DONE, payload)
-		self._logger_job.info("Print job done - origin: {}, path: {}, owner: {}".format(payload.get("origin"),
-		                                                                                payload.get("path"),
-		                                                                                payload.get("owner")))
-
-
-	def on_protocol_job_failed(self, protocol, job, *args, **kwargs):
-		if protocol != self._protocol:
-			return
-
-		if self._job is None or job != self._job.job:
-			return
-
-		if self._job_event_handled(protocol, job, "failed"):
-			return
-
-		payload = job.event_payload(incl_last=True)
-		if payload:
-			eventManager().fire(Events.PRINT_FAILED, payload)
-
-	def on_protocol_job_cancelling(self, protocol, job, *args, **kwargs):
-		if protocol != self._protocol:
-			return
-
-		if self._job is None or job != self._job.job:
-			return
-
-		if self._job_event_handled(protocol, job, "cancelling"):
-			return
-
-		firmware_error = kwargs.get("error", None)
-
-		payload = job.event_payload()
-		if payload:
-			payload["user"] = kwargs.get("user")
-			if firmware_error:
-				payload["firmwareError"] = firmware_error
-			eventManager().fire(Events.PRINT_CANCELLING, payload)
-
-	def on_protocol_job_cancelled(self, protocol, job, *args, **kwargs):
-		if protocol != self._protocol:
-			return
-
-		if self._job is None or job != self._job.job:
-			return
-
-		if self._job_event_handled(protocol, job, "cancelled"):
-			return
-
-		self._update_progress_data()
-
-		cancel_position = kwargs.get("position", None)
-		suppress_script = kwargs.get("suppress_script", None)
-
-		payload = job.event_payload(incl_last=True)
-		if payload:
-			payload["user"] = kwargs.get("user")
-			if cancel_position:
-				payload["position"] = cancel_position
-
-			if not suppress_script:
-				self.script("afterPrintCancelled",
-				            context=dict(event=payload),
-				            part_of_job=True,
-				            must_be_set=False)
-
-			eventManager().fire(Events.PRINT_CANCELLED, payload)
-			self._logger_job.info("Print job cancelled - origin: {}, path: {}, owner: {}, user: {}".format(payload.get("origin"),
-			                                                                                               payload.get("path"),
-			                                                                                               payload.get("owner"),
-			                                                                                               payload.get("user")))
-
-			payload["reason"] = "cancelled"
-
-			def finalize():
-				if payload.get("time") is not None:
-					self._file_manager.log_print(job.storage,
-					                             job.name,
-					                             time.time(),
-					                             payload["time"],
-					                             False,
-					                             self._printer_profile_manager.get_current_or_default()["id"])
-					eventManager().fire(Events.PRINT_FAILED, payload)
-
-			thread = threading.Thread(target=finalize)
-			thread.daemon = True
-			thread.start()
-
-	def on_protocol_job_paused(self, protocol, job, *args, **kwargs):
-		if protocol != self._protocol:
-			return
-
-		if self._job is None or job != self._job.job:
-			return
-
-		if self._job_event_handled(protocol, job, "paused"):
-			return
-
-		pause_position = kwargs.get("position", None)
-		suppress_script = kwargs.get("suppress_script", None)
-
-		payload = job.event_payload()
-		if payload:
-			payload["user"] = kwargs.get("user")
-			if pause_position:
-				payload["position"] = pause_position
-
-			if not suppress_script:
-				self.script("afterPrintPaused",
-				            context=dict(event=payload),
-				            part_of_job=True,
-				            must_be_set=False)
-
-			eventManager().fire(Events.PRINT_PAUSED, payload)
-
-			self._logger_job.info("Print job paused - origin: {}, path: {}, owner: {}, user: {}".format(payload.get("origin"),
-			                                                                                            payload.get("path"),
-			                                                                                            payload.get("owner"),
-			                                                                                            payload.get("user")))
-
-	def on_protocol_job_resumed(self, protocol, job, *args, **kwargs):
-		if protocol != self._protocol:
-			return
-
-		if self._job is None or job != self._job.job:
-			return
-
-		if self._job_event_handled(protocol, job, "resumed"):
-			return
-
-		suppress_script = kwargs.get("suppress_script", False)
-
-		payload = job.event_payload()
-		if payload:
-			payload["user"] = kwargs.get("user")
-
-			if not suppress_script:
-				self.script("beforePrintResumed",
-				            context=dict(event=payload),
-				            must_be_set=False)
-
-			eventManager().fire(Events.PRINT_RESUMED, payload)
-			self._logger_job.info("Print job resumed - origin: {}, path: {}, owner: {}, user: {}".format(payload.get("origin"),
-			                                                                                             payload.get("path"),
-			                                                                                             payload.get("owner"),
-			                                                                                             payload.get("user")))
-
-	def _job_event_handled(self, protocol, job, event_type):
-		if not isinstance(job, LocalGcodeStreamjob):
-			return False
-
-		if event_type == "processing":
-			eventManager().fire(Events.TRANSFER_STARTED, {"local": job.name, "remote": job.remote})
-
-		elif event_type in ("done", "cancelled"):
-			self._sd_streaming = False
-			self._set_current_z(None)
-			self._remove_job()
-			self._reset_progress_data()
-			self._state_monitor.set_state(self._dict(text=self.get_state_string(), flags=self._get_state_flags()))
-
-			if event_type == "done" and self._on_streaming_done is not None:
-				self._on_streaming_done(job.name, job.name, FileDestinations.SDCARD)
-				eventManager().fire(Events.TRANSFER_DONE, {"local": job.name, "remote": job.remote, "time": job.last_elapsed})
-			elif event_type == "cancelled" and self._on_streaming_failed is not None:
-				self._on_streaming_failed(job.name, job.name, FileDestinations.SDCARD)
-				eventManager().fire(Events.TRANSFER_FAILED, {"local": job.name, "remote": job.remote})
-
-		return True
-
-	# ~~ octoprint.comm.job.PrintjobListener implementation
-
-	def on_job_progress(self, job):
-		if self._job is None or job != self._job.job:
-			return
-
-		self._state_monitor.trigger_progress_update()
-
-	#~~ comm.MachineComPrintCallback implementation
-
-	def on_comm_force_disconnect(self):
-		# TODO
-		self.disconnect()
-
-	def on_comm_record_fileposition(self, origin, name, pos):
-		# TODO
-		try:
-			self._file_manager.save_recovery_data(origin, name, pos)
-		except NoSuchStorage:
-			pass
-		except Exception:
-			self._logger.exception("Error while trying to persist print recovery data")
-
-	#~~ feedback controls
-
-	def _process_registered_message(self, line):
-		if not self._feedback_controls or not self._feedback_matcher:
-			return
-
-		feedback_match = self._feedback_matcher.search(line)
-		if feedback_match is None:
-			return
-
-		for match_key in feedback_match.groupdict():
-			try:
-				feedback_key = match_key[len("group"):]
-				if not feedback_key in self._feedback_controls or feedback_key in self._feedback_errors or feedback_match.group(match_key) is None:
-					continue
-				matched_part = feedback_match.group(match_key)
-
-				if self._feedback_controls[feedback_key]["matcher"] is None:
-					continue
-
-				match = self._feedback_controls[feedback_key]["matcher"].search(matched_part)
-				if match is None:
-					continue
-
-				outputs = dict()
-				for template_key, template in self._feedback_controls[feedback_key]["templates"].items():
-					try:
-						output = template.format(*match.groups())
-					except KeyError:
-						output = template.format(**match.groupdict())
-					except Exception:
-						if self._logger.isEnabledFor(logging.DEBUG):
-							self._logger.exception("Could not process template {}: {}".format(template_key, template))
-						output = None
-
-					if output is not None:
-						outputs[template_key] = output
-
-				eventManager().fire(Events.REGISTERED_MESSAGE_RECEIVED, dict(key=feedback_key, matched=matched_part, outputs=outputs))
-
-			except Exception:
-				self._logger.exception("Error while trying to match feedback control output, disabling key {}".format(match_key))
-				self._feedback_errors.append(match_key)
-
-class StateMonitor(object):
-	def __init__(self, interval=0.5, on_update=None, on_add_temperature=None, on_add_log=None, on_add_message=None, on_get_progress=None):
-		self._interval = interval
-		self._update_callback = on_update
-		self._on_add_temperature = on_add_temperature
-		self._on_add_log = on_add_log
-		self._on_add_message = on_add_message
-		self._on_get_progress = on_get_progress
-
-		self._state = None
-		self._job_data = None
-		self._current_z = None
-		self._offsets = dict()
-		self._progress = None
-
-		self._progress_dirty = False
-
-		self._change_event = threading.Event()
-		self._state_lock = threading.Lock()
-		self._progress_lock = threading.Lock()
-
-		self._last_update = monotonic_time()
-		self._worker = threading.Thread(target=self._work)
-		self._worker.daemon = True
-		self._worker.start()
-
-	def _get_current_progress(self):
-		if callable(self._on_get_progress):
-			return self._on_get_progress()
-		return self._progress
-
-	def reset(self, state=None, job_data=None, progress=None, current_z=None, offsets=None):
-		self.set_state(state)
-		self.set_job_data(job_data)
-		self.set_progress(progress)
-		self.set_current_z(current_z)
-		self.set_temp_offsets(offsets)
-
-	def add_temperature(self, temperature):
-		self._on_add_temperature(temperature)
-		self._change_event.set()
-
-	def add_log(self, log):
-		self._on_add_log(log)
-		self._change_event.set()
-
-	def add_message(self, message):
-		self._on_add_message(message)
-		self._change_event.set()
-
-	def set_current_z(self, current_z):
-		self._current_z = current_z
-		self._change_event.set()
-
-	def set_state(self, state):
-		with self._state_lock:
-			self._state = state
-			self._change_event.set()
-
-	def set_job_data(self, job_data):
-		self._job_data = job_data
-		self._change_event.set()
-
-	def trigger_progress_update(self):
-		with self._progress_lock:
-			self._change_event.set()
-
-	def set_progress(self, progress):
-		with self._progress_lock:
-			self._progress = progress
-			self._change_event.set()
-
-	def set_temp_offsets(self, offsets):
-		if offsets is None:
-			offsets = dict()
-		self._offsets = offsets
-		self._change_event.set()
-
-	def _work(self):
-		try:
-			while True:
-				self._change_event.wait()
-
-				now = monotonic_time()
-				delta = now - self._last_update
-				additional_wait_time = self._interval - delta
-				if additional_wait_time > 0:
-					time.sleep(additional_wait_time)
-
-				with self._state_lock:
-					data = self.get_current_data()
-					self._update_callback(data)
-					self._last_update = monotonic_time()
-					self._change_event.clear()
-		except Exception:
-			logging.getLogger(__name__).exception("Looks like something crashed inside the state update worker. Please report this on the OctoPrint issue tracker (make sure to include logs!)")
-
-	def get_current_data(self):
-		with self._progress_lock:
-			self._progress = self._get_current_progress()
-
-		return dict(state=self._state,
-		            job=self._job_data,
-		            currentZ=self._current_z,
-		            progress=self._progress,
-		            offsets=self._offsets)
-=======
-class Printer(PrinterInterface, comm.MachineComPrintCallback):
+    import serial
+
+    serial_factory_hooks = plugin_manager().get_hooks(
+        "octoprint.comm.transport.serial.factory"
+    )
+
+    def default(_, port, baudrate, read_timeout):
+        serial_obj = serial.Serial(
+            str(port),
+            baudrate,
+            timeout=read_timeout,
+            writeTimeout=10000,
+            parity=serial.PARITY_ODD,
+        )
+        serial_obj.close()
+        serial_obj.parity = serial.PARITY_NONE
+        serial_obj.open()
+        return serial_obj
+
+    serial_factories = serial_factory_hooks.items() + [("default", default)]
+    for name, factory in serial_factories:
+        try:
+            serial_obj = factory(
+                None,
+                port,
+                baudrate,
+                settings().getFloat(["serial", "timeout", "connection"]),
+            )
+        except Exception:
+            logging.getLogger(__name__).exception(
+                "Error while creating serial via factory {}".format(name)
+            )
+            return None
+
+        if serial_obj is not None:
+            return serial_obj
+
+    return None
+
+
+class Printer(
+    PrinterInterface,
+    ProtocolListener,
+    FileAwareProtocolListener,
+    PositionAwareProtocolListener,
+):
     """
     Default implementation of the :class:`PrinterInterface`. Manages the communication layer object and registers
     itself with it as a callback to react to changes on the communication layer.
     """
 
-    def __init__(self, fileManager, analysisQueue, printerProfileManager):
+    def __init__(
+        self, fileManager, analysisQueue, connectionProfileManager, printerProfileManager
+    ):
         from collections import deque
 
         self._logger = logging.getLogger(__name__)
@@ -1780,51 +111,47 @@
             else dict
         )
 
-        self._analysisQueue = analysisQueue
-        self._fileManager = fileManager
-        self._printerProfileManager = printerProfileManager
+        self._analysis_queue = analysisQueue
+        self._file_manager = fileManager
+        self._connection_profile_manager = connectionProfileManager
+        self._printer_profile_manager = printerProfileManager
 
         # state
-        # TODO do we really need to hold the temperature here?
-        self._temp = None
-        self._bedTemp = None
-        self._chamberTemp = None
-        self._targetTemp = None
-        self._targetBedTemp = None
-        self._targetChamberTemp = None
-        self._temps = TemperatureHistory(
+        self._latest_temperatures = None
+        self._temperature_history = TemperatureHistory(
             cutoff=settings().getInt(["temperature", "cutoff"]) * 60
         )
-        self._tempBacklog = []
-
+        self._temp_backlog = []
+
+        self._latest_message = None
         self._messages = deque([], 300)
-        self._messageBacklog = []
-
+        self._message_backlog = []
+
+        self._latest_log = None
         self._log = deque([], 300)
-        self._logBacklog = []
-
-        self._state = None
-
-        self._currentZ = None
-
-        self._printAfterSelect = False
-        self._posAfterSelect = None
+        self._log_backlog = []
+
+        self._current_z = None
 
         self._firmware_info = None
 
         # sd handling
-        self._sdPrinting = False
-        self._sdStreaming = False
-        self._sdFilelistAvailable = threading.Event()
-        self._streamingFinishedCallback = None
-        self._streamingFailedCallback = None
+        self._sd_printing = False
+        self._sd_streaming = False
+        self._sd_filelist_available = threading.Event()
+        self._on_streaming_done = None
+        self._on_streaming_failed = None
+
+        self._sd_ready = False
+        self._sd_files = []
+
+        # feedback controls
+        self._feedback_controls = None
+        self._feedback_matcher = None
+        self._feedback_errors = []
 
         # job handling & estimation
-        self._selectedFileMutex = threading.RLock()
-        self._selectedFile = None
-
         self._estimator_factory = PrintTimeEstimator
-        self._estimator = None
         analysis_queue_hooks = plugin_manager().get_hooks(
             "octoprint.printer.estimation.factory"
         )
@@ -1848,33 +175,35 @@
         )
 
         # comm
-        self._comm = None
+        self._protocol = None
+        self._transport = None
+        self._job = None
 
         # callbacks
         self._callbacks = []
 
         # progress plugins
-        self._lastProgressReport = None
-        self._progressPlugins = plugin_manager().get_implementations(ProgressPlugin)
+        self._last_progress_report = None
+        self._progress_plugins = plugin_manager().get_implementations(ProgressPlugin)
 
         self._additional_data_hooks = plugin_manager().get_hooks(
             "octoprint.printer.additional_state_data"
         )
         self._blacklisted_data_hooks = []
 
-        self._stateMonitor = StateMonitor(
+        self._state_monitor = StateMonitor(
             interval=0.5,
-            on_update=self._sendCurrentDataCallbacks,
-            on_add_temperature=self._sendAddTemperatureCallbacks,
-            on_add_log=self._sendAddLogCallbacks,
-            on_add_message=self._sendAddMessageCallbacks,
-            on_get_progress=self._updateProgressDataCallback,
-            on_get_resends=self._updateResendDataCallback,
-        )
-        self._stateMonitor.reset(
+            on_update=self._send_current_data_callbacks,
+            on_add_temperature=self.send_add_temperature_callbacks,
+            on_add_log=self._send_add_log_callbacks,
+            on_add_message=self._send_add_message_callbacks,
+            on_get_progress=self._update_progress_data_callback,
+            on_get_resends=self._update_resend_data_callback,
+        )
+        self._state_monitor.reset(
             state=self._dict(
                 text=self.get_state_string(),
-                flags=self._getStateFlags(),
+                flags=self._get_state_flags(),
                 error=self.get_error(),
             ),
             job_data=self._dict(
@@ -1938,9 +267,9 @@
 
     def send_initial_callback(self, callback):
         if callback in self._callbacks:
-            self._sendInitialStateUpdate(callback)
-
-    def _sendAddTemperatureCallbacks(self, data):
+            self._send_initial_state_update(callback)
+
+    def send_add_temperature_callbacks(self, data):
         for callback in self._callbacks:
             try:
                 callback.on_printer_add_temperature(data)
@@ -1952,7 +281,7 @@
                     extra={"callback": fqcn(callback)},
                 )
 
-    def _sendAddLogCallbacks(self, data):
+    def _send_add_log_callbacks(self, data):
         for callback in self._callbacks:
             try:
                 callback.on_printer_add_log(data)
@@ -1964,7 +293,7 @@
                     extra={"callback": fqcn(callback)},
                 )
 
-    def _sendAddMessageCallbacks(self, data):
+    def _send_add_message_callbacks(self, data):
         for callback in self._callbacks:
             try:
                 callback.on_printer_add_message(data)
@@ -1976,7 +305,7 @@
                     extra={"callback": fqcn(callback)},
                 )
 
-    def _sendCurrentDataCallbacks(self, data):
+    def _send_current_data_callbacks(self, data):
         plugin_data = self._get_additional_plugin_data(initial=False)
         for callback in self._callbacks:
             try:
@@ -2022,42 +351,26 @@
     # ~~ callback from metadata analysis event
 
     def _on_event_MetadataAnalysisFinished(self, event, data):
-        with self._selectedFileMutex:
-            if self._selectedFile:
-                self._setJobData(
-                    self._selectedFile["filename"],
-                    self._selectedFile["filesize"],
-                    self._selectedFile["sd"],
-                    self._selectedFile["user"],
-                )
+        if self._job is not None:
+            self._update_job()
 
     def _on_event_MetadataStatisticsUpdated(self, event, data):
-        with self._selectedFileMutex:
-            if self._selectedFile:
-                self._setJobData(
-                    self._selectedFile["filename"],
-                    self._selectedFile["filesize"],
-                    self._selectedFile["sd"],
-                    self._selectedFile["user"],
-                )
+        if self._job is not None:
+            self._update_job()
 
     # ~~ progress plugin reporting
 
-    def _reportPrintProgressToPlugins(self, progress):
-        with self._selectedFileMutex:
-            if (
-                progress is None
-                or not self._selectedFile
-                or "sd" not in self._selectedFile
-                or "filename" not in self._selectedFile
-            ):
-                return
-
-            storage = "sdcard" if self._selectedFile["sd"] else "local"
-            filename = self._selectedFile["filename"]
+    def _report_print_progress_to_plugins(self, progress):
+        # TODO clean up
+        if not progress or not self._job:
+            return
+
+        origin = self._get_origin_for_job()
+        storage = "sdcard" if origin == FileDestinations.SDCARD else "local"
+        filename = self._job.job.name
 
         def call_plugins(storage, filename, progress):
-            for plugin in self._progressPlugins:
+            for plugin in self._progress_plugins:
                 try:
                     plugin.on_print_progress(storage, filename, progress)
                 except Exception:
@@ -2073,52 +386,192 @@
 
     # ~~ PrinterInterface implementation
 
-    def connect(self, port=None, baudrate=None, profile=None, *args, **kwargs):
+    def connect(self, **kwargs):
         """
         Connects to the printer. If port and/or baudrate is provided, uses these settings, otherwise autodetection
         will be attempted.
         """
-        if self._comm is not None:
-            return
+
+        if self._protocol is not None or self._transport is not None:
+            return
+
+        ## prepare feedback controls
+        self._feedback_controls, self._feedback_matcher = convert_feedback_controls(
+            settings().get(["controls"])
+        )
 
         eventManager().fire(Events.CONNECTING)
-        self._printerProfileManager.select(profile)
-
-        from octoprint.logging.handlers import SerialLogHandler
-
-        SerialLogHandler.arm_rollover()
-        if not logging.getLogger("SERIAL").isEnabledFor(logging.DEBUG):
-            # if serial.log is not enabled, log a line to explain that to reduce "serial.log is empty" in tickets...
-            logging.getLogger("SERIAL").info(
-                "serial.log is currently not enabled, you can enable it via Settings > Serial Connection > Log communication to serial.log"
-            )
-
-        self._firmware_info = None
-        self._comm = comm.MachineCom(
-            port,
-            baudrate,
-            callbackObject=self,
-            printerProfileManager=self._printerProfileManager,
-        )
-        self._comm.start()
+
+        ##~~ Logging
+
+        from octoprint.logging.handlers import CommunicationLogHandler
+
+        CommunicationLogHandler.on_open_connection(u"CONNECTION")
+        CommunicationLogHandler.on_open_connection(u"COMMDEBUG")
+
+        if not logging.getLogger("CONNECTION").isEnabledFor(logging.DEBUG):
+            # is protocol.log is not enabled, log a line to explain to reduce "connection.log is empty" in tickets...
+            logging.getLogger("CONNECTION").info(
+                "connection.log is currently not enabled, you can enable it via Settings > Connection > Log communication to connection.log"
+            )
+
+        connection_id = kwargs.get("connection")
+        connection = None
+        if connection_id is not None:
+            connection = self._connection_profile_manager.get(connection_id)
+
+        if connection is not None:
+            # we have a connection profile
+            self._connection_profile_manager.select(connection.id)
+
+            ##~~ Printer profile
+            profile_id = kwargs.get("profile", connection.printer_profile)
+            self._printer_profile_manager.select(profile_id)
+            profile = self._printer_profile_manager.get_current_or_default()
+
+            ##~~ Transport
+
+            selected_transport = kwargs.get("transport", connection.transport)
+            transport_connect_kwargs = connection.transport_parameters
+            transport_connect_kwargs = dict_merge(
+                transport_connect_kwargs, kwargs.get("transport_options", {})
+            )
+
+            transport_kwargs = {}
+            transport_kwargs.update(
+                {
+                    "settings": settings(),
+                    "plugin_manager": plugin_manager(),
+                    "event_bus": eventManager(),
+                    "printer_profile": profile,
+                }
+            )
+
+            ##~~ Protocol
+
+            selected_protocol = kwargs.get("protocol", connection.protocol)
+            protocol_kwargs = dict_merge(
+                connection.protocol_parameters, kwargs.get("protocol_options", {})
+            )
+            protocol_kwargs.update(
+                {
+                    "settings": settings(),
+                    "plugin_manager": plugin_manager(),
+                    "event_bus": eventManager(),
+                    "printer_profile": profile,
+                }
+            )
+
+        else:
+            self._connection_profile_manager.deselect()
+
+            ##~~ Printer profile
+
+            profile_id = kwargs.get("profile")
+            if not profile_id:
+                profile_id = self._printer_profile_manager.get_default()["id"]
+
+            self._printer_profile_manager.select(profile_id)
+            profile = self._printer_profile_manager.get_current_or_default()
+
+            ##~~ Transport
+
+            selected_transport = kwargs.get("transport")
+            if not selected_transport:
+                port = kwargs.get("port")
+                baudrate = kwargs.get("baudrate")
+
+                if not port:
+                    port = "AUTO"
+                if not baudrate:
+                    baudrate = 0
+
+                selected_transport = "serial"
+                transport_kwargs = {"serial_factory": _serial_factory}
+                transport_connect_kwargs = {"port": port, "baudrate": baudrate}
+            else:
+                transport_kwargs = kwargs.get("transport_kwargs", {})
+                transport_connect_kwargs = kwargs.get("transport_options", {})
+
+            transport_kwargs.update(
+                {
+                    "settings": settings(),
+                    "plugin_manager": plugin_manager(),
+                    "event_bus": eventManager(),
+                    "printer_profile": profile,
+                }
+            )
+
+            ##~~ Protocol
+
+            # TODO make this depend on the printer profile
+            selected_protocol = kwargs.get("protocol")
+            if not selected_protocol:
+                selected_protocol = "reprap"
+                protocol_kwargs = {}
+            else:
+                protocol_kwargs = kwargs.get("protocol_options", {})
+
+            protocol_kwargs.update(
+                {
+                    "settings": settings(),
+                    "plugin_manager": plugin_manager(),
+                    "event_bus": eventManager(),
+                    "printer_profile": profile,
+                }
+            )
+
+        ##~~ Lookup and create transport instances
+
+        from octoprint.comm.transport import lookup_transport
+
+        transport_class = lookup_transport(selected_transport)
+        if not transport_class:
+            raise ValueError("Invalid transport: {}".format(selected_transport))
+
+        transport = transport_class(**transport_kwargs)
+        self._transport = transport
+
+        ##~~ Lookup and create protocol instance
+
+        from octoprint.comm.protocol import lookup_protocol
+
+        protocol_class = lookup_protocol(selected_protocol)
+        if not protocol_class:
+            raise ValueError("Invalid protocol: {}".format(selected_protocol))
+
+        protocol = protocol_class(**protocol_kwargs)
+        self._protocol = protocol
+
+        ##~~ Register everything and connect
+
+        self._protocol.register_listener(self)
+        self._protocol.connect(self._transport, transport_kwargs=transport_connect_kwargs)
 
     def disconnect(self, *args, **kwargs):
         """
         Closes the connection to the printer.
         """
         eventManager().fire(Events.DISCONNECTING)
-        if self._comm is not None:
-            self._comm.close()
-        else:
-            eventManager().fire(Events.DISCONNECTED)
+        self.cancel_print()
+
+        if self._protocol is not None and self._protocol.state not in (
+            ProtocolState.DISCONNECTED,
+            ProtocolState.DISCONNECTED_WITH_ERROR,
+        ):
+            self._protocol.disconnect()
+            self._protocol.unregister_listener(self)
+            self._protocol = None
+            self._transport = None
+
+        self.unselect_job()
+        eventManager().fire(Events.DISCONNECTED)
         self._firmware_info = None
 
     def get_transport(self, *args, **kwargs):
-
-        if self._comm is None:
+        if self._protocol is None:
             return None
-
-        return self._comm.getTransport()
+        return self._protocol.transport
 
     getTransport = util.deprecated(
         "getTransport has been renamed to get_transport",
@@ -2127,42 +580,42 @@
     )
 
     def job_on_hold(self, blocking=True, *args, **kwargs):
-        if self._comm is None:
+        if self._protocol is None:
             raise RuntimeError("No connection to the printer")
-        return self._comm.job_put_on_hold(blocking=blocking)
+        return self._protocol.job_put_on_hold(blocking=blocking)
 
     def set_job_on_hold(self, value, blocking=True, *args, **kwargs):
-        if self._comm is None:
+        if self._protocol is None:
             raise RuntimeError("No connection to the printer")
-        return self._comm.set_job_on_hold(value, blocking=blocking)
+        return self._protocol.set_job_on_hold(value, blocking=blocking)
 
     def fake_ack(self, *args, **kwargs):
-        if self._comm is None:
-            return
-
-        self._comm.fakeOk()
+        if self._protocol is None:
+            return
+
+        self._protocol.repair()
 
     def commands(self, commands, tags=None, force=False, *args, **kwargs):
         """
         Sends one or more gcode commands to the printer.
         """
-        if self._comm is None:
+        if self._protocol is None:
             return
 
         if not isinstance(commands, (list, tuple)):
             commands = [commands]
 
+        tags = kwargs.get("tags")
         if tags is None:
             tags = set()
         tags |= {"trigger:printer.commands"}
 
-        for command in commands:
-            self._comm.sendCommand(command, tags=tags, force=force)
+        self._protocol.send_commands(tags=tags, *commands, **kwargs)
 
     def script(
         self, name, context=None, must_be_set=True, part_of_job=False, *args, **kwargs
     ):
-        if self._comm is None:
+        if self._protocol is None:
             return
 
         if name is None or not name:
@@ -2177,14 +630,19 @@
 
         eventManager().fire(event_start, payload)
 
-        result = self._comm.sendGcodeScript(
-            name,
-            part_of_job=part_of_job,
-            replacements=context,
-            tags=kwargs.get("tags", set()) | {"trigger:printer.script"},
-        )
-        if not result and must_be_set:
-            raise UnknownScript(name)
+        if context is None:
+            context = {}
+
+        try:
+            self._protocol.send_script(
+                name,
+                part_of_job=part_of_job,
+                context=context,
+                tags=kwargs.get("tags", set()) | {"trigger:printer.script"},
+            )
+        except UnknownScript:
+            if must_be_set:
+                raise
 
         event_end = "GcodeScript{}Finished".format(event_name)
         eventManager().fire(event_end, payload)
@@ -2216,23 +674,17 @@
                     )
                 )
 
-        command = "G1 {}".format(
-            " ".join(["{}{}".format(axis.upper(), amt) for axis, amt in axes.items()])
-        )
-
         if speed is None:
-            printer_profile = self._printerProfileManager.get_current_or_default()
-            speed = min([printer_profile["axes"][axis]["speed"] for axis in axes])
-
-        if speed and not isinstance(speed, bool):
-            command += " F{}".format(speed)
-
-        if relative:
-            commands = ["G91", command, "G90"]
-        else:
-            commands = ["G90", command]
-
-        self.commands(commands, tags=kwargs.get("tags", set()) | {"trigger:printer.jog"})
+            printer_profile = self._printer_profile_manager.get_current_or_default()
+            speed = max(*map(lambda x: printer_profile["axes"][x]["speed"], axes))
+
+        kwargs = {
+            "feedrate": speed,
+            "relative": relative,
+            "tags": kwargs.get("tags", set()) | {"trigger:printer.jog"},
+        }
+        kwargs.update(axes)
+        self._protocol.move(**kwargs)
 
     def home(self, axes, *args, **kwargs):
         if not isinstance(axes, (list, tuple)):
@@ -2251,14 +703,8 @@
         if len(axes) != len(validated_axes):
             raise ValueError("axes contains invalid axes: {axes}".format(axes=axes))
 
-        self.commands(
-            [
-                "G91",
-                "G28 %s" % " ".join(map(lambda x: "%s0" % x.upper(), validated_axes)),
-                "G90",
-            ],
-            tags=kwargs.get("tags", set) | {"trigger:printer.home"},
-        )
+        kwargs = dict((axes, True) for axes in validated_axes)
+        self._protocol.home(**kwargs)
 
     def extrude(self, amount, speed=None, *args, **kwargs):
         if not isinstance(amount, (int, float)):
@@ -2266,7 +712,7 @@
                 "amount must be a valid number: {amount}".format(amount=amount)
             )
 
-        printer_profile = self._printerProfileManager.get_current_or_default()
+        printer_profile = self._printer_profile_manager.get_current_or_default()
 
         # Use specified speed (if any)
         max_e_speed = printer_profile["axes"]["e"]["speed"]
@@ -2278,8 +724,10 @@
             # Make sure that specified value is not greater than maximum as defined in printer profile
             extrusion_speed = min([speed, max_e_speed])
 
-        self.commands(
-            ["G91", "M83", "G1 E%s F%d" % (amount, extrusion_speed), "M82", "G90"],
+        self._protocol.move(
+            e=amount,
+            feedrate=extrusion_speed,
+            relative=True,
             tags=kwargs.get("tags", set()) | {"trigger:printer.extrude"},
         )
 
@@ -2288,8 +736,8 @@
             raise ValueError('tool must match "tool[0-9]+": {tool}'.format(tool=tool))
 
         tool_num = int(tool[len("tool") :])
-        self.commands(
-            "T%d" % tool_num,
+        self._protocol.change_tool(
+            tool_num,
             tags=kwargs.get("tags", set()) | {"trigger:printer.change_tool"},
         )
 
@@ -2307,22 +755,7 @@
             )
 
         tags = kwargs.get("tags", set()) | {"trigger:printer.set_temperature"}
-
-        if heater.startswith("tool"):
-            printer_profile = self._printerProfileManager.get_current_or_default()
-            extruder_count = printer_profile["extruder"]["count"]
-            shared_nozzle = printer_profile["extruder"]["sharedNozzle"]
-            if extruder_count > 1 and not shared_nozzle:
-                toolNum = int(heater[len("tool") :])
-                self.commands("M104 T{} S{}".format(toolNum, value), tags=tags)
-            else:
-                self.commands("M104 S{}".format(value), tags=tags)
-
-        elif heater == "bed":
-            self.commands("M140 S{}".format(value), tags=tags)
-
-        elif heater == "chamber":
-            self.commands("M141 S{}".format(value), tags=tags)
+        self._protocol.set_temperature(heater, value, wait=False, tags=tags)
 
     def set_temperature_offset(self, offsets=None, *args, **kwargs):
         if offsets is None:
@@ -2347,11 +780,12 @@
                 "offsets contains invalid values: {offsets}".format(offsets=offsets)
             )
 
-        if self._comm is None:
-            return
-
-        self._comm.setTemperatureOffset(offsets)
-        self._setOffsets(self._comm.getOffsets())
+        if self._protocol is None:
+            return
+
+        for heater, offset in offsets.items():
+            self._protocol.set_temperature_offset(heater, offset)
+        self._set_offsets(self._protocol.get_temperature_offsets())
 
     def _convert_rate_value(self, factor, min_val=None, max_val=None):
         if not isinstance(factor, (int, float)):
@@ -2369,83 +803,56 @@
 
     def feed_rate(self, factor, *args, **kwargs):
         factor = self._convert_rate_value(factor, min_val=1)
-        self.commands(
-            "M220 S%d" % factor,
+        self._protocol.set_feedrate_multiplier(
+            factor,
             tags=kwargs.get("tags", set()) | {"trigger:printer.feed_rate"},
         )
 
     def flow_rate(self, factor, *args, **kwargs):
         factor = self._convert_rate_value(factor, min_val=1)
-        self.commands(
-            "M221 S%d" % factor,
+        self._protocol.set_extrusion_multiplier(
+            factor,
             tags=kwargs.get("tags", set()) | {"trigger:printer.flow_rate"},
         )
 
+    def select_job(self, job, start_printing=False, pos=None, *args, **kwargs):
+        self._update_job(job)
+        self._reset_progress_data()
+
+        payload = job.event_payload()
+        if payload:
+            eventManager().fire(Events.FILE_SELECTED, payload)
+
+        if start_printing and self.is_ready():
+            self.start_print(pos=pos, tags=kwargs.get("tags", set()))
+
+    def unselect_job(self):
+        self._remove_job()
+        self._reset_progress_data()
+
+        eventManager().fire(Events.FILE_DESELECTED)
+
+    @util.deprecated(
+        "select_file has been deprecated, use select_job instead",
+        includedoc="Replaced by :func:`select_job`",
+        since="1.4.0",
+    )
     def select_file(
-        self, path, sd, printAfterSelect=False, user=None, pos=None, *args, **kwargs
+        self, path, sd, printAfterSelect=False, pos=None, user=None, **kwargs
     ):
-        if self._comm is None or (self._comm.isBusy() or self._comm.isStreaming()):
-            self._logger.info("Cannot load file: printer not connected or currently busy")
-            return
-
-        self._validateJob(path, sd)
-
-        origin = FileDestinations.SDCARD if sd else FileDestinations.LOCAL
         if sd:
-            path_on_disk = "/" + path
-            path_in_storage = path
+            storage = "sdcard"
         else:
-            path_on_disk = self._fileManager.path_on_disk(origin, path)
-            path_in_storage = self._fileManager.path_in_storage(origin, path_on_disk)
-
-        try:
-            recovery_data = self._fileManager.get_recovery_data()
-            if recovery_data:
-                # clean up recovery data if we just selected a different file
-                actual_origin = recovery_data.get("origin", None)
-                actual_path = recovery_data.get("path", None)
-
-                if (
-                    actual_origin is None
-                    or actual_path is None
-                    or actual_origin != origin
-                    or actual_path != path_in_storage
-                ):
-                    self._fileManager.delete_recovery_data()
-        except Exception:
-            # anything goes wrong with the recovery data, we ignore it
-            self._logger.exception(
-                "Something was wrong with processing the recovery data"
-            )
-
-        self._printAfterSelect = printAfterSelect
-        self._posAfterSelect = pos
-        self._comm.selectFile(
-            "/" + path if sd else path_on_disk,
-            sd,
-            user=user,
-            tags=kwargs.get("tags", set()) | {"trigger:printer.select_file"},
-        )
-        self._updateProgressData()
-        self._setCurrentZ(None)
-
-    def unselect_file(self, *args, **kwargs):
-        if self._comm is not None and (self._comm.isBusy() or self._comm.isStreaming()):
-            return
-
-        self._comm.unselectFile()
-        self._updateProgressData()
-        self._setCurrentZ(None)
-
-    def get_file_position(self):
-        if self._comm is None:
-            return None
-
-        with self._selectedFileMutex:
-            if self._selectedFile is None:
-                return None
-
-        return self._comm.getFilePosition()
+            storage = "local"
+
+        job = self._file_manager.create_print_job(storage, path, user=user)
+        self.select_job(job, start_printing=printAfterSelect, pos=pos, **kwargs)
+
+    unselect_file = util.deprecated(
+        "unselect_file has been deprecated, use unselect_job instead",
+        includedoc="Replaced by :func:`unselect_job`",
+        since="1.4.0",
+    )(unselect_job)
 
     def start_print(self, pos=None, user=None, *args, **kwargs):
         """
@@ -2453,89 +860,139 @@
         Only starts if the printer is connected and operational, not currently printing and a printjob is loaded
         """
         if (
-            self._comm is None
-            or not self._comm.isOperational()
-            or self._comm.isPrinting()
+            self._job is None
+            or self._protocol is None
+            or self._protocol.state not in (ProtocolState.CONNECTED,)
         ):
             return
 
-        with self._selectedFileMutex:
-            if self._selectedFile is None:
-                return
-
-        self._fileManager.delete_recovery_data()
-
-        self._lastProgressReport = None
-        self._updateProgressData()
-        self._setCurrentZ(None)
-        self._comm.startPrint(
-            pos=pos,
+        self._file_manager.delete_recovery_data()
+
+        self._last_progress_report = None
+        self._update_progress_data()
+        self._set_current_z(None)
+
+        self._protocol.process(
+            self._job.job,
+            position=0 if pos is None else pos,
             user=user,
             tags=kwargs.get("tags", set()) | {"trigger:printer.start_print"},
         )
 
     def pause_print(self, user=None, *args, **kwargs):
         """
-        Pause the current printjob.
+        Pause the current job.
         """
-        if self._comm is None:
-            return
-
-        if self._comm.isPaused():
-            return
-
-        self._comm.setPause(
-            True,
+        if self._protocol is None:
+            return
+        if self._protocol.state != ProtocolState.PROCESSING:
+            return
+        self._protocol.pause_processing(
             user=user,
             tags=kwargs.get("tags", set()) | {"trigger:printer.pause_print"},
         )
 
     def resume_print(self, user=None, *args, **kwargs):
         """
-        Resume the current printjob.
+        Resume the current job.
         """
-        if self._comm is None:
-            return
-
-        if not self._comm.isPaused():
-            return
-
-        self._comm.setPause(
-            False,
+        if self._protocol is None:
+            return
+        if self._protocol.state != ProtocolState.PAUSED:
+            return
+        self._protocol.resume_processing(
             user=user,
             tags=kwargs.get("tags", set()) | {"trigger:printer.resume_print"},
         )
 
-    def cancel_print(self, user=None, *args, **kwargs):
+    def cancel_print(self, error=False, user=None, tags=None, *args, **kwargs):
         """
-        Cancel the current printjob.
+        Cancel the current job.
         """
-        if self._comm is None:
-            return
-
-        # tell comm layer to cancel - will also trigger our cancelled handler
-        # for further processing
-        self._comm.cancelPrint(
-            user=user, tags=kwargs.get("tags", set()) | {"trigger:printer.cancel_print"}
+        if self._protocol is None or self._protocol.state not in (
+            ProtocolState.PROCESSING,
+            ProtocolState.PAUSED,
+        ):
+            return
+
+        self._protocol.cancel_processing(
+            error=error,
+            user=user,
+            tags=kwargs.get("tags", set()) | {"trigger:printer.cancel_print"},
         )
 
     def log_lines(self, *lines):
         serial_logger = logging.getLogger("SERIAL")
-        self.on_comm_log("\n".join(lines))
         for line in lines:
+            self.on_protocol_log(self._protocol, line)
             serial_logger.debug(line)
 
     def get_state_string(self, state=None, *args, **kwargs):
-        if self._comm is None:
+        if self._protocol is None:
             return "Offline"
         else:
-            return self._comm.getStateString(state=state)
+            if state is None:
+                state = self._protocol.state
+
+            if state == ProtocolState.DISCONNECTED:
+                return "Offline"
+            elif state == ProtocolState.CONNECTING:
+                return "Connecting"
+            elif state in (
+                ProtocolState.DISCONNECTING,
+                ProtocolState.DISCONNECTING_WITH_ERROR,
+            ):
+                return "Disconnecting"
+            elif state == ProtocolState.CONNECTED:
+                return "Operational"
+            elif state == ProtocolState.PROCESSING:
+                if self._job is None:
+                    return "Printing unknown job"
+                if isinstance(self._job.job, SDFilePrintjob):
+                    return "Printing from SD"
+                elif isinstance(self._job.job, LocalGcodeStreamjob):
+                    return "Sending file to SD"
+                else:
+                    return "Printing"
+            elif state == ProtocolState.PAUSING:
+                return "Pausing"
+            elif state == ProtocolState.RESUMING:
+                return "Resuming"
+            elif state == ProtocolState.CANCELLING:
+                return "Cancelling"
+            elif state == ProtocolState.FINISHING:
+                return "Finishing"
+            elif state == ProtocolState.PAUSED:
+                return "Paused"
+            elif state == ProtocolState.DISCONNECTED_WITH_ERROR:
+                return "Error: {}".format(self._protocol.error)
+
+        return "Unknown state ({})".format(self._protocol.state)
 
     def get_state_id(self, state=None, *args, **kwargs):
-        if self._comm is None:
+        if state is None:
+            if self._protocol is None:
+                return "OFFLINE"
+            state = self._protocol.state
+
+        if state == ProtocolState.DISCONNECTED:
             return "OFFLINE"
-        else:
-            return self._comm.getStateId(state=state)
+        elif state == ProtocolState.CONNECTING:
+            return "CONNECTING"
+        elif state == ProtocolState.CONNECTED:
+            return "OPERATIONAL"
+        elif state == ProtocolState.PROCESSING:
+            return "PRINTING"
+        elif state == ProtocolState.PAUSING:
+            return "PAUSING"
+        elif state == ProtocolState.PAUSED:
+            return "PAUSED"
+        elif state == ProtocolState.RESUMING:
+            return "RESUMING"
+        elif state == ProtocolState.FINISHING:
+            return "FINISHING"
+        elif state == ProtocolState.DISCONNECTED_WITH_ERROR:
+            return "CLOSED_WITH_ERROR"
 
     def get_error(self):
         if self._comm is None:
@@ -2544,121 +1001,159 @@
             return self._comm.getErrorString()
 
     def get_current_data(self, *args, **kwargs):
-        return util.thaw_frozendict(self._stateMonitor.get_current_data())
-
-    def get_current_job(self, *args, **kwargs):
-        currentData = self._stateMonitor.get_current_data()
-        return util.thaw_frozendict(currentData["job"])
+        return util.thaw_frozendict(self._state_monitor.get_current_data())
+
+    def get_current_job(self):
+        data = self._state_monitor.get_current_data()
+        return util.thaw_frozendict(data["job"])
 
     def get_current_temperatures(self, *args, **kwargs):
-        if self._comm is not None:
-            offsets = self._comm.getOffsets()
+        if self._protocol is not None:
+            offsets = self._protocol.get_temperature_offsets()
         else:
             offsets = {}
 
         result = {}
-        if self._temp is not None:
-            for tool in self._temp.keys():
-                result["tool%d" % tool] = {
-                    "actual": self._temp[tool][0],
-                    "target": self._temp[tool][1],
-                    "offset": offsets[tool]
-                    if tool in offsets and offsets[tool] is not None
-                    else 0,
-                }
-        if self._bedTemp is not None:
-            result["bed"] = {
-                "actual": self._bedTemp[0],
-                "target": self._bedTemp[1],
-                "offset": offsets["bed"]
-                if "bed" in offsets and offsets["bed"] is not None
-                else 0,
+        if not len(self._temperature_history):
+            return result
+
+        latest_temperature = self._temperature_history[-1]
+        for key, value in latest_temperature.items():
+            if key == "time":
+                continue
+            result[key] = {
+                "actual": value["actual"],
+                "target": value["target"],
+                "offset": offsets.get(key, 0),
             }
-        if self._chamberTemp is not None:
-            result["chamber"] = {
-                "actual": self._chamberTemp[0],
-                "target": self._chamberTemp[1],
-                "offset": offsets["chamber"]
-                if "chamber" in offsets and offsets["chamber"] is not None
-                else 0,
+        return result
+
+    def get_temperature_history(self, *args, **kwargs):
+        return self._temperature_history
+
+    def get_current_connection(self, *args, **kwargs):
+        if self._transport is None:
+            return "Closed", None, None, None
+
+        port = None  # TODO self._transport._serial.port
+        baudrate = None  # TODO self._transport._serial.baudrate
+        printer_profile = self._printer_profile_manager.get_current_or_default()
+        return self.get_state_string(), port, baudrate, printer_profile
+
+    def get_current_connection_parameters(self, *args, **kwargs):
+        if self._transport is None or self._protocol is None:
+            return {
+                "state": "Closed",
+                "connection": None,
+                "protocol": None,
+                "protocol_args": {},
+                "transport": None,
+                "transport_args": {},
+                "printer_profile": None,
             }
 
-        return result
-
-    def get_temperature_history(self, *args, **kwargs):
-        return self._temps
-
-    def get_current_connection(self, *args, **kwargs):
-        if self._comm is None:
-            return "Closed", None, None, None
-
-        port, baudrate = self._comm.getConnection()
-        printer_profile = self._printerProfileManager.get_current_or_default()
-        return self._comm.getStateString(), port, baudrate, printer_profile
+        printer_profile = self._printer_profile_manager.get_current_or_default()
+        connection_profile = self._connection_profile_manager.get_current_or_default()
+        return {
+            "state": self.get_state_string(),
+            "connection": connection_profile.id
+            if connection_profile is not None
+            else None,
+            "protocol": self._protocol.key,
+            "protocol_args": self._protocol.args(),
+            "transport": self._transport.key,
+            "transport_args": self._transport.args(),
+            "printer_profile": printer_profile["id"]
+            if printer_profile is not None and "id" in printer_profile
+            else "_default",
+        }
+
+    def is_connected(self):
+        return self._protocol is not None and self._protocol.state in (
+            ProtocolState.CONNECTED,
+            ProtocolState.PROCESSING,
+            ProtocolState.PAUSED,
+        )
 
     def is_closed_or_error(self, *args, **kwargs):
-        return self._comm is None or self._comm.isClosedOrError()
+        return self._protocol is None or self._protocol.state in (
+            ProtocolState.DISCONNECTED,
+            ProtocolState.DISCONNECTED_WITH_ERROR,
+        )
 
     def is_operational(self, *args, **kwargs):
-        return self._comm is not None and self._comm.isOperational()
+        return not self.is_closed_or_error()
 
     def is_printing(self, *args, **kwargs):
-        return self._comm is not None and self._comm.isPrinting()
+        return (
+            self._protocol is not None
+            and self._protocol.state == ProtocolState.PROCESSING
+        )
 
     def is_cancelling(self, *args, **kwargs):
-        return self._comm is not None and self._comm.isCancelling()
+        return (
+            self._protocol is not None
+            and self._protocol.state == ProtocolState.CANCELLING
+        )
 
     def is_pausing(self, *args, **kwargs):
-        return self._comm is not None and self._comm.isPausing()
+        return (
+            self._protocol is not None and self._protocol.state == ProtocolState.PAUSING
+        )
 
     def is_paused(self, *args, **kwargs):
-        return self._comm is not None and self._comm.isPaused()
+        return self._protocol is not None and self._protocol.state == ProtocolState.PAUSED
 
     def is_resuming(self, *args, **kwargs):
-        return self._comm is not None and self._comm.isResuming()
+        return (
+            self._protocol is not None and self._protocol.state == ProtocolState.RESUMING
+        )
 
     def is_finishing(self, *args, **kwargs):
-        return self._comm is not None and self._comm.isFinishing()
+        return (
+            self._protocol is not None and self._protocol.state == ProtocolState.FINISHING
+        )
 
     def is_error(self, *args, **kwargs):
-        return self._comm is not None and self._comm.isError()
+        return (
+            self._protocol is not None
+            and self._protocol.state == ProtocolState.DISCONNECTED_WITH_ERROR
+        )
 
     def is_ready(self, *args, **kwargs):
         return (
             self.is_operational()
-            and not self.is_printing()
-            and not self._comm.isStreaming()
+            and self._protocol.state not in ProtocolState.PROCESSING_STATES
         )
 
     def is_sd_ready(self, *args, **kwargs):
-        if not settings().getBoolean(["feature", "sdSupport"]) or self._comm is None:
+        if not settings().getBoolean(["feature", "sdSupport"]) or self._protocol is None:
             return False
         else:
-            return self._comm.isSdReady()
+            return self._sd_ready
 
     # ~~ sd file handling
 
     def get_sd_files(self, *args, **kwargs):
-        if self._comm is None or not self._comm.isSdReady():
-            result = []
-        else:
-            result = list(
-                map(
-                    lambda x: {"name": x[0][1:], "size": x[1], "display": x[2]},
-                    self._comm.getSdFiles(),
-                )
-            )
-        return result
+        if not self.is_connected() or not self.is_sd_ready():
+            return []
+        return list(map(lambda x: (x[0][1:], x[2]), self._sd_files))
 
     def add_sd_file(
         self, filename, path, on_success=None, on_failure=None, *args, **kwargs
     ):
-        if not self._comm or self._comm.isBusy() or not self._comm.isSdReady():
-            self._logger.error("No connection to printer or printer is busy")
-            return
-
-        self._streamingFinishedCallback = on_success
-        self._streamingFailedCallback = on_failure
+        if (
+            not self._protocol
+            or self._protocol.state in ProtocolState.PROCESSING_STATES
+            or not self.is_sd_ready()
+        ):
+            self._logger.error(
+                "No connection to printer, printer busy or missing SD support"
+            )
+            return
+
+        self._on_streaming_done = on_success
+        self._on_streaming_failed = on_failure
 
         def sd_upload_started(local_filename, remote_filename):
             eventManager().fire(
@@ -2673,8 +1168,8 @@
                 "time": elapsed,
             }
             eventManager().fire(Events.TRANSFER_DONE, payload)
-            if callable(self._streamingFinishedCallback):
-                self._streamingFinishedCallback(
+            if callable(self._on_streaming_done):
+                self._on_streaming_done(
                     remote_filename, remote_filename, FileDestinations.SDCARD
                 )
 
@@ -2685,8 +1180,8 @@
                 "time": elapsed,
             }
             eventManager().fire(Events.TRANSFER_FAILED, payload)
-            if callable(self._streamingFailedCallback):
-                self._streamingFailedCallback(
+            if callable(self._on_streaming_failed):
+                self._on_streaming_failed(
                     remote_filename, remote_filename, FileDestinations.SDCARD
                 )
 
@@ -2714,11 +1209,13 @@
 
         else:
             # no plugin feels responsible, use the default implementation
-            return self._add_sd_file(filename, path, tags=kwargs.get("tags"))
+            return self._add_sd_file(
+                filename, path, user=kwargs.get("user"), tags=kwargs.get("tags")
+            )
 
     def _get_free_remote_name(self, filename):
-        self.refresh_sd_files(blocking=True)
-        existingSdFiles = list(map(lambda x: x[0], self._comm.getSdFiles()))
+        files = self.refresh_sd_files(blocking=True)
+        existingSdFiles = list(map(lambda x: x[0], files))
 
         if valid_file_type(filename, "gcode"):
             # figure out remote filename
@@ -2734,41 +1231,39 @@
 
         return remote_name
 
-    def _add_sd_file(self, filename, path, tags=None):
-        if tags is None:
-            tags = set()
-
+    def _add_sd_file(self, filename, path, user=None, tags=None, **kwargs):
         remote_name = self._get_free_remote_name(filename)
-        self._create_estimator("stream")
-        self._comm.startFileTransfer(
-            path,
-            filename,
+
+        job = LocalGcodeStreamjob.from_job(
+            self._file_manager.create_print_job("local", path, user=user),
             "/" + remote_name,
-            special=not valid_file_type(filename, "gcode"),
-            tags=tags | {"trigger:printer.add_sd_file"},
-        )
+        )
+        self._sd_streaming = True
+        self._update_job(job)
+        self._reset_progress_data()
+        self._protocol.process(job)
 
         return remote_name
 
     def delete_sd_file(self, filename, *args, **kwargs):
-        if not self._comm or not self._comm.isSdReady():
-            return
-        self._comm.deleteSdFile(
+        if not self._protocol or not self.is_sd_ready():
+            return
+        self._protocol.delete_file(
             "/" + filename,
             tags=kwargs.get("tags", set()) | {"trigger:printer.delete_sd_file"},
         )
 
     def init_sd_card(self, *args, **kwargs):
-        if not self._comm or self._comm.isSdReady():
-            return
-        self._comm.initSdCard(
+        if not self._protocol or self.is_sd_ready():
+            return
+        self._protocol.init_file_storage(
             tags=kwargs.get("tags", set()) | {"trigger:printer.init_sd_card"}
         )
 
     def release_sd_card(self, *args, **kwargs):
-        if not self._comm or not self._comm.isSdReady():
-            return
-        self._comm.releaseSdCard(
+        if not self._protocol or not self.is_sd_ready():
+            return
+        self._protocol.eject_file_storage(
             tags=kwargs.get("tags", set()) | {"trigger:printer.release_sd_card"}
         )
 
@@ -2776,133 +1271,158 @@
         """
         Refreshes the list of file stored on the SD card attached to printer (if available and printer communication
         available). Optional blocking parameter allows making the method block (max 10s) until the file list has been
-        received (and can be accessed via self._comm.getSdFiles()). Defaults to an asynchronous operation.
+        received. Defaults to an asynchronous operation.
         """
-        if not self._comm or not self._comm.isSdReady():
-            return
-        self._sdFilelistAvailable.clear()
-        self._comm.refreshSdFiles(
+        if not self.is_connected() or not self.is_sd_ready():
+            return []
+        self._sd_filelist_available.clear()
+        self._protocol.list_files(
             tags=kwargs.get("tags", set()) | {"trigger:printer.refresh_sd_files"}
         )
         if blocking:
-            self._sdFilelistAvailable.wait(kwargs.get("timeout", 10000))
+            self._sd_filelist_available.wait(kwargs.get("timeout", 10000))
+            return self._sd_files
 
     # ~~ state monitoring
 
-    def _setOffsets(self, offsets):
-        self._stateMonitor.set_temp_offsets(offsets)
-
-    def _setCurrentZ(self, currentZ):
-        self._currentZ = currentZ
-        self._stateMonitor.set_current_z(self._currentZ)
-
-    def _setState(self, state, state_string=None, error_string=None):
+    def _set_offsets(self, offsets):
+        self._state_monitor.set_temp_offsets(offsets)
+
+    def _set_current_z(self, currentZ):
+        self._current_z = currentZ
+        self._state_monitor.set_current_z(self._current_z)
+
+    def _set_state(self, state, state_string=None, error_string=None):
         if state_string is None:
             state_string = self.get_state_string()
         if error_string is None:
             error_string = self.get_error()
 
         self._state = state
-        self._stateMonitor.set_state(
-            self._dict(text=state_string, flags=self._getStateFlags(), error=error_string)
+
+        self._state_monitor.set_state(
+            self._dict(
+                text=state_string, flags=self._get_state_flags(), error=error_string
+            )
         )
 
         payload = {
-            "state_id": self.get_state_id(self._state),
-            "state_string": self.get_state_string(self._state),
+            "state_id": self.get_state_id(state),
+            "state_string": self.get_state_string(state),
         }
         eventManager().fire(Events.PRINTER_STATE_CHANGED, payload)
 
-    def _addLog(self, log):
+    def _add_log(self, log):
         self._log.append(log)
-        self._stateMonitor.add_log(log)
-
-    def _addMessage(self, message):
+        self._state_monitor.add_log(log)
+
+    def _add_message(self, message):
         self._messages.append(message)
-        self._stateMonitor.add_message(message)
-
-    def _updateProgressData(
+        self._state_monitor.add_message(message)
+
+    def _estimate_total_for_job(self):
+        if self._job is None or self._job.job is None or self._job.estimator is None:
+            return None
+
+        return self._job.estimator.estimate_total()
+
+    def _reset_progress_data(self):
+        self._state_monitor.set_progress(
+            {"completion": None, "filepos": 0, "printTime": None, "printTimeLeft": None}
+        )
+
+    def _set_completion_progress_data(self):
+        progress = 1.0
+        pos = self._job.job.size if self._job is not None else None
+        print_time = int(self._job.job.elapsed) if self._job is not None else None
+        print_time_left = 0
+
+        self._update_progress_data(
+            completion=progress,
+            filepos=pos,
+            print_time=print_time,
+            print_time_left=print_time_left,
+        )
+
+    def _update_progress_data(
         self,
         completion=None,
         filepos=None,
-        printTime=None,
-        printTimeLeft=None,
-        printTimeLeftOrigin=None,
+        print_time=None,
+        print_time_left=None,
+        print_time_left_origin=None,
     ):
-        self._stateMonitor.set_progress(
+        self._state_monitor.set_progress(
             self._dict(
-                completion=int(completion * 100) if completion is not None else None,
+                completion=completion,
                 filepos=filepos,
-                printTime=int(printTime) if printTime is not None else None,
-                printTimeLeft=int(printTimeLeft) if printTimeLeft is not None else None,
-                printTimeLeftOrigin=printTimeLeftOrigin,
-            )
-        )
-
-    def _updateProgressDataCallback(self):
-        if self._comm is None:
+                printTime=print_time,
+                printTimeLeft=print_time_left,
+                printTimeLeftOrigin=print_time_left_origin,
+            )
+        )
+
+    def _update_progress_data_callback(self):
+        if self._job is None or self._job.job is None:
             progress = None
-            filepos = None
-            printTime = None
-            cleanedPrintTime = None
+            print_time = None
+            cleaned_print_time = None
+            pos = None
+        elif self._job.job.last_result.success:
+            progress = self._job.job.last_result.progress
+            print_time = self._job.job.last_result.elapsed
+            cleaned_print_time = self._job.job.last_result.clean_elapsed
+            pos = self._job.job.last_result.pos
         else:
-            progress = self._comm.getPrintProgress()
-            filepos = self._comm.getPrintFilepos()
-            printTime = self._comm.getPrintTime()
-            cleanedPrintTime = self._comm.getCleanedPrintTime()
-
-        printTimeLeft = printTimeLeftOrigin = None
-        estimator = self._estimator
+            progress = self._job.job.progress
+            print_time = self._job.job.elapsed
+            cleaned_print_time = self._job.job.clean_elapsed
+            pos = self._job.job.pos
+
+        print_time_left = print_time_left_origin = None
         if progress is not None:
             progress_int = int(progress * 100)
-            if self._lastProgressReport != progress_int:
-                self._lastProgressReport = progress_int
-                self._reportPrintProgressToPlugins(progress_int)
+            if self._last_progress_report != progress_int:
+                self._last_progress_report = progress_int
+                self._report_print_progress_to_plugins(progress_int)
 
             if progress == 0:
-                printTimeLeft = None
-                printTimeLeftOrigin = None
-            elif progress == 1:
-                printTimeLeft = 0
-                printTimeLeftOrigin = None
-            elif estimator is not None:
-                statisticalTotalPrintTime = None
-                statisticalTotalPrintTimeType = None
-                with self._selectedFileMutex:
-                    if (
-                        self._selectedFile
-                        and "estimatedPrintTime" in self._selectedFile
-                        and self._selectedFile["estimatedPrintTime"]
-                    ):
-                        statisticalTotalPrintTime = self._selectedFile[
-                            "estimatedPrintTime"
-                        ]
-                        statisticalTotalPrintTimeType = self._selectedFile.get(
-                            "estimatedPrintTimeType", None
-                        )
+                print_time_left = None
+                print_time_left_origin = None
+            elif progress == 1.0:
+                print_time_left = 0
+                print_time_left_origin = None
+            elif self._job.estimator is not None:
+                original_estimate = None
+                original_estimate_type = None
 
                 try:
-                    printTimeLeft, printTimeLeftOrigin = estimator.estimate(
+                    (
+                        print_time_left,
+                        print_time_left_origin,
+                    ) = self._job.estimator.estimate(
                         progress,
-                        printTime,
-                        cleanedPrintTime,
-                        statisticalTotalPrintTime,
-                        statisticalTotalPrintTimeType,
+                        print_time,
+                        cleaned_print_time,
+                        original_estimate,
+                        original_estimate_type,
                     )
                 except Exception:
                     self._logger.exception(
-                        "Error while estimating print time via {}".format(estimator)
+                        "Error while estimating print time via {}".format(
+                            self._job.estimator
+                        )
                     )
 
         return self._dict(
             completion=progress * 100 if progress is not None else None,
-            filepos=filepos,
-            printTime=int(printTime) if printTime is not None else None,
-            printTimeLeft=int(printTimeLeft) if printTimeLeft is not None else None,
-            printTimeLeftOrigin=printTimeLeftOrigin,
-        )
-
-    def _updateResendDataCallback(self):
+            filepos=pos,
+            printTime=int(print_time) if print_time is not None else None,
+            printTimeLeft=int(print_time_left) if print_time_left is not None else None,
+            printTimeLeftOrigin=print_time_left_origin,
+        )
+
+    def _update_resend_data_callback(self):
         if not self._comm:
             return self._dict(count=0, transmitted=0, ratio=0)
         return self._dict(
@@ -2911,209 +1431,146 @@
             ratio=int(self._comm.resend_ratio * 100),
         )
 
-    def _addTemperatureData(self, tools=None, bed=None, chamber=None, custom=None):
-        if tools is None:
-            tools = {}
-        if custom is None:
-            custom = {}
-
-        data = {"time": int(time.time())}
-        for tool in tools.keys():
-            data["tool%d" % tool] = self._dict(
-                actual=tools[tool][0], target=tools[tool][1]
-            )
-        if bed is not None and isinstance(bed, tuple):
-            data["bed"] = self._dict(actual=bed[0], target=bed[1])
-        if chamber is not None and isinstance(chamber, tuple):
-            data["chamber"] = self._dict(actual=chamber[0], target=chamber[1])
-        for identifier, values in custom.items():
-            data[identifier] = self._dict(actual=values[0], target=values[1])
-
-        self._temps.append(data)
-
-        self._temp = tools
-        self._bedTemp = bed
-        self._chamberTemp = chamber
-        self._custom = custom
-
-        self._stateMonitor.add_temperature(self._dict(**data))
-
-    def _validateJob(self, filename, sd):
-        if not valid_file_type(filename, type="machinecode"):
-            raise InvalidFileType(
-                "{} is not a machinecode file, cannot print".format(filename)
-            )
-
-        if sd:
-            return
-
-        path_on_disk = self._fileManager.path_on_disk(FileDestinations.LOCAL, filename)
-        if os.path.isabs(filename) and not filename == path_on_disk:
-            raise InvalidFileLocation(
-                "{} is not located within local storage, cannot select for printing".format(
-                    filename
-                )
-            )
-        if not os.path.isfile(path_on_disk):
-            raise InvalidFileLocation(
-                "{} does not exist in local storage, cannot select for printing".format(
-                    filename
-                )
-            )
-
-    def _setJobData(self, filename, filesize, sd, user=None):
-        with self._selectedFileMutex:
-            if filename is not None:
-                if sd:
-                    name_in_storage = filename
-                    if name_in_storage.startswith("/"):
-                        name_in_storage = name_in_storage[1:]
-                    path_in_storage = name_in_storage
-                    path_on_disk = None
-                else:
-                    path_in_storage = self._fileManager.path_in_storage(
-                        FileDestinations.LOCAL, filename
+    def _add_temperature_data(self, temperatures=None):
+        if temperatures is None:
+            temperatures = {}
+
+        entry = {"time": int(time.time())}
+        for tool in temperatures:
+            entry[tool] = {
+                "actual": temperatures[tool]["actual"],
+                "target": temperatures[tool]["target"],
+            }
+
+        self._temperature_history.append(entry)
+        self._state_monitor.add_temperature(entry)
+
+    def _remove_job(self):
+        job_data = self._dict(
+            file=self._dict(
+                name=None, path=None, display=None, origin=None, size=None, date=None
+            ),
+            estimatedPrintTime=None,
+            averagePrintTime=None,
+            lastPrintTime=None,
+            filament=None,
+            user=None,
+        )
+        self._state_monitor.set_job_data(job_data)
+        self._job = None
+
+    def _update_job(self, job=None, user=None):
+        if job is None and self._job is not None:
+            job = self._job.job
+
+        if job is None:
+            # TODO fix this, this won't work for deselecting jobs
+            self._remove_job()
+            return
+
+        average_past_total = None
+        analysis_total = None
+        filament = None
+        last_total = None
+        date = None
+
+        display_name = job.name
+
+        if isinstance(job, LocalGcodeFilePrintjob) and not isinstance(job, CopyJobMixin):
+            # local file means we might have some information about the job stored in the file manager!
+            try:
+                file_data = self._file_manager.get_metadata(
+                    FileDestinations.LOCAL, job.path
+                )
+            except Exception:
+                pass
+            else:
+                if "display" in file_data:
+                    display_name = file_data["display"]
+
+                if "analysis" in file_data:
+                    if "estimatedPrintTime" in file_data["analysis"]:
+                        analysis_total = file_data["analysis"]["estimatedPrintTime"]
+                    if "filament" in file_data["analysis"].keys():
+                        filament = file_data["analysis"]["filament"]
+
+                if "statistics" in file_data:
+                    printer_profile = (
+                        self._printer_profile_manager.get_current_or_default()["id"]
                     )
-                    path_on_disk = self._fileManager.path_on_disk(
-                        FileDestinations.LOCAL, filename
-                    )
-                    _, name_in_storage = self._fileManager.split_path(
-                        FileDestinations.LOCAL, path_in_storage
-                    )
-                self._selectedFile = {
-                    "filename": path_in_storage,
-                    "filesize": filesize,
-                    "sd": sd,
-                    "estimatedPrintTime": None,
-                    "user": user,
+                    if (
+                        "averagePrintTime" in file_data["statistics"]
+                        and printer_profile in file_data["statistics"]["averagePrintTime"]
+                    ):
+                        average_past_total = file_data["statistics"]["averagePrintTime"][
+                            printer_profile
+                        ]
+                    if (
+                        "lastPrintTime" in file_data["statistics"]
+                        and printer_profile in file_data["statistics"]["lastPrintTime"]
+                    ):
+                        last_total = file_data["statistics"]["lastPrintTime"][
+                            printer_profile
+                        ]
+
+        # set the job data on the state monitor
+        job_data = self._dict(
+            file=self._dict(
+                name=job.name,
+                path=job.path_in_storage,
+                display=display_name,
+                origin=self._get_origin_for_job(job),
+                size=job.size,
+                date=date,
+            ),
+            estimatedPrintTime=analysis_total,
+            averagePrintTime=average_past_total,
+            lastPrintTime=last_total,
+            filament=filament,
+            user=job.user,
+        )
+        self._state_monitor.set_job_data(job_data)
+
+        # set our internal job data
+        if isinstance(job, SDFilePrintjob):
+            job_type = "sdcard"
+        elif isinstance(job, LocalGcodeStreamjob):
+            job_type = "stream"
+        else:
+            job_type = "local"
+
+        self._job = JobData(
+            job=job,
+            average_past_total=average_past_total,
+            analysis_total=analysis_total,
+            estimator=self._estimator_factory(job_type),
+        )
+        job.register_listener(self)
+
+    def _update_job_user(self, user):
+        # TODO need multithread protection?
+        self._job.user = user
+        job_data = self.get_current_job()
+        self._state_monitor.set_job_data(
+            self._dict(
+                file=job_data["file"],
+                estimatedPrintTime=job_data["estimatedPrintTime"],
+                averagePrintTime=job_data["averagePrintTime"],
+                lastPrintTime=job_data["lastPrintTime"],
+                filament=job_data["filament"],
+                user=user,
+            )
+        )
+
+    def _send_initial_state_update(self, callback):
+        try:
+            data = self._state_monitor.get_current_data()
+            data.update(
+                {
+                    "temps": list(self._temperature_history),
+                    "logs": list(self._log),
+                    "messages": list(self._messages),
                 }
-            else:
-                self._selectedFile = None
-                self._stateMonitor.set_job_data(
-                    self._dict(
-                        file=self._dict(
-                            name=None,
-                            path=None,
-                            display=None,
-                            origin=None,
-                            size=None,
-                            date=None,
-                        ),
-                        estimatedPrintTime=None,
-                        averagePrintTime=None,
-                        lastPrintTime=None,
-                        filament=None,
-                        user=None,
-                    )
-                )
-                return
-
-            estimatedPrintTime = None
-            lastPrintTime = None
-            averagePrintTime = None
-            date = None
-            filament = None
-            display_name = name_in_storage
-            if path_on_disk:
-                # Use a string for mtime because it could be float and the
-                # javascript needs to exact match
-                if not sd:
-                    date = int(os.stat(path_on_disk).st_mtime)
-
-                try:
-                    fileData = self._fileManager.get_metadata(
-                        FileDestinations.SDCARD if sd else FileDestinations.LOCAL,
-                        path_on_disk,
-                    )
-                except Exception:
-                    self._logger.exception("Error generating fileData")
-                    fileData = None
-                if fileData is not None:
-                    if "display" in fileData:
-                        display_name = fileData["display"]
-                    if "analysis" in fileData:
-                        if (
-                            estimatedPrintTime is None
-                            and "estimatedPrintTime" in fileData["analysis"]
-                        ):
-                            estimatedPrintTime = fileData["analysis"][
-                                "estimatedPrintTime"
-                            ]
-                        if "filament" in fileData["analysis"]:
-                            filament = fileData["analysis"]["filament"]
-                    if "statistics" in fileData:
-                        printer_profile = (
-                            self._printerProfileManager.get_current_or_default()["id"]
-                        )
-                        if (
-                            "averagePrintTime" in fileData["statistics"]
-                            and printer_profile
-                            in fileData["statistics"]["averagePrintTime"]
-                        ):
-                            averagePrintTime = fileData["statistics"]["averagePrintTime"][
-                                printer_profile
-                            ]
-                        if (
-                            "lastPrintTime" in fileData["statistics"]
-                            and printer_profile in fileData["statistics"]["lastPrintTime"]
-                        ):
-                            lastPrintTime = fileData["statistics"]["lastPrintTime"][
-                                printer_profile
-                            ]
-
-                    if averagePrintTime is not None:
-                        self._selectedFile["estimatedPrintTime"] = averagePrintTime
-                        self._selectedFile["estimatedPrintTimeType"] = "average"
-                    elif estimatedPrintTime is not None:
-                        # TODO apply factor which first needs to be tracked!
-                        self._selectedFile["estimatedPrintTime"] = estimatedPrintTime
-                        self._selectedFile["estimatedPrintTimeType"] = "analysis"
-
-            self._stateMonitor.set_job_data(
-                self._dict(
-                    file=self._dict(
-                        name=name_in_storage,
-                        path=path_in_storage,
-                        display=display_name,
-                        origin=FileDestinations.SDCARD if sd else FileDestinations.LOCAL,
-                        size=filesize,
-                        date=date,
-                    ),
-                    estimatedPrintTime=estimatedPrintTime,
-                    averagePrintTime=averagePrintTime,
-                    lastPrintTime=lastPrintTime,
-                    filament=filament,
-                    user=user,
-                )
-            )
-
-    def _updateJobUser(self, user):
-        with self._selectedFileMutex:
-            if (
-                self._selectedFile is not None
-                and self._selectedFile.get("user", None) != user
-            ):
-                self._selectedFile["user"] = user
-
-                job_data = self.get_current_job()
-                self._stateMonitor.set_job_data(
-                    self._dict(
-                        file=job_data["file"],
-                        estimatedPrintTime=job_data["estimatedPrintTime"],
-                        averagePrintTime=job_data["averagePrintTime"],
-                        lastPrintTime=job_data["lastPrintTime"],
-                        filament=job_data["filament"],
-                        user=user,
-                    )
-                )
-
-    def _sendInitialStateUpdate(self, callback):
-        try:
-            data = self._stateMonitor.get_current_data()
-            data.update(
-                temps=list(self._temps),
-                logs=list(self._log),
-                messages=list(self._messages),
             )
 
             plugin_data = self._get_additional_plugin_data(initial=False)
@@ -3123,13 +1580,13 @@
             callback.on_printer_send_initial_data(data)
         except Exception:
             self._logger.exception(
-                "Error while pushing initial state update to callback {}".format(
+                u"Error while pushing initial state update to callback {}".format(
                     callback
                 ),
                 extra={"callback": fqcn(callback)},
             )
 
-    def _getStateFlags(self):
+    def _get_state_flags(self):
         return self._dict(
             operational=self.is_operational(),
             printing=self.is_printing(),
@@ -3144,187 +1601,168 @@
             sdReady=self.is_sd_ready(),
         )
 
-    # ~~ comm.MachineComPrintCallback implementation
-
-    def on_comm_log(self, message):
-        """
-        Callback method for the comm object, called upon log output.
-        """
-        self._addLog(to_unicode(message, "utf-8", errors="replace"))
-
-    def on_comm_temperature_update(self, tools, bed, chamber, custom=None):
-        if custom is None:
-            custom = {}
-        self._addTemperatureData(
-            tools=copy.deepcopy(tools),
-            bed=copy.deepcopy(bed),
-            chamber=copy.deepcopy(chamber),
-            custom=copy.deepcopy(custom),
-        )
-
-    def on_comm_position_update(self, position, reason=None):
-        payload = {"reason": reason}
+    def _get_origin_for_job(self, job=None):
+        if job is None:
+            if self._job is None:
+                return None
+            job = self._job.job
+
+        if not isinstance(job, StoragePrintjob):
+            return None
+
+        return job.storage
+
+    # ~~ octoprint.comm.protocol.ProtocolListener implementation
+
+    def on_protocol_log(self, protocol, message, *args, **kwargs):
+        if protocol != self._protocol:
+            return
+
+        self._add_log(message)
+
+    def on_protocol_log_received(self, protocol, message, *args, **kwargs):
+        if protocol != self._protocol:
+            return
+
+        # process feedback controls
+        if self._feedback_controls and "_all" not in self._feedback_errors:
+            try:
+                self._process_registered_message(message)
+            except Exception:
+                # something went wrong while feedback matching
+                self._logger.exception(
+                    "Error while trying to apply feedback control matching, disabling it"
+                )
+                self._feedback_errors.append("_all")
+
+    def on_protocol_state(self, protocol, old_state, new_state, *args, **kwargs):
+        if protocol != self._protocol:
+            return
+
+        self._logger.info(
+            "Protocol state changed from {} to {}".format(old_state, new_state)
+        )
+
+        # forward relevant state changes to file manager
+        if old_state == ProtocolState.PROCESSING:
+            if self._job is not None:
+                if new_state in (
+                    ProtocolState.DISCONNECTED,
+                    ProtocolState.DISCONNECTED_WITH_ERROR,
+                ):
+                    payload = self._job.job.event_payload()
+                    if payload:
+                        payload["reason"] = "error"
+                        payload["error"] = protocol.get_error_string()  # TODO
+
+                    def finalize():
+                        self._file_manager.log_print(
+                            self._get_origin_for_job(self._job.job),
+                            self._job.job.name,
+                            time.time(),
+                            payload["time"],
+                            False,
+                            self._printer_profile_manager.get_current_or_default()["id"],
+                        )
+                        eventManager().fire(Events.PRINT_FAILED, payload)
+
+                    thread = threading.Thread(target=finalize)
+                    thread.daemon = True
+                    thread.start()
+            try:
+                self._analysis_queue.resume()  # printing done, put those cpu cycles to good use
+            except Exception:
+                self._logger.exception("Error while resuming the analysis queue")
+
+        elif new_state == ProtocolState.PROCESSING:
+            if settings().get(["gcodeAnalysis", "runAt"]) == "idle":
+                try:
+                    self._analysis_queue.pause()  # only analyse files while idle
+                except Exception:
+                    self._logger.exception("Error while pausing the analysis queue")
+
+        elif (
+            new_state
+            in (ProtocolState.DISCONNECTED, ProtocolState.DISCONNECTED_WITH_ERROR)
+            and old_state != ProtocolState.DISCONNECTING
+        ):
+            self.disconnect()
+            self._set_current_z(None)
+            self._update_progress_data()
+            self._set_offsets(None)
+            self._add_temperature_data()
+            self._update_job()
+            self._connection_profile_manager.deselect()
+            self._printer_profile_manager.deselect()
+            eventManager().fire(Events.DISCONNECTED)
+
+        self._set_state(new_state)
+
+    def on_protocol_temperature(self, protocol, temperatures, *args, **kwargs):
+        if protocol != self._protocol:
+            return
+
+        self._add_temperature_data(temperatures)
+
+    def on_protocol_reset(self, protocol, idle, *args, **kwargs):
+        if protocol != self._protocol:
+            return
+
+        eventManager().fire(Events.PRINTER_RESET, payload={"idle": idle})
+
+    # ~~ octoprint.comm.protocol.FileAwareProtocolListener implementation
+
+    def on_protocol_file_storage_available(self, protocol, available, *args, **kwargs):
+        if protocol != self._protocol:
+            return
+
+        self._sd_ready = available
+        self._state_monitor.set_state(
+            {"text": self.get_state_string(), "flags": self._get_state_flags()}
+        )
+
+    def on_protocol_file_list(self, protocol, files, *args, **kwargs):
+        if protocol != self._protocol:
+            return
+
+        self._sd_files = files
+        eventManager().fire(Events.UPDATED_FILES, {"type": "printables"})
+        self._sd_filelist_available.set()
+
+    # ~~ octoprint.comm.protocol.PositionAwareProtocolListener implementation
+
+    def on_protocol_position_z_update(self, protocol, z, *args, **kwargs):
+        if protocol != self._protocol:
+            return
+
+        old_z = self._current_z
+        if z != old_z:
+            eventManager().fire(Events.Z_CHANGE, {"new": z, "old": old_z})
+
+        self._set_current_z(z)
+
+    def on_protocol_position_all_update(self, protocol, position, *args, **kwargs):
+        payload = {"reason": kwargs.get("reason", None)}
         payload.update(position)
         eventManager().fire(Events.POSITION_UPDATE, payload)
 
-    def on_comm_state_change(self, state):
-        """
-        Callback method for the comm object, called if the connection state changes.
-        """
-        oldState = self._state
-
-        state_string = None
-        error_string = None
-        if self._comm is not None:
-            state_string = self._comm.getStateString()
-            error_string = self._comm.getErrorString()
-
-        if oldState in (comm.MachineCom.STATE_PRINTING,):
-            # if we were still printing and went into an error state, mark the print as failed
-            if state in (
-                comm.MachineCom.STATE_CLOSED,
-                comm.MachineCom.STATE_ERROR,
-                comm.MachineCom.STATE_CLOSED_WITH_ERROR,
-            ):
-                with self._selectedFileMutex:
-                    if self._selectedFile is not None:
-                        payload = self._payload_for_print_job_event()
-                        if payload:
-                            payload["time"] = self._comm.getPrintTime()
-                            payload["reason"] = "error"
-                            payload["error"] = self._comm.getErrorString()
-
-                            def finalize():
-                                self._fileManager.log_print(
-                                    payload["origin"],
-                                    payload["path"],
-                                    time.time(),
-                                    payload["time"],
-                                    False,
-                                    self._printerProfileManager.get_current_or_default()[
-                                        "id"
-                                    ],
-                                )
-                                eventManager().fire(Events.PRINT_FAILED, payload)
-
-                            thread = threading.Thread(target=finalize)
-                            thread.daemon = True
-                            thread.start()
-
-            try:
-                self._analysisQueue.resume()  # printing done, put those cpu cycles to good use
-            except Exception:
-                self._logger.exception("Error while resuming the analysis queue")
-
-        elif state == comm.MachineCom.STATE_PRINTING:
-            if settings().get(["gcodeAnalysis", "runAt"]) == "idle":
-                try:
-                    self._analysisQueue.pause()  # only analyse files while idle
-                except Exception:
-                    self._logger.exception("Error while pausing the analysis queue")
-
-        if (
-            state == comm.MachineCom.STATE_CLOSED
-            or state == comm.MachineCom.STATE_CLOSED_WITH_ERROR
-        ):
-            if self._comm is not None:
-                self._comm = None
-
-            self._updateProgressData()
-            self._setCurrentZ(None)
-            self._setJobData(None, None, None)
-            self._setOffsets(None)
-            self._addTemperatureData()
-            self._printerProfileManager.deselect()
-            eventManager().fire(Events.DISCONNECTED)
-
-        self._setState(state, state_string=state_string, error_string=error_string)
-
-    def on_comm_message(self, message):
-        """
-        Callback method for the comm object, called upon message exchanges via serial.
-        Stores the message in the message buffer, truncates buffer to the last 300 lines.
-        """
-        self._addMessage(to_unicode(message, "utf-8", errors="replace"))
-
-    def on_comm_progress(self):
-        """
-        Callback method for the comm object, called upon any change in progress of the printjob.
-        Triggers storage of new values for printTime, printTimeLeft and the current progress.
-        """
-
-        self._stateMonitor.trigger_progress_update()
-
-    def on_comm_z_change(self, newZ):
-        """
-        Callback method for the comm object, called upon change of the z-layer.
-        """
-        oldZ = self._currentZ
-        if newZ != oldZ:
-            # we have to react to all z-changes, even those that might "go backward" due to a slicer's retraction or
-            # anti-backlash-routines. Event subscribes should individually take care to filter out "wrong" z-changes
-            eventManager().fire(Events.Z_CHANGE, {"new": newZ, "old": oldZ})
-
-        self._setCurrentZ(newZ)
-
-    def on_comm_sd_state_change(self, sdReady):
-        self._stateMonitor.set_state(
-            self._dict(
-                text=self.get_state_string(),
-                flags=self._getStateFlags(),
-                error=self.get_error(),
-            )
-        )
-
-    def on_comm_sd_files(self, files):
-        eventManager().fire(Events.UPDATED_FILES, {"type": "printables"})
-        self._sdFilelistAvailable.set()
-
-    def on_comm_file_selected(self, full_path, size, sd, user=None):
-        if full_path is not None:
-            payload = self._payload_for_print_job_event(
-                location=FileDestinations.SDCARD if sd else FileDestinations.LOCAL,
-                print_job_file=full_path,
-                print_job_user=user,
-                action_user=user,
-            )
-            eventManager().fire(Events.FILE_SELECTED, payload)
-            self._logger_job.info(
-                "Print job selected - origin: {}, path: {}, owner: {}, user: {}".format(
-                    payload.get("origin"),
-                    payload.get("path"),
-                    payload.get("owner"),
-                    payload.get("user"),
-                )
-            )
-        else:
-            eventManager().fire(Events.FILE_DESELECTED)
-            self._logger_job.info(
-                "Print job deselected - user: {}".format(user if user else "n/a")
-            )
-
-        self._setJobData(full_path, size, sd, user=user)
-        self._stateMonitor.set_state(
-            self._dict(
-                text=self.get_state_string(),
-                flags=self._getStateFlags(),
-                error=self.get_error(),
-            )
-        )
-
-        self._create_estimator()
-
-        if self._printAfterSelect:
-            self._printAfterSelect = False
-            self.start_print(pos=self._posAfterSelect, user=user)
-
-    def on_comm_print_job_started(self, suppress_script=False, user=None):
-        self._updateJobUser(
-            user
-        )  # the final job owner should always be whoever _started_ the job
-        self._stateMonitor.trigger_progress_update()
-        payload = self._payload_for_print_job_event(print_job_user=user, action_user=user)
+    # ~~ octoprint.comm.protocol.JobAwareProtocolListener implementation
+
+    def on_protocol_job_started(
+        self, protocol, job, suppress_script=False, *args, **kwargs
+    ):
+        if protocol != self._protocol:
+            return
+
+        if self._job is None or job != self._job.job:
+            return
+
+        if self._job_event_handled(protocol, job, "processing"):
+            return
+
+        payload = job.event_payload()
         if payload:
+            payload["user"] = kwargs.get("user")
             eventManager().fire(Events.PRINT_STARTED, payload)
             self._logger_job.info(
                 "Print job started - origin: {}, path: {}, owner: {}, user: {}".format(
@@ -3343,32 +1781,35 @@
                     must_be_set=False,
                 )
 
-    def on_comm_print_job_done(self, suppress_script=False):
-        self._fileManager.delete_recovery_data()
-
-        payload = self._payload_for_print_job_event()
+    def on_protocol_job_finishing(
+        self, protocol, job, suppress_script=False, *args, **kwargs
+    ):
+        if protocol != self._protocol:
+            return
+
+        if self._job is None or job != self._job.job:
+            return
+
+        if self._job_event_handled(protocol, job, "finishing"):
+            return
+
+        payload = job.event_payload()
         if payload:
-            payload["time"] = self._comm.getPrintTime()
-            self._updateProgressData(
-                completion=1.0,
-                filepos=payload["size"],
-                printTime=payload["time"],
-                printTimeLeft=0,
-            )
-            self._stateMonitor.set_state(
+            if "time" not in payload and job.last_result.available:
+                elapsed = job.last_result.elapsed
+                if elapsed is not None:
+                    payload["time"] = elapsed
+
+            self._update_progress_data(
+                completion=100,
+                filepos=payload.get("size"),
+                print_time=payload.get("time"),
+                print_time_left=0,
+            )
+            self._state_monitor.set_state(
                 self._dict(
                     text=self.get_state_string(),
-                    flags=self._getStateFlags(),
-                    error=self.get_error(),
-                )
-            )
-
-            eventManager().fire(Events.PRINT_DONE, payload)
-            self._logger_job.info(
-                "Print job done - origin: {}, path: {}, owner: {}".format(
-                    payload.get("origin"),
-                    payload.get("path"),
-                    payload.get("owner"),
+                    flags=self._get_state_flags(),
                 )
             )
 
@@ -3380,49 +1821,103 @@
                     must_be_set=False,
                 )
 
+    def on_protocol_job_done(
+        self, protocol, job, suppress_scripts=False, *args, **kwargs
+    ):
+        if protocol != self._protocol:
+            return
+
+        if self._job is None or job != self._job.job:
+            return
+
+        if self._job_event_handled(protocol, job, "done"):
+            return
+
+        payload = job.event_payload(incl_last=True)
+        if payload.get("time") is not None:
+
             def log_print():
-                self._fileManager.log_print(
+                self._file_manager.log_print(
                     payload["origin"],
                     payload["path"],
                     time.time(),
                     payload["time"],
                     True,
-                    self._printerProfileManager.get_current_or_default()["id"],
+                    self._printer_profile_manager.get_current_or_default()["id"],
                 )
 
             thread = threading.Thread(target=log_print)
             thread.daemon = True
             thread.start()
 
-        else:
-            self._updateProgressData()
-            self._stateMonitor.set_state(
-                self._dict(
-                    text=self.get_state_string(),
-                    flags=self._getStateFlags(),
-                    error=self.get_error(),
-                )
-            )
-
-    def on_comm_print_job_cancelling(self, firmware_error=None, user=None):
-        payload = self._payload_for_print_job_event(action_user=user)
+        eventManager().fire(Events.PRINT_DONE, payload)
+        self._logger_job.info(
+            "Print job done - origin: {}, path: {}, owner: {}".format(
+                payload.get("origin"), payload.get("path"), payload.get("owner")
+            )
+        )
+
+    def on_protocol_job_failed(self, protocol, job, *args, **kwargs):
+        if protocol != self._protocol:
+            return
+
+        if self._job is None or job != self._job.job:
+            return
+
+        if self._job_event_handled(protocol, job, "failed"):
+            return
+
+        payload = job.event_payload(incl_last=True)
         if payload:
+            eventManager().fire(Events.PRINT_FAILED, payload)
+
+    def on_protocol_job_cancelling(self, protocol, job, *args, **kwargs):
+        if protocol != self._protocol:
+            return
+
+        if self._job is None or job != self._job.job:
+            return
+
+        if self._job_event_handled(protocol, job, "cancelling"):
+            return
+
+        firmware_error = kwargs.get("error", None)
+
+        payload = job.event_payload()
+        if payload:
+            payload["user"] = kwargs.get("user")
             if firmware_error:
                 payload["firmwareError"] = firmware_error
             eventManager().fire(Events.PRINT_CANCELLING, payload)
 
-    def on_comm_print_job_cancelled(self, suppress_script=False, user=None):
-        self._setCurrentZ(None)
-        self._updateProgressData()
-
-        payload = self._payload_for_print_job_event(
-            position=self._comm.cancel_position.as_dict()
-            if self._comm and self._comm.cancel_position
-            else None,
-            action_user=user,
-        )
+    def on_protocol_job_cancelled(self, protocol, job, *args, **kwargs):
+        if protocol != self._protocol:
+            return
+
+        if self._job is None or job != self._job.job:
+            return
+
+        if self._job_event_handled(protocol, job, "cancelled"):
+            return
+
+        self._update_progress_data()
+
+        cancel_position = kwargs.get("position", None)
+        suppress_script = kwargs.get("suppress_script", None)
+
+        payload = job.event_payload(incl_last=True)
         if payload:
-            payload["time"] = self._comm.getPrintTime()
+            payload["user"] = kwargs.get("user")
+            if cancel_position:
+                payload["position"] = cancel_position
+
+            if not suppress_script:
+                self.script(
+                    "afterPrintCancelled",
+                    context={"event": payload},
+                    part_of_job=True,
+                    must_be_set=False,
+                )
 
             eventManager().fire(Events.PRINT_CANCELLED, payload)
             self._logger_job.info(
@@ -3434,40 +1929,53 @@
                 )
             )
 
+            payload["reason"] = "cancelled"
+
+            def finalize():
+                if payload.get("time") is not None:
+                    self._file_manager.log_print(
+                        job.storage,
+                        job.name,
+                        time.time(),
+                        payload["time"],
+                        False,
+                        self._printer_profile_manager.get_current_or_default()["id"],
+                    )
+                    eventManager().fire(Events.PRINT_FAILED, payload)
+
+            thread = threading.Thread(target=finalize)
+            thread.daemon = True
+            thread.start()
+
+    def on_protocol_job_paused(self, protocol, job, *args, **kwargs):
+        if protocol != self._protocol:
+            return
+
+        if self._job is None or job != self._job.job:
+            return
+
+        if self._job_event_handled(protocol, job, "paused"):
+            return
+
+        pause_position = kwargs.get("position", None)
+        suppress_script = kwargs.get("suppress_script", None)
+
+        payload = job.event_payload()
+        if payload:
+            payload["user"] = kwargs.get("user")
+            if pause_position:
+                payload["position"] = pause_position
+
             if not suppress_script:
                 self.script(
-                    "afterPrintCancelled",
+                    "afterPrintPaused",
                     context={"event": payload},
                     part_of_job=True,
                     must_be_set=False,
                 )
 
-            payload["reason"] = "cancelled"
-
-            def finalize():
-                self._fileManager.log_print(
-                    payload["origin"],
-                    payload["path"],
-                    time.time(),
-                    payload["time"],
-                    False,
-                    self._printerProfileManager.get_current_or_default()["id"],
-                )
-                eventManager().fire(Events.PRINT_FAILED, payload)
-
-            thread = threading.Thread(target=finalize)
-            thread.daemon = True
-            thread.start()
-
-    def on_comm_print_job_paused(self, suppress_script=False, user=None):
-        payload = self._payload_for_print_job_event(
-            position=self._comm.pause_position.as_dict()
-            if self._comm and self._comm.pause_position and not suppress_script
-            else None,
-            action_user=user,
-        )
-        if payload:
             eventManager().fire(Events.PRINT_PAUSED, payload)
+
             self._logger_job.info(
                 "Print job paused - origin: {}, path: {}, owner: {}, user: {}".format(
                     payload.get("origin"),
@@ -3476,17 +1984,28 @@
                     payload.get("user"),
                 )
             )
+
+    def on_protocol_job_resumed(self, protocol, job, *args, **kwargs):
+        if protocol != self._protocol:
+            return
+
+        if self._job is None or job != self._job.job:
+            return
+
+        if self._job_event_handled(protocol, job, "resumed"):
+            return
+
+        suppress_script = kwargs.get("suppress_script", False)
+
+        payload = job.event_payload()
+        if payload:
+            payload["user"] = kwargs.get("user")
+
             if not suppress_script:
                 self.script(
-                    "afterPrintPaused",
-                    context={"event": payload},
-                    part_of_job=True,
-                    must_be_set=False,
-                )
-
-    def on_comm_print_job_resumed(self, suppress_script=False, user=None):
-        payload = self._payload_for_print_job_event(action_user=user)
-        if payload:
+                    "beforePrintResumed", context={"event": payload}, must_be_set=False
+                )
+
             eventManager().fire(Events.PRINT_RESUMED, payload)
             self._logger_job.info(
                 "Print job resumed - origin: {}, path: {}, owner: {}, user: {}".format(
@@ -3497,139 +2016,123 @@
                 )
             )
 
-            if not suppress_script:
-                self.script(
-                    "beforePrintResumed",
-                    context={"event": payload},
-                    part_of_job=True,
-                    must_be_set=False,
-                )
-
-    def on_comm_file_transfer_started(
-        self, local_filename, remote_filename, filesize, user=None
-    ):
-        eventManager().fire(
-            Events.TRANSFER_STARTED, {"local": local_filename, "remote": remote_filename}
-        )
-
-        self._sdStreaming = True
-
-        self._setJobData(remote_filename, filesize, True, user=user)
-        self._updateProgressData(completion=0.0, filepos=0, printTime=0)
-        self._stateMonitor.set_state(
-            self._dict(
-                text=self.get_state_string(),
-                flags=self._getStateFlags(),
-                error=self.get_error(),
-            )
-        )
-
-    def on_comm_file_transfer_done(
-        self, local_filename, remote_filename, elapsed, failed=False
-    ):
-        self._sdStreaming = False
-
-        payload = {"local": local_filename, "remote": remote_filename, "time": elapsed}
-
-        if failed:
-            eventManager().fire(Events.TRANSFER_FAILED, payload)
-            if callable(self._streamingFailedCallback):
-                self._streamingFailedCallback(
-                    remote_filename, remote_filename, FileDestinations.SDCARD
-                )
-        else:
-            eventManager().fire(Events.TRANSFER_DONE, payload)
-            if callable(self._streamingFinishedCallback):
-                self._streamingFinishedCallback(
-                    remote_filename, remote_filename, FileDestinations.SDCARD
-                )
-
-        self._setCurrentZ(None)
-        self._setJobData(None, None, None)
-        self._updateProgressData()
-        self._stateMonitor.set_state(
-            self._dict(
-                text=self.get_state_string(),
-                flags=self._getStateFlags(),
-                error=self.get_error(),
-            )
-        )
-
-    def on_comm_file_transfer_failed(self, local_filename, remote_filename, elapsed):
-        self.on_comm_file_transfer_done(
-            local_filename, remote_filename, elapsed, failed=True
-        )
+    def _job_event_handled(self, protocol, job, event_type):
+        if not isinstance(job, LocalGcodeStreamjob):
+            return False
+
+        if event_type == "processing":
+            eventManager().fire(
+                Events.TRANSFER_STARTED, {"local": job.name, "remote": job.remote}
+            )
+
+        elif event_type in ("done", "cancelled"):
+            self._sd_streaming = False
+            self._set_current_z(None)
+            self._remove_job()
+            self._reset_progress_data()
+            self._state_monitor.set_state(
+                self._dict(text=self.get_state_string(), flags=self._get_state_flags())
+            )
+
+            if event_type == "done" and self._on_streaming_done is not None:
+                self._on_streaming_done(job.name, job.name, FileDestinations.SDCARD)
+                eventManager().fire(
+                    Events.TRANSFER_DONE,
+                    {"local": job.name, "remote": job.remote, "time": job.last_elapsed},
+                )
+            elif event_type == "cancelled" and self._on_streaming_failed is not None:
+                self._on_streaming_failed(job.name, job.name, FileDestinations.SDCARD)
+                eventManager().fire(
+                    Events.TRANSFER_FAILED, {"local": job.name, "remote": job.remote}
+                )
+
+        return True
+
+    # ~~ octoprint.comm.job.PrintjobListener implementation
+
+    def on_job_progress(self, job):
+        if self._job is None or job != self._job.job:
+            return
+
+        self._state_monitor.trigger_progress_update()
+
+    # ~~ comm.MachineComPrintCallback implementation
 
     def on_comm_force_disconnect(self):
+        # TODO
         self.disconnect()
 
     def on_comm_record_fileposition(self, origin, name, pos):
+        # TODO
         try:
-            self._fileManager.save_recovery_data(origin, name, pos)
+            self._file_manager.save_recovery_data(origin, name, pos)
         except NoSuchStorage:
             pass
         except Exception:
             self._logger.exception("Error while trying to persist print recovery data")
 
-    def on_comm_firmware_info(self, firmware_name, firmware_data):
-        self._firmware_info = {"name": firmware_name, "data": firmware_data}
-
-    def _payload_for_print_job_event(
-        self,
-        location=None,
-        print_job_file=None,
-        print_job_size=None,
-        print_job_user=None,
-        position=None,
-        action_user=None,
-    ):
-        if print_job_file is None:
-            with self._selectedFileMutex:
-                selected_file = self._selectedFile
-                if not selected_file:
-                    return {}
-
-                print_job_file = selected_file.get("filename", None)
-                print_job_size = selected_file.get("filesize", None)
-                print_job_user = selected_file.get("user", None)
-                location = (
-                    FileDestinations.SDCARD
-                    if selected_file.get("sd", False)
-                    else FileDestinations.LOCAL
-                )
-
-        if not print_job_file or not location:
-            return {}
-
-        if location == FileDestinations.SDCARD:
-            full_path = print_job_file
-            if full_path.startswith("/"):
-                full_path = full_path[1:]
-            name = path = full_path
-            origin = FileDestinations.SDCARD
-
-        else:
-            full_path = self._fileManager.path_on_disk(
-                FileDestinations.LOCAL, print_job_file
-            )
-            path = self._fileManager.path_in_storage(
-                FileDestinations.LOCAL, print_job_file
-            )
-            _, name = self._fileManager.split_path(FileDestinations.LOCAL, path)
-            origin = FileDestinations.LOCAL
-
-        result = {"name": name, "path": path, "origin": origin, "size": print_job_size}
-
-        if position is not None:
-            result["position"] = position
-
-        if print_job_user is not None:
-            result["owner"] = print_job_user
-
-        if action_user is not None:
-            result["user"] = action_user
-
-        return result
+    # ~~ feedback controls
+
+    def _process_registered_message(self, line):
+        if not self._feedback_controls or not self._feedback_matcher:
+            return
+
+        feedback_match = self._feedback_matcher.search(line)
+        if feedback_match is None:
+            return
+
+        for match_key in feedback_match.groupdict():
+            try:
+                feedback_key = match_key[len("group") :]
+                if (
+                    feedback_key not in self._feedback_controls
+                    or feedback_key in self._feedback_errors
+                    or feedback_match.group(match_key) is None
+                ):
+                    continue
+                matched_part = feedback_match.group(match_key)
+
+                if self._feedback_controls[feedback_key]["matcher"] is None:
+                    continue
+
+                match = self._feedback_controls[feedback_key]["matcher"].search(
+                    matched_part
+                )
+                if match is None:
+                    continue
+
+                outputs = {}
+                for template_key, template in self._feedback_controls[feedback_key][
+                    "templates"
+                ].items():
+                    try:
+                        output = template.format(*match.groups())
+                    except KeyError:
+                        output = template.format(**match.groupdict())
+                    except Exception:
+                        if self._logger.isEnabledFor(logging.DEBUG):
+                            self._logger.exception(
+                                "Could not process template {}: {}".format(
+                                    template_key, template
+                                )
+                            )
+                        output = None
+
+                    if output is not None:
+                        outputs[template_key] = output
+
+                eventManager().fire(
+                    Events.REGISTERED_MESSAGE_RECEIVED,
+                    {"key": feedback_key, "matched": matched_part, "outputs": outputs},
+                )
+
+            except Exception:
+                self._logger.exception(
+                    "Error while trying to match feedback control output, disabling key {}".format(
+                        match_key
+                    )
+                )
+                self._feedback_errors.append(match_key)
 
 
 class StateMonitor:
@@ -3726,12 +2229,10 @@
 
     def trigger_progress_update(self):
         with self._progress_lock:
-            self._progress_dirty = True
             self._change_event.set()
 
     def set_progress(self, progress):
         with self._progress_lock:
-            self._progress_dirty = False
             self._progress = progress
             self._change_event.set()
 
@@ -3772,9 +2273,7 @@
 
     def get_current_data(self):
         with self._progress_lock:
-            if self._progress_dirty:
-                self._progress = self._get_current_progress()
-                self._progress_dirty = False
+            self._progress = self._get_current_progress()
 
         with self._resends_lock:
             if self._resends_dirty:
@@ -3789,7 +2288,6 @@
             "offsets": self._offsets,
             "resends": self._resends,
         }
->>>>>>> 2a6f7478
 
 
 class TemperatureHistory(InvariantContainer):
@@ -3799,50 +2297,53 @@
             now = int(time.time())
             return [item for item in data if item["time"] >= now - cutoff]
 
-<<<<<<< HEAD
-		InvariantContainer.__init__(self, guarantee_invariant=temperature_invariant)
+        InvariantContainer.__init__(self, guarantee_invariant=temperature_invariant)
 
 
 def convert_feedback_controls(configured_controls):
-	if not configured_controls:
-		return dict(), None
-
-	def preprocess_feedback_control(control, result):
-		if "key" in control and "regex" in control and "template" in control:
-			# key is always the md5sum of the regex
-			key = control["key"]
-
-			if result[key]["pattern"] is None or result[key]["matcher"] is None:
-				# regex has not been registered
-				try:
-					result[key]["matcher"] = re.compile(control["regex"])
-					result[key]["pattern"] = control["regex"]
-				except Exception as exc:
-					logging.getLogger(__name__).warn("Invalid regex {regex} for custom control: {exc}".format(regex=control["regex"], exc=str(exc)))
-
-			result[key]["templates"][control["template_key"]] = control["template"]
-
-		elif "children" in control:
-			for c in control["children"]:
-				preprocess_feedback_control(c, result)
-
-	def prepare_result_entry():
-		return dict(pattern=None, matcher=None, templates=dict())
-
-	from collections import defaultdict
-	feedback_controls = defaultdict(prepare_result_entry)
-
-	for control in configured_controls:
-		preprocess_feedback_control(control, feedback_controls)
-
-	feedback_pattern = []
-	for match_key, entry in feedback_controls.items():
-		if entry["matcher"] is None or entry["pattern"] is None:
-			continue
-		feedback_pattern.append("(?P<group{key}>{pattern})".format(key=match_key, pattern=entry["pattern"]))
-	feedback_matcher = re.compile("|".join(feedback_pattern))
-
-	return feedback_controls, feedback_matcher
-=======
-        InvariantContainer.__init__(self, guarantee_invariant=temperature_invariant)
->>>>>>> 2a6f7478
+    if not configured_controls:
+        return {}, None
+
+    def preprocess_feedback_control(control, result):
+        if "key" in control and "regex" in control and "template" in control:
+            # key is always the md5sum of the regex
+            key = control["key"]
+
+            if result[key]["pattern"] is None or result[key]["matcher"] is None:
+                # regex has not been registered
+                try:
+                    result[key]["matcher"] = re.compile(control["regex"])
+                    result[key]["pattern"] = control["regex"]
+                except Exception as exc:
+                    logging.getLogger(__name__).warn(
+                        "Invalid regex {regex} for custom control: {exc}".format(
+                            regex=control["regex"], exc=str(exc)
+                        )
+                    )
+
+            result[key]["templates"][control["template_key"]] = control["template"]
+
+        elif "children" in control:
+            for c in control["children"]:
+                preprocess_feedback_control(c, result)
+
+    def prepare_result_entry():
+        return {"pattern": None, "matcher": None, "templates": {}}
+
+    from collections import defaultdict
+
+    feedback_controls = defaultdict(prepare_result_entry)
+
+    for control in configured_controls:
+        preprocess_feedback_control(control, feedback_controls)
+
+    feedback_pattern = []
+    for match_key, entry in feedback_controls.items():
+        if entry["matcher"] is None or entry["pattern"] is None:
+            continue
+        feedback_pattern.append(
+            "(?P<group{key}>{pattern})".format(key=match_key, pattern=entry["pattern"])
+        )
+    feedback_matcher = re.compile("|".join(feedback_pattern))
+
+    return feedback_controls, feedback_matcher