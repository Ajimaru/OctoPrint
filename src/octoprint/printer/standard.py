--- conflicted
+++ resolved
@@ -96,7 +96,7 @@
 
 		#hook card upload
 		self.sd_card_upload_hooks = plugin_manager().get_hooks("octoprint.printer.sdcardupload")
-		
+
 		# comm
 		self._comm = None
 
@@ -673,15 +673,9 @@
 	def get_sd_files(self, *args, **kwargs):
 		if self._comm is None or not self._comm.isSdReady():
 			return []
-<<<<<<< HEAD
 		return list(map(lambda x: (x[0][1:], x[1]), self._comm.getSdFiles()))
 
-	def add_sd_file(self, filename, absolutePath, on_success=None, on_failure=None, *args, **kwargs):
-=======
-		return map(lambda x: (x[0][1:], x[1]), self._comm.getSdFiles())
-	
 	def add_sd_file(self, filename, path, on_success=None, on_failure=None, *args, **kwargs):
->>>>>>> 904b3c6c
 		if not self._comm or self._comm.isBusy() or not self._comm.isSdReady():
 			self._logger.error("No connection to printer or printer is busy")
 			return
