--- conflicted
+++ resolved
@@ -6,241 +6,6 @@
 from octoprint.settings import settings
 
 
-<<<<<<< HEAD
-class PrintTimeEstimator(object):
-	"""
-	Estimator implementation.
-
-	Subclass this and register via the octoprint.printer.estimation.factory hook to provide your own implementation.
-	"""
-
-	def __init__(self, job_type):
-		self.stats_weighing_until = settings().getFloat(["estimation", "printTime", "statsWeighingUntil"])
-		self.validity_range = settings().getFloat(["estimation", "printTime", "validityRange"])
-		self.force_dumb_from_percent = settings().getFloat(["estimation", "printTime", "forceDumbFromPercent"])
-		self.force_dumb_after_min = settings().getFloat(["estimation", "printTime", "forceDumbAfterMin"])
-
-		self._job_type = job_type
-		self._data = None
-
-		self.reset()
-
-	def reset(self):
-		threshold = None
-		rolling_window = None
-		countdown = None
-
-		if self._job_type == "local" or self._job_type == "sdcard":
-			# we are happy if the average of the estimates stays within 60s of the prior one
-			threshold = settings().getFloat(["estimation", "printTime", "stableThreshold"])
-
-			if self._job_type == "sdcard":
-				# we are interesting in a rolling window of roughly the last 15s, so the number of entries has to be derived
-				# by that divided by the sd status polling interval
-				interval = settings().getFloat(["serial", "timeout", "sdStatus"])
-				if interval <= 0:
-					interval = 1.0
-				rolling_window = 15 / interval
-				if rolling_window < 1:
-					rolling_window = 1
-
-				# we are happy when one rolling window has been stable
-				countdown = rolling_window
-
-		self._data = TimeEstimationHelper(rolling_window=rolling_window, countdown=countdown, threshold=threshold)
-
-	def estimate(self, progress, printTime, cleanedPrintTime, statisticalTotalPrintTime, statisticalTotalPrintTimeType):
-		"""
-		Tries to estimate the print time left for the print job
-
-		This is somewhat horrible since accurate print time estimation is pretty much impossible to
-		achieve, considering that we basically have only two data points (current progress in file and
-		time needed for that so far - former prints or a file analysis might not have happened or simply
-		be completely impossible e.g. if the file is stored on the printer's SD card) and
-		hence can only do a linear estimation of a completely non-linear process. That's a recipe
-		for inaccurate predictions right there. Yay.
-
-		Anyhow, here's how this implementation works. This method gets the current progress in the
-		printed file (percentage based on bytes read vs total bytes), the print time that elapsed,
-		the same print time with the heat up times subtracted (if possible) and if available also
-		some statistical total print time (former prints or a result from the GCODE analysis).
-
-		  1. First get an "intelligent" estimate based on the :class:`~octoprint.printer.estimation.TimeEstimationHelper`.
-		     That thing tries to detect if the estimation based on our progress and time needed for that becomes
-		     stable over time through a rolling window and only returns a result once that appears to be the
-		     case.
-		  2. If we have any statistical data (former prints or a result from the GCODE analysis)
-		     but no intelligent estimate yet, we'll use that for the next step. Otherwise, up to a certain percentage
-		     in the print we do a percentage based weighing of the statistical data and the intelligent
-		     estimate - the closer to the beginning of the print, the more precedence for the statistical
-		     data, the closer to the cut off point, the more precendence for the intelligent estimate. This
-		     is our preliminary total print time.
-		  3. If the total print time is set, we do a sanity check for it. Based on the total print time
-		     estimate and the time we already spent printing, we calculate at what percentage we SHOULD be
-		     and compare that to the percentage at which we actually ARE. If it's too far off, our total
-		     can't be trusted and we fall back on the dumb estimate. Same if the time we spent printing is
-		     already higher than our total estimate.
-		  4. If we do NOT have a total print time estimate yet but we've been printing for longer than
-		     a configured amount of minutes or are further in the file than a configured percentage, we
-		     also use the dumb estimate for now.
-
-		Yes, all this still produces horribly inaccurate results. But we have to do this live during the print and
-		hence can't produce to much computational overhead, we do not have any insight into the firmware implementation
-		with regards to planner setup and acceleration settings, we might not even have access to the printed file's
-		contents and such we need to find something that works "mostly" all of the time without costing too many
-		resources. Feel free to propose a better solution within the above limitations (and I mean that, this solution
-		here makes me unhappy).
-
-		Args:
-		    progress (float or None): Current percentage in the printed file
-		    printTime (float or None): Print time elapsed so far
-		    cleanedPrintTime (float or None): Print time elapsed minus the time needed for getting up to temperature
-		        (if detectable).
-		    statisticalTotalPrintTime (float or None): Total print time of past prints against same printer profile,
-		        or estimated total print time from GCODE analysis.
-		    statisticalTotalPrintTimeType (str or None): Type of statistical print time, either "average" (total time
-		        of former prints) or "analysis"
-
-		Returns:
-		    (2-tuple) estimated print time left or None if not proper estimate could be made at all, origin of estimation
-		"""
-
-		if progress is None or progress == 0 or printTime is None or cleanedPrintTime is None:
-			return None, None
-
-		dumbTotalPrintTime = printTime / progress
-		estimatedTotalPrintTime = self.estimate_total(progress, cleanedPrintTime)
-		totalPrintTime = estimatedTotalPrintTime
-
-		printTimeLeftOrigin = "estimate"
-		if statisticalTotalPrintTime is not None:
-			if estimatedTotalPrintTime is None:
-				# no estimate yet, we'll use the statistical total
-				totalPrintTime = statisticalTotalPrintTime
-				printTimeLeftOrigin = statisticalTotalPrintTimeType
-
-			else:
-				if progress < self.stats_weighing_until:
-					# still inside weighing range, use part stats, part current estimate
-					sub_progress = progress * (1 / self.stats_weighing_until)
-					if sub_progress > 1.0:
-						sub_progress = 1.0
-					printTimeLeftOrigin = "mixed-" + statisticalTotalPrintTimeType
-				else:
-					# use only the current estimate
-					sub_progress = 1.0
-					printTimeLeftOrigin = "estimate"
-
-				# combine
-				totalPrintTime = - sub_progress * statisticalTotalPrintTime \
-				                 + sub_progress * estimatedTotalPrintTime
-
-		printTimeLeft = None
-		if totalPrintTime is not None:
-			# sanity check current total print time estimate
-			assumed_progress = cleanedPrintTime / totalPrintTime
-			min_progress = progress - self.validity_range
-			max_progress = progress + self.validity_range
-
-			if min_progress <= assumed_progress <= max_progress and totalPrintTime > cleanedPrintTime:
-				# appears sane, we'll use it
-				printTimeLeft = totalPrintTime - cleanedPrintTime
-
-			else:
-				# too far from the actual progress or negative,
-				# we use the dumb print time instead
-				printTimeLeft = dumbTotalPrintTime - cleanedPrintTime
-				printTimeLeftOrigin = "linear"
-
-		else:
-			printTimeLeftOrigin = "linear"
-			if progress > self.force_dumb_from_percent or \
-					cleanedPrintTime >= self.force_dumb_after_min * 60:
-				# more than x% or y min printed and still no real estimate, ok, we'll use the dumb variant :/
-				printTimeLeft = dumbTotalPrintTime - cleanedPrintTime
-
-		if printTimeLeft is not None and printTimeLeft < 0:
-			# shouldn't actually happen, but let's make sure
-			printTimeLeft = None
-
-		return printTimeLeft, printTimeLeftOrigin
-
-	def estimate_total(self, progress, printTime):
-		if not progress or not printTime or not self._data:
-			return None
-		else:
-			return self._data.update(printTime / progress)
-
-
-class TimeEstimationHelper(object):
-
-	STABLE_THRESHOLD = 0.1
-	STABLE_COUNTDOWN = 250
-	STABLE_ROLLING_WINDOW = 250
-
-	def __init__(self, rolling_window=None, countdown=None, threshold=None):
-		if rolling_window is None:
-			rolling_window = self.__class__.STABLE_ROLLING_WINDOW
-		if countdown is None:
-			countdown = self.__class__.STABLE_COUNTDOWN
-		if threshold is None:
-			threshold = self.__class__.STABLE_THRESHOLD
-
-		self._rolling_window = rolling_window
-		self._countdown = countdown
-		self._threshold = threshold
-
-		import collections
-		self._distances = collections.deque([], self._rolling_window)
-		self._totals = collections.deque([], self._rolling_window)
-		self._sum_total = 0
-		self._count = 0
-		self._stable_counter = -1
-
-	def is_stable(self):
-		return self._stable_counter >= self._countdown
-
-	def update(self, new_estimate):
-		old_average_total = self.average_total
-
-		self._sum_total += new_estimate
-		self._totals.append(new_estimate)
-		self._count += 1
-
-		if old_average_total:
-			self._distances.append(abs(self.average_total - old_average_total))
-
-		if -self._threshold < self.average_distance < self._threshold:
-			self._stable_counter += 1
-		else:
-			self._stable_counter = -1
-
-		if self.is_stable():
-			return self.average_total_rolling
-		else:
-			return None
-
-	@property
-	def average_total(self):
-		if not self._count:
-			return 0
-		else:
-			return self._sum_total / self._count
-
-	@property
-	def average_total_rolling(self):
-		if not self._count or self._count < self._rolling_window or not len(self._totals):
-			return -1
-		else:
-			return sum(self._totals) / len(self._totals)
-
-	@property
-	def average_distance(self):
-		if not self._count or self._count < self._rolling_window + 1 or not len(self._distances):
-			return -1
-		else:
-			return sum(self._distances) / len(self._distances)
-=======
 class PrintTimeEstimator:
     """
     Estimator implementation.
@@ -262,17 +27,23 @@
             ["estimation", "printTime", "forceDumbAfterMin"]
         )
 
+        self._job_type = job_type
+        self._data = None
+
+        self.reset()
+
+    def reset(self):
         threshold = None
         rolling_window = None
         countdown = None
 
-        if job_type == "local" or job_type == "sdcard":
+        if self._job_type == "local" or self._job_type == "sdcard":
             # we are happy if the average of the estimates stays within 60s of the prior one
             threshold = settings().getFloat(
                 ["estimation", "printTime", "stableThreshold"]
             )
 
-            if job_type == "sdcard":
+            if self._job_type == "sdcard":
                 # we are interesting in a rolling window of roughly the last 15s, so the number of entries has to be derived
                 # by that divided by the sd status polling interval
                 interval = settings().getFloat(["serial", "timeout", "sdStatus"])
@@ -503,5 +274,4 @@
         ):
             return -1
         else:
-            return sum(self._distances) / len(self._distances)
->>>>>>> 2a6f7478
+            return sum(self._distances) / len(self._distances)