--- conflicted
+++ resolved
@@ -147,10 +147,6 @@
 import copy
 import logging
 import os
-<<<<<<< HEAD
-from os import scandir
-=======
->>>>>>> 535dcb71
 
 from octoprint.settings import settings
 from octoprint.util import (
