--- conflicted
+++ resolved
@@ -1,9 +1,5 @@
 # -*- coding: utf-8 -*-
-<<<<<<< HEAD
 from __future__ import absolute_import, division, print_function, unicode_literals
-=======
-from __future__ import absolute_import, division, print_function
->>>>>>> 0c4f4383
 
 """
 This module bundles commonly used utility methods or helper classes that are used in multiple places within
@@ -43,10 +39,7 @@
 
 
 def to_bytes(s_or_u, encoding="utf-8", errors="strict"):
-<<<<<<< HEAD
-=======
 	# type: (Union[str, bytes], str, str) -> bytes
->>>>>>> 0c4f4383
 	"""Make sure ``s_or_u`` is a bytestring."""
 	if isinstance(s_or_u, unicode):
 		return s_or_u.encode(encoding, errors=errors)
@@ -55,10 +48,7 @@
 
 
 def to_unicode(s_or_u, encoding="utf-8", errors="strict"):
-<<<<<<< HEAD
-=======
 	# type: (Union[str, bytes], str, str) -> str
->>>>>>> 0c4f4383
 	"""Make sure ``s_or_u`` is a unicode string."""
 	if isinstance(s_or_u, bytes):
 		return s_or_u.decode(encoding, errors=errors)
@@ -67,10 +57,7 @@
 
 
 def to_native_str(s_or_u):
-<<<<<<< HEAD
-=======
 	# type: (Union[str, bytes]) -> Union[str, bytes]
->>>>>>> 0c4f4383
 	"""Make sure ``s_or_u`` is a 'str'."""
 	if sys.version_info[0] == 2:
 		return to_bytes(s_or_u)
@@ -78,7 +65,6 @@
 		return to_unicode(s_or_u)
 
 
-<<<<<<< HEAD
 def pp(value):
 	"""
 	>>> pp(dict()) # doctest: +ALLOW_UNICODE
@@ -123,8 +109,6 @@
 		return repr(value)
 
 
-=======
->>>>>>> 0c4f4383
 def warning_decorator_factory(warning_type):
 	def specific_warning(message, stacklevel=1, since=None, includedoc=None, extenddoc=False):
 		def decorator(func):
@@ -241,7 +225,6 @@
     function: The wrapped function with the deprecation warnings in place.
 """
 
-<<<<<<< HEAD
 variable_pending_deprecation = warning_factory(PendingDeprecationWarning)
 """
 A decorator for variables pending deprecation. Logs a pending deprecation warning via Python's `:mod:`warnings` module
@@ -264,10 +247,6 @@
 to_str = deprecated("to_str has been renamed to to_bytes", since="1.3.11")(to_bytes)
 
 
-=======
-to_str = deprecated("to_str has been renamed to to_bytes", since="1.3.11")(to_bytes)
-
->>>>>>> 0c4f4383
 def get_formatted_size(num):
 	"""
 	Formats the given byte count as a human readable rounded size expressed in the most pressing unit among B(ytes),
