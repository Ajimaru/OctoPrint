__author__ = "Gina Häußge <osd@foosel.net>"
__license__ = "GNU Affero General Public License http://www.gnu.org/licenses/agpl.html"
__copyright__ = "Copyright (C) 2015 The OctoPrint Project - Released under terms of the AGPLv3 License"


import logging
import queue
import re
import time

import sarge

from octoprint.util import to_str
from octoprint.util.platform import CLOSE_FDS

# These regexes are based on the colorama package
# Author: Jonathan Hartley
# License: BSD-3 (https://github.com/tartley/colorama/blob/master/LICENSE.txt)
# Website: https://github.com/tartley/colorama/
_ANSI_CSI_PATTERN = (
    b"\001?\033\\[(\\??(?:\\d|;)*)([a-zA-Z])\002?"  # Control Sequence Introducer
)
_ANSI_OSC_PATTERN = b"\001?\033\\]((?:.|;)*?)(\x07)\002?"  # Operating System Command
_ANSI_PATTERN = b"|".join([_ANSI_CSI_PATTERN, _ANSI_OSC_PATTERN])

_ANSI_REGEX = {
    "bytes": re.compile(_ANSI_PATTERN),
    "unicode": re.compile(_ANSI_PATTERN.decode("utf-8")),
}


def clean_ansi(line):
    """
    Removes ANSI control codes from ``line``.

    Parameters:
        line (bytes or str): the line to process

    Returns:
        (bytes or str) The line without any ANSI control codes

    Example::

        >>> text = b"Some text with some \x1b[31mred words\x1b[39m in it"
        >>> clean_ansi(text) # doctest: +ALLOW_BYTES
        'Some text with some red words in it'
        >>> text = b"We \x1b[?25lhide the cursor here and then \x1b[?25hshow it again here"
        >>> clean_ansi(text) # doctest: +ALLOW_BYTES
        'We hide the cursor here and then show it again here'
        >>> text = "We \x1b[?25lhide the cursor here and then \x1b[?25hshow it again here in unicode"
        >>> clean_ansi(text) # doctest: +ALLOW_BYTES
        'We hide the cursor here and then show it again here in unicode'
    """
<<<<<<< HEAD
    if isinstance(line, str):
        return _ANSI_REGEX.sub(b"", line.encode("latin1")).decode("latin1")
    return _ANSI_REGEX.sub(b"", line)
=======
    if isinstance(line, unicode):
        return _ANSI_REGEX["unicode"].sub("", line)
    return _ANSI_REGEX["bytes"].sub(b"", line)
>>>>>>> 36d6768f


class CommandlineError(Exception):
    """
    Raised by :py:func:`~octoprint.util.commandline.CommandLineCaller.checked_call` on non zero return codes

    Arguments:
        returncode (int): the return code of the command
        stdout (str): the stdout output produced by the command
        stderr (str): the stderr output produced by the command
    """

    def __init__(self, returncode, stdout, stderr):
        self.returncode = returncode
        self.stdout = stdout
        self.stderr = stderr


class CommandlineCaller:
    """
    The CommandlineCaller is a utility class that allows running command line commands while logging their stdout
    and stderr via configurable callback functions.

    Callbacks are expected to have a signature matching

    .. code-block:: python

       def callback(*lines):
           do_something_with_the_passed_lines()

    The class utilizes sarge underneath.

    Example:

    .. code-block:: python

       from octoprint.util.commandline import CommandLineCaller, CommandLineError

       def log(prefix, *lines):
           for line in lines:
               print("{} {}".format(prefix, line))

       def log_stdout(*lines):
           log(">>>", *lines)

       def log_stderr(*lines):
           log("!!!", *lines)

       def log_call(*lines)
           log("---", *lines)

       caller = CommandLineCaller()
       caller.on_log_call = log_call
       caller.on_log_stdout = log_stdout
       caller.on_log_stderr = log_stderr

       try:
           caller.checked_call(["some", "command", "with", "parameters"])
       except CommandLineError as err:
           print("Command returned {}".format(err.returncode))
       else:
           print("Command finished successfully")
    """

    def __init__(self):
        self._logger = logging.getLogger(__name__)

        self.on_log_call = lambda *args, **kwargs: None
        """Callback for the called command line"""

        self.on_log_stdout = lambda *args, **kwargs: None
        """Callback for stdout output"""

        self.on_log_stderr = lambda *args, **kwargs: None
        """Callback for stderr output"""

    def checked_call(self, command, **kwargs):
        """
        Calls a command and raises an error if it doesn't return with return code 0

        Args:
            command (list, tuple or str): command to call
            kwargs (dict): additional keyword arguments to pass to the sarge ``run`` call (note that ``_async``,
                           ``stdout`` and ``stderr`` will be overwritten)

        Returns:
            (tuple) a 3-tuple of return code, full stdout and full stderr output

        Raises:
            CommandlineError
        """
        returncode, stdout, stderr = self.call(command, **kwargs)

        if returncode != 0:
            raise CommandlineError(returncode, stdout, stderr)

        return returncode, stdout, stderr

    def call(self, command, **kwargs):
        """
        Calls a command

        Args:
            command (list, tuple or str): command to call
            kwargs (dict): additional keyword arguments to pass to the sarge ``run`` call (note that ``_async``,
                           ``stdout`` and ``stderr`` will be overwritten)

        Returns:
            (tuple) a 3-tuple of return code, full stdout and full stderr output
        """

        if isinstance(command, (list, tuple)):
            joined_command = " ".join(command)
        else:
            joined_command = command
        self._logger.debug(f"Calling: {joined_command}")
        self.on_log_call(joined_command)

        delimiter = kwargs.get("delimiter", b"\n")
        try:
            kwargs.pop("delimiter")
        except KeyError:
            pass

        buffer_size = kwargs.get("buffer_size", -1)
        try:
            kwargs.pop("buffer_size")
        except KeyError:
            pass

        kwargs.update(
            {
                "close_fds": CLOSE_FDS,
                "async_": True,
                "stdout": DelimiterCapture(delimiter=delimiter, buffer_size=buffer_size),
                "stderr": DelimiterCapture(delimiter=delimiter, buffer_size=buffer_size),
            }
        )

        p = sarge.run(command, **kwargs)
        while len(p.commands) == 0:
            # somewhat ugly... we can't use wait_events because
            # the events might not be all set if an exception
            # by sarge is triggered within the async process
            # thread
            time.sleep(0.01)

        # by now we should have a command, let's wait for its
        # process to have been prepared
        p.commands[0].process_ready.wait()

        if not p.commands[0].process:
            # the process might have been set to None in case of any exception
            self._logger.error(f"Error while trying to run command {joined_command}")
            return None, [], []

        all_stdout = []
        all_stderr = []

        def process_lines(lines, logger):
            if not lines:
                return []
            processed = self._preprocess_lines(
                *map(lambda x: to_str(x, errors="replace"), lines)
            )
            logger(*processed)
            return list(processed)

        def process_stdout(lines):
            return process_lines(lines, self._log_stdout)

        def process_stderr(lines):
            return process_lines(lines, self._log_stderr)

        try:
            while p.returncode is None:
                all_stderr += process_stderr(p.stderr.readlines(timeout=0.5))
                all_stdout += process_stdout(p.stdout.readlines(timeout=0.5))
                p.commands[0].poll()

        finally:
            p.close()

        all_stderr += process_stderr(p.stderr.readlines())
        all_stdout += process_stdout(p.stdout.readlines())

        return p.returncode, all_stdout, all_stderr

    def _log_stdout(self, *lines):
        self.on_log_stdout(*lines)

    def _log_stderr(self, *lines):
        self.on_log_stderr(*lines)

    def _preprocess_lines(self, *lines):
        return lines


class DelimiterCapture(sarge.Capture):
    def __init__(self, delimiter=b"\n", *args, **kwargs):
        self._delimiter = delimiter
        sarge.Capture.__init__(self, *args, **kwargs)

    def readline(self, size=-1, block=True, timeout=None):
        if not self.streams_open():
            block = False
            timeout = None
        else:
            timeout = timeout or self.timeout
        if self.current is None:
            try:
                self.current = self.buffer.get(block, timeout)
            except queue.Empty:
                self.current = b""
        while self._delimiter not in self.current:
            try:
                self.current += self.buffer.get(block, timeout)
            except queue.Empty:
                break
        if self._delimiter not in self.current:
            result = self.current
            self.current = None
        else:
            i = self.current.index(self._delimiter)
            if 0 < size < i:
                i = size - 1
            result = self.current[: i + 1]
            self.current = self.current[i + 1 :]
        return result<|MERGE_RESOLUTION|>--- conflicted
+++ resolved
@@ -25,7 +25,7 @@
 
 _ANSI_REGEX = {
     "bytes": re.compile(_ANSI_PATTERN),
-    "unicode": re.compile(_ANSI_PATTERN.decode("utf-8")),
+    "str": re.compile(_ANSI_PATTERN.decode("utf-8")),
 }
 
 
@@ -51,15 +51,9 @@
         >>> clean_ansi(text) # doctest: +ALLOW_BYTES
         'We hide the cursor here and then show it again here in unicode'
     """
-<<<<<<< HEAD
     if isinstance(line, str):
-        return _ANSI_REGEX.sub(b"", line.encode("latin1")).decode("latin1")
-    return _ANSI_REGEX.sub(b"", line)
-=======
-    if isinstance(line, unicode):
-        return _ANSI_REGEX["unicode"].sub("", line)
+        return _ANSI_REGEX["str"].sub("", line)
     return _ANSI_REGEX["bytes"].sub(b"", line)
->>>>>>> 36d6768f
 
 
 class CommandlineError(Exception):
