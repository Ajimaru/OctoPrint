<<<<<<< HEAD
__license__ = 'GNU Affero General Public License http://www.gnu.org/licenses/agpl.html'
=======
# -*- coding: utf-8 -*-
from __future__ import absolute_import, division, print_function, unicode_literals

__license__ = "GNU Affero General Public License http://www.gnu.org/licenses/agpl.html"
>>>>>>> 29726b15
__copyright__ = "Copyright (C) 2020 The OctoPrint Project - Released under terms of the AGPLv3 License"


import logging
import threading
import time

from octoprint.util.net import resolve_host, server_reachable


<<<<<<< HEAD
class ConnectivityChecker:
	"""
	Regularly checks for online connectivity.

	Tries to open a connection to the provided ``host`` and ``port`` every ``interval``
	seconds and sets the ``online`` status accordingly.

	If a ``name``is provided, also tries to resolve that name to a valid IP address
	during connectivity check and only set ``online`` to ``True`` if that succeeds as well.
	"""

	def __init__(self, interval, host, port, name=None, enabled=True, on_change=None):
		self._interval = interval
		self._host = host
		self._port = port
		self._name = name
		self._enabled = enabled
		self._on_change = on_change

		self._logger = logging.getLogger(__name__ + ".connectivity_checker")

		# we initialize the online flag to True if we are not enabled (we don't know any better
		# but these days it's probably a sane default)
		self._connection_working = not self._enabled
		self._resolution_working = not self._enabled or self._name is None

		self._check_worker = None
		self._check_mutex = threading.RLock()

		self._run()

	@property
	def online(self):
		"""Current online status, True if online, False if offline."""
		with self._check_mutex:
			return self._online

	@property
	def _online(self):
		return self._connection_working and self._resolution_working

	@property
	def host(self):
		"""DNS host to query."""
		with self._check_mutex:
			return self._host

	@host.setter
	def host(self, value):
		with self._check_mutex:
			self._host = value

	@property
	def port(self):
		"""DNS port to query."""
		with self._check_mutex:
			return self._port

	@port.setter
	def port(self, value):
		with self._check_mutex:
			self._port = value

	@property
	def name(self):
		with self._check_mutex:
			return self._name

	@name.setter
	def name(self, value):
		with self._check_mutex:
			self._name = value

	@property
	def interval(self):
		"""Interval between consecutive automatic checks."""
		return self._interval

	@interval.setter
	def interval(self, value):
		self._interval = value

	@property
	def enabled(self):
		"""Whether the check is enabled or not."""
		return self._enabled

	@enabled.setter
	def enabled(self, value):
		with self._check_mutex:
			old_enabled = self._enabled
			self._enabled = value

			if not self._enabled:
				if self._check_worker is not None:
					self._check_worker.cancel()

				old_value = self._online
				self._connection_working = self._resolution_working = True

				if old_value != self._online:
					self._trigger_change(old_value, self._online)

			elif self._enabled and not old_enabled:
				self._run()

	def check_immediately(self):
		"""Check immediately and return result."""
		with self._check_mutex:
			self._perform_check()
			return self.online

	def log_full_report(self):
		from octoprint.util import map_boolean

		with self._check_mutex:
			self._logger.info("Connectivity state is currently: {}".format(map_boolean(self.online, "online", "offline")))
			self.log_details()

	def log_change_report(self, old_value, new_value, include_details=False):
		from octoprint.util import map_boolean

		with self._check_mutex:
			self._logger.info("Connectivity changed from {} to {}".format(map_boolean(old_value, "online", "offline"),
			                                                              map_boolean(new_value, "online", "offline")))
			if include_details:
				self.log_details()

	def log_details(self):
		from octoprint.util import map_boolean
		self._logger.info("Connecting to {}:{} is {}".format(self._host,
		                                                     self._port,
		                                                     map_boolean(self._connection_working,
		                                                                 "working",
		                                                                 "not working")))
		if self._name:
			self._logger.info("Resolving {} is {}".format(self._name,
			                                              map_boolean(self._resolution_working,
			                                                          "working",
			                                                          "not working")))
	def _run(self):
		from octoprint.util import RepeatedTimer

		if not self._enabled:
			return

		if self._check_worker is not None:
			self._check_worker.cancel()

		self._check_worker = RepeatedTimer(self._interval, self._perform_check,
		                                   run_first=True)
		self._check_worker.start()

	def _perform_check(self):
		if not self._enabled:
			return

		with self._check_mutex:
			self._logger.debug("Checking against {}:{} if we are online...".format(self._host, self._port))

			old_value = self._online

			for _ in range(3):
				connection_working = server_reachable(self._host, port=self._port)

				if self._name:
					if connection_working:
						self._logger.debug("Checking if we can resolve {}...".format(self._name))
						resolution_working = len(resolve_host(self._name)) > 0
					else:
						resolution_working = False
				else:
					resolution_working = True

				if not (connection_working and resolution_working):
					# retry up to 3 times
					time.sleep(1.0)
					continue

			self._connection_working = connection_working
			self._resolution_working = resolution_working

			if old_value != self._online:
				self._trigger_change(old_value, self._online)

	def _trigger_change(self, old_value, new_value):
		self.log_change_report(old_value, new_value, include_details=not new_value)
		if callable(self._on_change):
			self._on_change(old_value,
			                new_value,
			                connection_working=self._connection_working,
			                resolution_working=self._resolution_working)
=======
class ConnectivityChecker(object):
    """
    Regularly checks for online connectivity.

    Tries to open a connection to the provided ``host`` and ``port`` every ``interval``
    seconds and sets the ``online`` status accordingly.

    If a ``name``is provided, also tries to resolve that name to a valid IP address
    during connectivity check and only set ``online`` to ``True`` if that succeeds as well.
    """

    def __init__(self, interval, host, port, name=None, enabled=True, on_change=None):
        self._interval = interval
        self._host = host
        self._port = port
        self._name = name
        self._enabled = enabled
        self._on_change = on_change

        self._logger = logging.getLogger(__name__ + ".connectivity_checker")

        # we initialize the online flag to True if we are not enabled (we don't know any better
        # but these days it's probably a sane default)
        self._connection_working = not self._enabled
        self._resolution_working = not self._enabled or self._name is None

        self._check_worker = None
        self._check_mutex = threading.RLock()

        self._run()

    @property
    def online(self):
        """Current online status, True if online, False if offline."""
        with self._check_mutex:
            return self._online

    @property
    def _online(self):
        return self._connection_working and self._resolution_working

    @property
    def host(self):
        """DNS host to query."""
        with self._check_mutex:
            return self._host

    @host.setter
    def host(self, value):
        with self._check_mutex:
            self._host = value

    @property
    def port(self):
        """DNS port to query."""
        with self._check_mutex:
            return self._port

    @port.setter
    def port(self, value):
        with self._check_mutex:
            self._port = value

    @property
    def name(self):
        with self._check_mutex:
            return self._name

    @name.setter
    def name(self, value):
        with self._check_mutex:
            self._name = value

    @property
    def interval(self):
        """Interval between consecutive automatic checks."""
        return self._interval

    @interval.setter
    def interval(self, value):
        self._interval = value

    @property
    def enabled(self):
        """Whether the check is enabled or not."""
        return self._enabled

    @enabled.setter
    def enabled(self, value):
        with self._check_mutex:
            old_enabled = self._enabled
            self._enabled = value

            if not self._enabled:
                if self._check_worker is not None:
                    self._check_worker.cancel()

                old_value = self._online
                self._connection_working = self._resolution_working = True

                if old_value != self._online:
                    self._trigger_change(old_value, self._online)

            elif self._enabled and not old_enabled:
                self._run()

    def check_immediately(self):
        """Check immediately and return result."""
        with self._check_mutex:
            self._perform_check()
            return self.online

    def log_full_report(self):
        from octoprint.util import map_boolean

        with self._check_mutex:
            self._logger.info(
                "Connectivity state is currently: {}".format(
                    map_boolean(self.online, "online", "offline")
                )
            )
            self.log_details()

    def log_change_report(self, old_value, new_value, include_details=False):
        from octoprint.util import map_boolean

        with self._check_mutex:
            self._logger.info(
                "Connectivity changed from {} to {}".format(
                    map_boolean(old_value, "online", "offline"),
                    map_boolean(new_value, "online", "offline"),
                )
            )
            if include_details:
                self.log_details()

    def log_details(self):
        from octoprint.util import map_boolean

        self._logger.info(
            "Connecting to {}:{} is {}".format(
                self._host,
                self._port,
                map_boolean(self._connection_working, "working", "not working"),
            )
        )
        if self._name:
            self._logger.info(
                "Resolving {} is {}".format(
                    self._name,
                    map_boolean(self._resolution_working, "working", "not working"),
                )
            )

    def _run(self):
        from octoprint.util import RepeatedTimer

        if not self._enabled:
            return

        if self._check_worker is not None:
            self._check_worker.cancel()

        self._check_worker = RepeatedTimer(
            self._interval, self._perform_check, run_first=True
        )
        self._check_worker.start()

    def _perform_check(self):
        if not self._enabled:
            return

        with self._check_mutex:
            self._logger.debug(
                "Checking against {}:{} if we are online...".format(
                    self._host, self._port
                )
            )

            old_value = self._online

            for _ in range(3):
                connection_working = server_reachable(self._host, port=self._port)

                if self._name:
                    if connection_working:
                        self._logger.debug(
                            "Checking if we can resolve {}...".format(self._name)
                        )
                        resolution_working = len(resolve_host(self._name)) > 0
                    else:
                        resolution_working = False
                else:
                    resolution_working = True

                if not (connection_working and resolution_working):
                    # retry up to 3 times
                    time.sleep(1.0)
                    continue

            self._connection_working = connection_working
            self._resolution_working = resolution_working

            if old_value != self._online:
                self._trigger_change(old_value, self._online)

    def _trigger_change(self, old_value, new_value):
        self.log_change_report(old_value, new_value, include_details=not new_value)
        if callable(self._on_change):
            self._on_change(
                old_value,
                new_value,
                connection_working=self._connection_working,
                resolution_working=self._resolution_working,
            )
>>>>>>> 29726b15
<|MERGE_RESOLUTION|>--- conflicted
+++ resolved
@@ -1,11 +1,4 @@
-<<<<<<< HEAD
-__license__ = 'GNU Affero General Public License http://www.gnu.org/licenses/agpl.html'
-=======
-# -*- coding: utf-8 -*-
-from __future__ import absolute_import, division, print_function, unicode_literals
-
 __license__ = "GNU Affero General Public License http://www.gnu.org/licenses/agpl.html"
->>>>>>> 29726b15
 __copyright__ = "Copyright (C) 2020 The OctoPrint Project - Released under terms of the AGPLv3 License"
 
 
@@ -16,201 +9,7 @@
 from octoprint.util.net import resolve_host, server_reachable
 
 
-<<<<<<< HEAD
 class ConnectivityChecker:
-	"""
-	Regularly checks for online connectivity.
-
-	Tries to open a connection to the provided ``host`` and ``port`` every ``interval``
-	seconds and sets the ``online`` status accordingly.
-
-	If a ``name``is provided, also tries to resolve that name to a valid IP address
-	during connectivity check and only set ``online`` to ``True`` if that succeeds as well.
-	"""
-
-	def __init__(self, interval, host, port, name=None, enabled=True, on_change=None):
-		self._interval = interval
-		self._host = host
-		self._port = port
-		self._name = name
-		self._enabled = enabled
-		self._on_change = on_change
-
-		self._logger = logging.getLogger(__name__ + ".connectivity_checker")
-
-		# we initialize the online flag to True if we are not enabled (we don't know any better
-		# but these days it's probably a sane default)
-		self._connection_working = not self._enabled
-		self._resolution_working = not self._enabled or self._name is None
-
-		self._check_worker = None
-		self._check_mutex = threading.RLock()
-
-		self._run()
-
-	@property
-	def online(self):
-		"""Current online status, True if online, False if offline."""
-		with self._check_mutex:
-			return self._online
-
-	@property
-	def _online(self):
-		return self._connection_working and self._resolution_working
-
-	@property
-	def host(self):
-		"""DNS host to query."""
-		with self._check_mutex:
-			return self._host
-
-	@host.setter
-	def host(self, value):
-		with self._check_mutex:
-			self._host = value
-
-	@property
-	def port(self):
-		"""DNS port to query."""
-		with self._check_mutex:
-			return self._port
-
-	@port.setter
-	def port(self, value):
-		with self._check_mutex:
-			self._port = value
-
-	@property
-	def name(self):
-		with self._check_mutex:
-			return self._name
-
-	@name.setter
-	def name(self, value):
-		with self._check_mutex:
-			self._name = value
-
-	@property
-	def interval(self):
-		"""Interval between consecutive automatic checks."""
-		return self._interval
-
-	@interval.setter
-	def interval(self, value):
-		self._interval = value
-
-	@property
-	def enabled(self):
-		"""Whether the check is enabled or not."""
-		return self._enabled
-
-	@enabled.setter
-	def enabled(self, value):
-		with self._check_mutex:
-			old_enabled = self._enabled
-			self._enabled = value
-
-			if not self._enabled:
-				if self._check_worker is not None:
-					self._check_worker.cancel()
-
-				old_value = self._online
-				self._connection_working = self._resolution_working = True
-
-				if old_value != self._online:
-					self._trigger_change(old_value, self._online)
-
-			elif self._enabled and not old_enabled:
-				self._run()
-
-	def check_immediately(self):
-		"""Check immediately and return result."""
-		with self._check_mutex:
-			self._perform_check()
-			return self.online
-
-	def log_full_report(self):
-		from octoprint.util import map_boolean
-
-		with self._check_mutex:
-			self._logger.info("Connectivity state is currently: {}".format(map_boolean(self.online, "online", "offline")))
-			self.log_details()
-
-	def log_change_report(self, old_value, new_value, include_details=False):
-		from octoprint.util import map_boolean
-
-		with self._check_mutex:
-			self._logger.info("Connectivity changed from {} to {}".format(map_boolean(old_value, "online", "offline"),
-			                                                              map_boolean(new_value, "online", "offline")))
-			if include_details:
-				self.log_details()
-
-	def log_details(self):
-		from octoprint.util import map_boolean
-		self._logger.info("Connecting to {}:{} is {}".format(self._host,
-		                                                     self._port,
-		                                                     map_boolean(self._connection_working,
-		                                                                 "working",
-		                                                                 "not working")))
-		if self._name:
-			self._logger.info("Resolving {} is {}".format(self._name,
-			                                              map_boolean(self._resolution_working,
-			                                                          "working",
-			                                                          "not working")))
-	def _run(self):
-		from octoprint.util import RepeatedTimer
-
-		if not self._enabled:
-			return
-
-		if self._check_worker is not None:
-			self._check_worker.cancel()
-
-		self._check_worker = RepeatedTimer(self._interval, self._perform_check,
-		                                   run_first=True)
-		self._check_worker.start()
-
-	def _perform_check(self):
-		if not self._enabled:
-			return
-
-		with self._check_mutex:
-			self._logger.debug("Checking against {}:{} if we are online...".format(self._host, self._port))
-
-			old_value = self._online
-
-			for _ in range(3):
-				connection_working = server_reachable(self._host, port=self._port)
-
-				if self._name:
-					if connection_working:
-						self._logger.debug("Checking if we can resolve {}...".format(self._name))
-						resolution_working = len(resolve_host(self._name)) > 0
-					else:
-						resolution_working = False
-				else:
-					resolution_working = True
-
-				if not (connection_working and resolution_working):
-					# retry up to 3 times
-					time.sleep(1.0)
-					continue
-
-			self._connection_working = connection_working
-			self._resolution_working = resolution_working
-
-			if old_value != self._online:
-				self._trigger_change(old_value, self._online)
-
-	def _trigger_change(self, old_value, new_value):
-		self.log_change_report(old_value, new_value, include_details=not new_value)
-		if callable(self._on_change):
-			self._on_change(old_value,
-			                new_value,
-			                connection_working=self._connection_working,
-			                resolution_working=self._resolution_working)
-=======
-class ConnectivityChecker(object):
     """
     Regularly checks for online connectivity.
 
@@ -424,5 +223,4 @@
                 new_value,
                 connection_working=self._connection_working,
                 resolution_working=self._resolution_working,
-            )
->>>>>>> 29726b15
+            )