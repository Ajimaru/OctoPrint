"""
This module contains a functions that monkey patch third party dependencies in the one or other way.
"""
<<<<<<< HEAD
__license__ = 'GNU Affero General Public License http://www.gnu.org/licenses/agpl.html'
=======
from __future__ import absolute_import, division, print_function, unicode_literals

__license__ = "GNU Affero General Public License http://www.gnu.org/licenses/agpl.html"
>>>>>>> 29726b15

import functools
import sys
import warnings


def patch_sarge_async_on_py2():
    if sys.version_info[0] >= 3:
        return

    def move_async(f):
        @functools.wraps(f)
        def decorated_function(*args, **kwargs):
            if "async" in kwargs:
                warnings.warn(
                    'sarge\'s "async" parameter is deprecated. Use "_async" instead.',
                    DeprecationWarning,
                    stacklevel=2,
                )
                kwargs["async_"] = kwargs.pop("async")
            return f(*args, **kwargs)

        return decorated_function

    import sarge

    # wrap helper
    sarge.run = move_async(sarge.run)

    # wrap Command
    sarge.Command.run = move_async(sarge.Command.run)

    # wrap Pipeline
    sarge.Pipeline.run = move_async(sarge.Pipeline.run)
    sarge.Pipeline.run_command_node = move_async(sarge.Pipeline.run_command_node)
    sarge.Pipeline.run_list_node = move_async(sarge.Pipeline.run_list_node)
    sarge.Pipeline.run_logical_node = move_async(sarge.Pipeline.run_logical_node)
    sarge.Pipeline.run_node = move_async(sarge.Pipeline.run_node)
    sarge.Pipeline.run_node_in_thread = move_async(sarge.Pipeline.run_node_in_thread)
    sarge.Pipeline.run_pipeline_node = move_async(sarge.Pipeline.run_pipeline_node)<|MERGE_RESOLUTION|>--- conflicted
+++ resolved
@@ -1,13 +1,7 @@
 """
 This module contains a functions that monkey patch third party dependencies in the one or other way.
 """
-<<<<<<< HEAD
-__license__ = 'GNU Affero General Public License http://www.gnu.org/licenses/agpl.html'
-=======
-from __future__ import absolute_import, division, print_function, unicode_literals
-
 __license__ = "GNU Affero General Public License http://www.gnu.org/licenses/agpl.html"
->>>>>>> 29726b15
 
 import functools
 import sys
