--- conflicted
+++ resolved
@@ -48,14 +48,7 @@
 try:
     import winreg
 except ImportError:
-<<<<<<< HEAD
     pass
-=======
-    try:
-        import _winreg as winreg  # type: ignore
-    except ImportError:
-        pass
->>>>>>> 195e1894
 
 _logger = logging.getLogger(__name__)
 
