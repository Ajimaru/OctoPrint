# coding=utf-8
"""
This module represents OctoPrint's settings management. Within this module the default settings for the core
application are defined and the instance of the :class:`Settings` is held, which offers getter and setter
methods for the raw configuration values as well as various convenience methods to access the paths to base folders
of various types and the configuration file itself.

.. autodata:: default_settings
   :annotation: = dict(...)

.. autodata:: valid_boolean_trues

.. autofunction:: settings

.. autoclass:: Settings
   :members:
   :undoc-members:
"""

from __future__ import absolute_import

__author__ = "Gina Häußge <osd@foosel.net>"
__license__ = 'GNU Affero General Public License http://www.gnu.org/licenses/agpl.html'
__copyright__ = "Copyright (C) 2014 The OctoPrint Project - Released under terms of the AGPLv3 License"

import sys
import os
import yaml
import logging
import re
import uuid

from octoprint.util import atomic_write, is_hidden_path

_APPNAME = "OctoPrint"

_instance = None

def settings(init=False, basedir=None, configfile=None):
	"""
	Factory method for initially constructing and consecutively retrieving the :class:`~octoprint.settings.Settings`
	singleton.

	Arguments:
	    init (boolean): A flag indicating whether this is the initial call to construct the singleton (True) or not
	        (False, default). If this is set to True and the plugin manager has already been initialized, a :class:`ValueError`
	        will be raised. The same will happen if the plugin manager has not yet been initialized and this is set to
	        False.
	    basedir (str): Path of the base directory for all of OctoPrint's settings, log files, uploads etc. If not set
	        the default will be used: ``~/.octoprint`` on Linux, ``%APPDATA%/OctoPrint`` on Windows and
	        ``~/Library/Application Support/OctoPrint`` on MacOS.
	    configfile (str): Path of the configuration file (``config.yaml``) to work on. If not set the default will
	        be used: ``<basedir>/config.yaml`` for ``basedir`` as defined above.

	Returns:
	    Settings: The fully initialized :class:`Settings` instance.

	Raises:
	    ValueError: ``init`` is True but settings are already initialized or vice versa.
	"""
	global _instance
	if _instance is not None:
		if init:
			raise ValueError("Settings Manager already initialized")

	else:
		if init:
			_instance = Settings(configfile=configfile, basedir=basedir)
		else:
			raise ValueError("Settings not initialized yet")

	return _instance

default_settings = {
	"serial": {
		"port": None,
		"baudrate": None,
		"autoconnect": False,
		"log": False,
		"timeout": {
			"detection": 0.5,
			"connection": 10,
			"communication": 30,
			"temperature": 5,
			"temperatureTargetSet": 2,
			"sdStatus": 1
		},
		"additionalPorts": [],
		"additionalBaudrates": [],
		"longRunningCommands": ["G4", "G28", "G29", "G30", "G32", "M400", "M226"],
		"checksumRequiringCommands": ["M110"],
		"helloCommand": "M110 N0",
		"disconnectOnErrors": True,
		"ignoreErrorsFromFirmware": False,
		"logResends": True,
		"supportResendsWithoutOk": False,

		# command specific flags
		"triggerOkForM29": True
	},
	"server": {
		"host": "0.0.0.0",
		"port": 5000,
		"firstRun": True,
		"seenWizards": {},
		"secretKey": None,
		"reverseProxy": {
			"prefixHeader": "X-Script-Name",
			"schemeHeader": "X-Scheme",
			"hostHeader": "X-Forwarded-Host",
			"prefixFallback": "",
			"schemeFallback": "",
			"hostFallback": ""
		},
		"uploads": {
			"maxSize":  1 * 1024 * 1024 * 1024, # 1GB
			"nameSuffix": "name",
			"pathSuffix": "path"
		},
		"maxSize": 100 * 1024, # 100 KB
		"commands": {
			"systemShutdownCommand": None,
			"systemRestartCommand": None,
			"serverRestartCommand": None
		},
		"diskspace": {
			"warning": 500 * 1024 * 1024, # 500 MB
			"critical": 200 * 1024 * 1024, # 200 MB
		},
		"preemptiveCache": {
			"exceptions": [],
			"until": 7
		}
	},
	"webcam": {
		"stream": None,
		"snapshot": None,
		"ffmpeg": None,
		"ffmpegThreads": 1,
		"bitrate": "5000k",
		"watermark": True,
		"flipH": False,
		"flipV": False,
		"rotate90" : False,
		"timelapse": {
			"type": "off",
			"options": {},
			"postRoll": 0,
			"fps": 25
		},
		"cleanTmpAfterDays": 7
	},
	"gcodeViewer": {
		"enabled": True,
		"mobileSizeThreshold": 2 * 1024 * 1024, # 2MB
		"sizeThreshold": 20 * 1024 * 1024, # 20MB
	},
	"gcodeAnalysis": {
		"maxExtruders": 10
	},
	"feature": {
		"temperatureGraph": True,
		"waitForStartOnConnect": False,
		"alwaysSendChecksum": False,
		"neverSendChecksum": False,
		"sendChecksumWithUnknownCommands": False,
		"unknownCommandsNeedAck": False,
		"sdSupport": True,
		"sdAlwaysAvailable": False,
		"swallowOkAfterResend": True,
		"repetierTargetTemp": False,
		"externalHeatupDetection": True,
		"supportWait": True,
		"keyboardControl": True,
		"pollWatched": False,
		"ignoreIdenticalResends": False,
		"identicalResendsCountdown": 7,
		"supportFAsCommand": False
	},
	"folder": {
		"uploads": None,
		"timelapse": None,
		"timelapse_tmp": None,
		"logs": None,
		"virtualSd": None,
		"watched": None,
		"plugins": None,
		"slicingProfiles": None,
		"printerProfiles": None,
		"scripts": None,
		"translations": None,
		"generated": None,
		"data": None
	},
	"temperature": {
		"profiles": [
			{"name": "ABS", "extruder" : 210, "bed" : 100 },
			{"name": "PLA", "extruder" : 180, "bed" : 60 }
		],
		"cutoff": 30
	},
	"printerProfiles": {
		"default": None,
		"defaultProfile": {}
	},
	"printerParameters": {
		"pauseTriggers": [],
		"defaultExtrusionLength": 5
	},
	"appearance": {
		"name": "",
		"color": "default",
		"colorTransparent": False,
		"defaultLanguage": "_default",
		"components": {
			"order": {
				"navbar": ["settings", "systemmenu", "login", "plugin_announcements"],
				"sidebar": ["connection", "state", "files"],
				"tab": ["temperature", "control", "gcodeviewer", "terminal", "timelapse"],
				"settings": [
					"section_printer", "serial", "printerprofiles", "temperatures", "terminalfilters", "gcodescripts",
					"section_features", "features", "webcam", "accesscontrol", "api",
					"section_octoprint", "server", "folders", "appearance", "logs", "plugin_pluginmanager", "plugin_softwareupdate", "plugin_announcements"
				],
				"usersettings": ["access", "interface"],
<<<<<<< HEAD
				"wizard": ["access"],
				"about": ["about", "sponsors", "authors", "changelog", "license", "thirdparty", "plugin_pluginmanager"],
=======
				"about": ["about", "supporters", "authors", "changelog", "license", "thirdparty", "plugin_pluginmanager"],
>>>>>>> 9919de9a
				"generic": []
			},
			"disabled": {
				"navbar": [],
				"sidebar": [],
				"tab": [],
				"settings": [],
				"usersettings": [],
				"generic": []
			}
		}
	},
	"controls": [],
	"system": {
		"actions": []
	},
	"accessControl": {
		"enabled": True,
		"salt": None,
		"userManager": "octoprint.users.FilebasedUserManager",
		"userfile": None,
		"autologinLocal": False,
		"localNetworks": ["127.0.0.0/8"],
		"autologinAs": None
	},
	"slicing": {
		"enabled": True,
		"defaultSlicer": "cura",
		"defaultProfiles": None
	},
	"events": {
		"enabled": True,
		"subscriptions": []
	},
	"api": {
		"enabled": True,
		"key": None,
		"allowCrossOrigin": False,
		"apps": {}
	},
	"terminalFilters": [
		{ "name": "Suppress M105 requests/responses", "regex": "(Send: M105)|(Recv: ok (B|T\d*):)" },
		{ "name": "Suppress M27 requests/responses", "regex": "(Send: M27)|(Recv: SD printing byte)" }
	],
	"plugins": {
		"_disabled": []
	},
	"scripts": {
		"gcode": {
			"afterPrintCancelled": "; disable motors\nM84\n\n;disable all heaters\n{% snippet 'disable_hotends' %}\n{% snippet 'disable_bed' %}\n;disable fan\nM106 S0",
			"snippets": {
				"disable_hotends": "{% for tool in range(printer_profile.extruder.count) %}M104 T{{ tool }} S0\n{% endfor %}",
				"disable_bed": "{% if printer_profile.heatedBed %}M140 S0\n{% endif %}"
			}
		}
	},
	"devel": {
		"stylesheet": "css",
		"cache": {
			"enabled": True,
			"preemptive": True
		},
		"webassets": {
			"minify": False,
			"bundle": True,
			"clean_on_startup": True
		},
		"virtualPrinter": {
			"enabled": False,
			"okAfterResend": False,
			"forceChecksum": False,
			"okWithLinenumber": False,
			"numExtruders": 1,
			"includeCurrentToolInTemps": True,
			"movementSpeed": {
				"x": 6000,
				"y": 6000,
				"z": 200,
				"e": 300
			},
			"hasBed": True,
			"repetierStyleTargetTemperature": False,
			"repetierStyleResends": False,
			"okBeforeCommandOutput": False,
			"smoothieTemperatureReporting": False,
			"extendedSdFileList": False,
			"throttle": 0.01,
			"waitOnLongMoves": False,
			"rxBuffer": 64,
			"txBuffer": 40,
			"commandBuffer": 4,
			"sendWait": True,
			"waitInterval": 1.0,
			"supportM112": True,
			"echoOnM117": True,
			"brokenM29": True,
			"supportF": False
		}
	}
}
"""The default settings of the core application."""

valid_boolean_trues = [True, "true", "yes", "y", "1"]
""" Values that are considered to be equivalent to the boolean ``True`` value, used for type conversion in various places."""


class NoSuchSettingsPath(BaseException):
	pass


class Settings(object):
	"""
	The :class:`Settings` class allows managing all of OctoPrint's settings. It takes care of initializing the settings
	directory, loading the configuration from ``config.yaml``, persisting changes to disk etc and provides access
	methods for getting and setting specific values from the overall settings structure via paths.

	A general word on the concept of paths, since they play an important role in OctoPrint's settings management. A
	path is basically a list or tuple consisting of keys to follow down into the settings (which are basically like
	a ``dict``) in order to set or retrieve a specific value (or more than one). For example, for a settings
	structure like the following::

	    serial:
	        port: "/dev/ttyACM0"
	        baudrate: 250000
	        timeouts:
	            communication: 20.0
	            temperature: 5.0
	            sdStatus: 1.0
	            connection: 10.0
	    server:
	        host: "0.0.0.0"
	        port: 5000

	the following paths could be used:

	========================================== ============================================================================
	Path                                       Value
	========================================== ============================================================================
	``["serial", "port"]``                     ::

	                                               "/dev/ttyACM0"

	``["serial", "timeout"]``                  ::

	                                               communication: 20.0
	                                               temperature: 5.0
	                                               sdStatus: 1.0
	                                               connection: 10.0

	``["serial", "timeout", "temperature"]``   ::

	                                               5.0

	``["server", "port"]``                     ::

	                                               5000

	========================================== ============================================================================

	However, these would be invalid paths: ``["key"]``, ``["serial", "port", "value"]``, ``["server", "host", 3]``.
	"""

	def __init__(self, configfile=None, basedir=None):
		self._logger = logging.getLogger(__name__)

		self._basedir = None

		self._config = None
		self._dirty = False
		self._mtime = None

		self._get_preprocessors = dict(
			controls=self._process_custom_controls
		)
		self._set_preprocessors = dict()

		self._init_basedir(basedir)

		if configfile is not None:
			self._configfile = configfile
		else:
			self._configfile = os.path.join(self._basedir, "config.yaml")
		self.load(migrate=True)

		if self.get(["api", "key"]) is None:
			self.set(["api", "key"], ''.join('%02X' % ord(z) for z in uuid.uuid4().bytes))
			self.save(force=True)

		self._script_env = self._init_script_templating()

	def _init_basedir(self, basedir):
		if basedir is not None:
			self._basedir = basedir
		else:
			self._basedir = _default_basedir(_APPNAME)

		if not os.path.isdir(self._basedir):
			os.makedirs(self._basedir)

	def _get_default_folder(self, type):
		folder = default_settings["folder"][type]
		if folder is None:
			folder = os.path.join(self._basedir, type.replace("_", os.path.sep))
		return folder

	def _init_script_templating(self):
		from jinja2 import Environment, BaseLoader, ChoiceLoader, TemplateNotFound
		from jinja2.nodes import Include
		from jinja2.ext import Extension

		from octoprint.util.jinja import FilteredFileSystemLoader

		class SnippetExtension(Extension):
			tags = {"snippet"}
			fields = Include.fields

			def parse(self, parser):
				node = parser.parse_include()
				if not node.template.value.startswith("/"):
					node.template.value = "snippets/" + node.template.value
				return node

		class SettingsScriptLoader(BaseLoader):
			def __init__(self, s):
				self._settings = s

			def get_source(self, environment, template):
				parts = template.split("/")
				if not len(parts):
					raise TemplateNotFound(template)

				script = self._settings.get(["scripts"], merged=True)
				for part in parts:
					if isinstance(script, dict) and part in script:
						script = script[part]
					else:
						raise TemplateNotFound(template)
				source = script
				if source is None:
					raise TemplateNotFound(template)
				mtime = self._settings._mtime
				return source, None, lambda: mtime == self._settings.last_modified

			def list_templates(self):
				scripts = self._settings.get(["scripts"], merged=True)
				return self._get_templates(scripts)

			def _get_templates(self, scripts):
				templates = []
				for key in scripts:
					if isinstance(scripts[key], dict):
						templates += map(lambda x: key + "/" + x, self._get_templates(scripts[key]))
					elif isinstance(scripts[key], basestring):
						templates.append(key)
				return templates

		class SelectLoader(BaseLoader):
			def __init__(self, default, mapping, sep=":"):
				self._default = default
				self._mapping = mapping
				self._sep = sep

			def get_source(self, environment, template):
				if self._sep in template:
					prefix, name = template.split(self._sep, 1)
					if not prefix in self._mapping:
						raise TemplateNotFound(template)
					return self._mapping[prefix].get_source(environment, name)
				return self._default.get_source(environment, template)

			def list_templates(self):
				return self._default.list_templates()

		class RelEnvironment(Environment):
			def __init__(self, prefix_sep=":", *args, **kwargs):
				Environment.__init__(self, *args, **kwargs)
				self._prefix_sep = prefix_sep

			def join_path(self, template, parent):
				prefix, name = self._split_prefix(template)

				if name.startswith("/"):
					return self._join_prefix(prefix, name[1:])
				else:
					_, parent_name = self._split_prefix(parent)
					parent_base = parent_name.split("/")[:-1]
					return self._join_prefix(prefix, "/".join(parent_base) + "/" + name)

			def _split_prefix(self, template):
				if self._prefix_sep in template:
					return template.split(self._prefix_sep, 1)
				else:
					return "", template

			def _join_prefix(self, prefix, template):
				if len(prefix):
					return prefix + self._prefix_sep + template
				else:
					return template

		path_filter = lambda path: not is_hidden_path(path)
		file_system_loader = FilteredFileSystemLoader(self.getBaseFolder("scripts"),
		                                              path_filter=path_filter)
		settings_loader = SettingsScriptLoader(self)
		choice_loader = ChoiceLoader([file_system_loader, settings_loader])
		select_loader = SelectLoader(choice_loader,
		                             dict(bundled=settings_loader,
		                                  file=file_system_loader))
		return RelEnvironment(loader=select_loader, extensions=[SnippetExtension])

	def _get_script_template(self, script_type, name, source=False):
		from jinja2 import TemplateNotFound

		template_name = script_type + "/" + name
		try:
			if source:
				template_name, _, _ = self._script_env.loader.get_source(self._script_env, template_name)
				return template_name
			else:
				return self._script_env.get_template(template_name)
		except TemplateNotFound:
			return None
		except:
			self._logger.exception("Exception while trying to resolve template {template_name}".format(**locals()))
			return None

	def _get_scripts(self, script_type):
		return self._script_env.list_templates(filter_func=lambda x: x.startswith(script_type+"/"))

	def _process_custom_controls(self, controls):
		def process_control(c):
			# shallow copy
			result = dict(c)

			if "regex" in result and "template" in result:
				# if it's a template matcher, we need to add a key to associate with the matcher output
				import hashlib
				key_hash = hashlib.md5()
				key_hash.update(result["regex"])
				result["key"] = key_hash.hexdigest()

				template_key_hash = hashlib.md5()
				template_key_hash.update(result["template"])
				result["template_key"] = template_key_hash.hexdigest()

			elif "children" in result:
				# if it has children we need to process them recursively
				result["children"] = map(process_control, [child for child in result["children"] if child is not None])

			return result

		return map(process_control, controls)

	@property
	def effective(self):
		import octoprint.util
		return octoprint.util.dict_merge(default_settings, self._config)

	@property
	def effective_yaml(self):
		import yaml
		return yaml.safe_dump(self.effective)

	@property
	def effective_hash(self):
		import hashlib
		hash = hashlib.md5()
		hash.update(repr(self.effective))
		return hash.hexdigest()

	@property
	def config_hash(self):
		import hashlib
		hash = hashlib.md5()
		hash.update(repr(self._config))
		return hash.hexdigest()

	#~~ load and save

	def load(self, migrate=False):
		if os.path.exists(self._configfile) and os.path.isfile(self._configfile):
			with open(self._configfile, "r") as f:
				self._config = yaml.safe_load(f)
				self._mtime = self.last_modified
		# changed from else to handle cases where the file exists, but is empty / 0 bytes
		if not self._config:
			self._config = {}

		if migrate:
			self._migrate_config()

	def _migrate_config(self):
		dirty = False

		migrators = (
			self._migrate_event_config,
			self._migrate_reverse_proxy_config,
			self._migrate_printer_parameters,
			self._migrate_gcode_scripts
		)

		for migrate in migrators:
			dirty = migrate() or dirty
		if dirty:
			self.save(force=True)

	def _migrate_gcode_scripts(self):
		"""
		Migrates an old development version of gcode scripts to the new template based format.
		"""

		dirty = False
		if "scripts" in self._config:
			if "gcode" in self._config["scripts"]:
				if "templates" in self._config["scripts"]["gcode"]:
					del self._config["scripts"]["gcode"]["templates"]

				replacements = dict(
					disable_steppers="M84",
					disable_hotends="{% snippet 'disable_hotends' %}",
					disable_bed="M140 S0",
					disable_fan="M106 S0"
				)

				for name, script in self._config["scripts"]["gcode"].items():
					self.saveScript("gcode", name, script.format(**replacements))
			del self._config["scripts"]
			dirty = True
		return dirty

	def _migrate_printer_parameters(self):
		"""
		Migrates the old "printer > parameters" data structure to the new printer profile mechanism.
		"""
		default_profile = self._config["printerProfiles"]["defaultProfile"] if "printerProfiles" in self._config and "defaultProfile" in self._config["printerProfiles"] else dict()
		dirty = False

		if "printerParameters" in self._config:
			printer_parameters = self._config["printerParameters"]

			if "movementSpeed" in printer_parameters or "invertAxes" in printer_parameters:
				default_profile["axes"] = dict(x=dict(), y=dict(), z=dict(), e=dict())
				if "movementSpeed" in printer_parameters:
					for axis in ("x", "y", "z", "e"):
						if axis in printer_parameters["movementSpeed"]:
							default_profile["axes"][axis]["speed"] = printer_parameters["movementSpeed"][axis]
					del self._config["printerParameters"]["movementSpeed"]
				if "invertedAxes" in printer_parameters:
					for axis in ("x", "y", "z", "e"):
						if axis in printer_parameters["invertedAxes"]:
							default_profile["axes"][axis]["inverted"] = True
					del self._config["printerParameters"]["invertedAxes"]

			if "numExtruders" in printer_parameters or "extruderOffsets" in printer_parameters:
				if not "extruder" in default_profile:
					default_profile["extruder"] = dict()

				if "numExtruders" in printer_parameters:
					default_profile["extruder"]["count"] = printer_parameters["numExtruders"]
					del self._config["printerParameters"]["numExtruders"]
				if "extruderOffsets" in printer_parameters:
					extruder_offsets = []
					for offset in printer_parameters["extruderOffsets"]:
						if "x" in offset and "y" in offset:
							extruder_offsets.append((offset["x"], offset["y"]))
					default_profile["extruder"]["offsets"] = extruder_offsets
					del self._config["printerParameters"]["extruderOffsets"]

			if "bedDimensions" in printer_parameters:
				bed_dimensions = printer_parameters["bedDimensions"]
				if not "volume" in default_profile:
					default_profile["volume"] = dict()

				if "circular" in bed_dimensions and "r" in bed_dimensions and bed_dimensions["circular"]:
					default_profile["volume"]["formFactor"] = "circular"
					default_profile["volume"]["width"] = 2 * bed_dimensions["r"]
					default_profile["volume"]["depth"] = default_profile["volume"]["width"]
				elif "x" in bed_dimensions or "y" in bed_dimensions:
					default_profile["volume"]["formFactor"] = "rectangular"
					if "x" in bed_dimensions:
						default_profile["volume"]["width"] = bed_dimensions["x"]
					if "y" in bed_dimensions:
						default_profile["volume"]["depth"] = bed_dimensions["y"]
				del self._config["printerParameters"]["bedDimensions"]

			dirty = True

		if dirty:
			if not "printerProfiles" in self._config:
				self._config["printerProfiles"] = dict()
			self._config["printerProfiles"]["defaultProfile"] = default_profile
		return dirty

	def _migrate_reverse_proxy_config(self):
		"""
		Migrates the old "server > baseUrl" and "server > scheme" configuration entries to
		"server > reverseProxy > prefixFallback" and "server > reverseProxy > schemeFallback".
		"""
		if "server" in self._config.keys() and ("baseUrl" in self._config["server"] or "scheme" in self._config["server"]):
			prefix = ""
			if "baseUrl" in self._config["server"]:
				prefix = self._config["server"]["baseUrl"]
				del self._config["server"]["baseUrl"]

			scheme = ""
			if "scheme" in self._config["server"]:
				scheme = self._config["server"]["scheme"]
				del self._config["server"]["scheme"]

			if not "reverseProxy" in self._config["server"] or not isinstance(self._config["server"]["reverseProxy"], dict):
				self._config["server"]["reverseProxy"] = dict()
			if prefix:
				self._config["server"]["reverseProxy"]["prefixFallback"] = prefix
			if scheme:
				self._config["server"]["reverseProxy"]["schemeFallback"] = scheme
			self._logger.info("Migrated reverse proxy configuration to new structure")
			return True
		else:
			return False

	def _migrate_event_config(self):
		"""
		Migrates the old event configuration format of type "events > gcodeCommandTrigger" and
		"event > systemCommandTrigger" to the new events format.
		"""
		if "events" in self._config.keys() and ("gcodeCommandTrigger" in self._config["events"] or "systemCommandTrigger" in self._config["events"]):
			self._logger.info("Migrating config (event subscriptions)...")

			# migrate event hooks to new format
			placeholderRe = re.compile("%\((.*?)\)s")

			eventNameReplacements = {
				"ClientOpen": "ClientOpened",
				"TransferStart": "TransferStarted"
			}
			payloadDataReplacements = {
				"Upload": {"data": "{file}", "filename": "{file}"},
				"Connected": {"data": "{port} at {baudrate} baud"},
				"FileSelected": {"data": "{file}", "filename": "{file}"},
				"TransferStarted": {"data": "{remote}", "filename": "{remote}"},
				"TransferDone": {"data": "{remote}", "filename": "{remote}"},
				"ZChange": {"data": "{new}"},
				"CaptureStart": {"data": "{file}"},
				"CaptureDone": {"data": "{file}"},
				"MovieDone": {"data": "{movie}", "filename": "{gcode}"},
				"Error": {"data": "{error}"},
				"PrintStarted": {"data": "{file}", "filename": "{file}"},
				"PrintDone": {"data": "{file}", "filename": "{file}"},
			}

			def migrateEventHook(event, command):
				# migrate placeholders
				command = placeholderRe.sub("{__\\1}", command)

				# migrate event names
				if event in eventNameReplacements:
					event = eventNameReplacements["event"]

				# migrate payloads to more specific placeholders
				if event in payloadDataReplacements:
					for key in payloadDataReplacements[event]:
						command = command.replace("{__%s}" % key, payloadDataReplacements[event][key])

				# return processed tuple
				return event, command

			disableSystemCommands = False
			if "systemCommandTrigger" in self._config["events"] and "enabled" in self._config["events"]["systemCommandTrigger"]:
				disableSystemCommands = not self._config["events"]["systemCommandTrigger"]["enabled"]

			disableGcodeCommands = False
			if "gcodeCommandTrigger" in self._config["events"] and "enabled" in self._config["events"]["gcodeCommandTrigger"]:
				disableGcodeCommands = not self._config["events"]["gcodeCommandTrigger"]["enabled"]

			disableAllCommands = disableSystemCommands and disableGcodeCommands
			newEvents = {
				"enabled": not disableAllCommands,
				"subscriptions": []
			}

			if "systemCommandTrigger" in self._config["events"] and "subscriptions" in self._config["events"]["systemCommandTrigger"]:
				for trigger in self._config["events"]["systemCommandTrigger"]["subscriptions"]:
					if not ("event" in trigger and "command" in trigger):
						continue

					newTrigger = {"type": "system"}
					if disableSystemCommands and not disableAllCommands:
						newTrigger["enabled"] = False

					newTrigger["event"], newTrigger["command"] = migrateEventHook(trigger["event"], trigger["command"])
					newEvents["subscriptions"].append(newTrigger)

			if "gcodeCommandTrigger" in self._config["events"] and "subscriptions" in self._config["events"]["gcodeCommandTrigger"]:
				for trigger in self._config["events"]["gcodeCommandTrigger"]["subscriptions"]:
					if not ("event" in trigger and "command" in trigger):
						continue

					newTrigger = {"type": "gcode"}
					if disableGcodeCommands and not disableAllCommands:
						newTrigger["enabled"] = False

					newTrigger["event"], newTrigger["command"] = migrateEventHook(trigger["event"], trigger["command"])
					newTrigger["command"] = newTrigger["command"].split(",")
					newEvents["subscriptions"].append(newTrigger)

			self._config["events"] = newEvents
			self._logger.info("Migrated %d event subscriptions to new format and structure" % len(newEvents["subscriptions"]))
			return True
		else:
			return False

	def save(self, force=False):
		if not self._dirty and not force:
			return False

		from octoprint.util import atomic_write
		try:
			with atomic_write(self._configfile, "wb", prefix="octoprint-config-", suffix=".yaml") as configFile:
				yaml.safe_dump(self._config, configFile, default_flow_style=False, indent="    ", allow_unicode=True)
				self._dirty = False
		except:
			self._logger.exception("Error while saving config.yaml!")
			raise
		else:
			self.load()
			return True

	@property
	def last_modified(self):
		"""
		Returns:
		    int: The last modification time of the configuration file.
		"""
		stat = os.stat(self._configfile)
		return stat.st_mtime

	##~~ Internal getter

	def _get_value(self, path, asdict=False, config=None, defaults=None, preprocessors=None, merged=False, incl_defaults=True):
		import octoprint.util as util

		if len(path) == 0:
			raise NoSuchSettingsPath()

		if config is None:
			config = self._config
		if defaults is None:
			defaults = default_settings
		if preprocessors is None:
			preprocessors = self._get_preprocessors

		while len(path) > 1:
			key = path.pop(0)
			if key in config and key in defaults:
				config = config[key]
				defaults = defaults[key]
			elif incl_defaults and key in defaults:
				config = {}
				defaults = defaults[key]
			else:
				raise NoSuchSettingsPath()

			if preprocessors and isinstance(preprocessors, dict) and key in preprocessors:
				preprocessors = preprocessors[key]


		k = path.pop(0)
		if not isinstance(k, (list, tuple)):
			keys = [k]
		else:
			keys = k

		if asdict:
			results = {}
		else:
			results = []
		for key in keys:
			if key in config:
				value = config[key]
				if merged and key in defaults:
					value = util.dict_merge(defaults[key], value)
			elif incl_defaults and key in defaults:
				value = defaults[key]
			else:
				raise NoSuchSettingsPath()

			if preprocessors and isinstance(preprocessors, dict) and key in preprocessors and callable(preprocessors[key]):
				value = preprocessors[key](value)

			if asdict:
				results[key] = value
			else:
				results.append(value)

		if not isinstance(k, (list, tuple)):
			if asdict:
				return results.values().pop()
			else:
				return results.pop()
		else:
			return results

	#~~ has

	def has(self, path, **kwargs):
		try:
			self._get_value(path, **kwargs)
		except NoSuchSettingsPath:
			return False
		else:
			return True

	#~~ getter

	def get(self, path, **kwargs):
		error_on_path = kwargs.get("error_on_path", False)
		new_kwargs = dict(kwargs)
		if "error_on_path" in new_kwargs:
			del new_kwargs["error_on_path"]

		try:
			return self._get_value(path, **new_kwargs)
		except NoSuchSettingsPath:
			if error_on_path:
				raise
			else:
				return None

	def getInt(self, path, **kwargs):
		value = self.get(path, **kwargs)
		if value is None:
			return None

		try:
			return int(value)
		except ValueError:
			self._logger.warn("Could not convert %r to a valid integer when getting option %r" % (value, path))
			return None

	def getFloat(self, path, **kwargs):
		value = self.get(path, **kwargs)
		if value is None:
			return None

		try:
			return float(value)
		except ValueError:
			self._logger.warn("Could not convert %r to a valid integer when getting option %r" % (value, path))
			return None

	def getBoolean(self, path, **kwargs):
		value = self.get(path, **kwargs)
		if value is None:
			return None
		if isinstance(value, bool):
			return value
		if isinstance(value, (int, float)):
			return value != 0
		if isinstance(value, (str, unicode)):
			return value.lower() in valid_boolean_trues
		return value is not None

	def getBaseFolder(self, type, create=True):
		if type not in default_settings["folder"].keys() + ["base"]:
			return None

		if type == "base":
			return self._basedir

		folder = self.get(["folder", type])
		if folder is None:
			folder = self._get_default_folder(type)

		if not os.path.isdir(folder):
			if create:
				os.makedirs(folder)
			else:
				raise IOError("No such folder: {folder}".format(folder=folder))

		return folder

	def listScripts(self, script_type):
		return map(lambda x: x[len(script_type + "/"):], filter(lambda x: x.startswith(script_type + "/"), self._get_scripts(script_type)))

	def loadScript(self, script_type, name, context=None, source=False):
		if context is None:
			context = dict()
		context.update(dict(script=dict(type=script_type, name=name)))

		template = self._get_script_template(script_type, name, source=source)
		if template is None:
			return None

		if source:
			script = template
		else:
			try:
				script = template.render(**context)
			except:
				self._logger.exception("Exception while trying to render script {script_type}:{name}".format(**locals()))
				return None

		return script

	#~~ remove

	def remove(self, path, config=None):
		if config is None:
			config = self._config

		while len(path) > 1:
			key = path.pop(0)
			if not isinstance(config, dict) or key not in config:
				return
			config = config[key]

		key = path.pop(0)
		if isinstance(config, dict) and key in config:
			del config[key]
		self._dirty = True

	#~~ setter

	def set(self, path, value, force=False, defaults=None, config=None, preprocessors=None):
		if len(path) == 0:
			return

		if self._mtime is not None and self.last_modified != self._mtime:
			self.load()

		if config is None:
			config = self._config
		if defaults is None:
			defaults = default_settings
		if preprocessors is None:
			preprocessors = self._set_preprocessors

		while len(path) > 1:
			key = path.pop(0)
			if key in config.keys() and key in defaults.keys():
				config = config[key]
				defaults = defaults[key]
			elif key in defaults.keys():
				config[key] = {}
				config = config[key]
				defaults = defaults[key]
			else:
				return

			if preprocessors and isinstance(preprocessors, dict) and key in preprocessors:
				preprocessors = preprocessors[key]

		key = path.pop(0)

		if preprocessors and isinstance(preprocessors, dict) and key in preprocessors and callable(preprocessors[key]):
			value = preprocessors[key](value)

		if not force and key in defaults and key in config and defaults[key] == value:
			del config[key]
			self._dirty = True
		elif force or (not key in config and key in defaults and defaults[key] != value) or (key in config and config[key] != value):
			if value is None and key in config:
				del config[key]
			else:
				config[key] = value
			self._dirty = True

	def setInt(self, path, value, **kwargs):
		if value is None:
			self.set(path, None, **kwargs)
			return

		try:
			intValue = int(value)
		except ValueError:
			self._logger.warn("Could not convert %r to a valid integer when setting option %r" % (value, path))
			return

		self.set(path, intValue, **kwargs)

	def setFloat(self, path, value, **kwargs):
		if value is None:
			self.set(path, None, **kwargs)
			return

		try:
			floatValue = float(value)
		except ValueError:
			self._logger.warn("Could not convert %r to a valid integer when setting option %r" % (value, path))
			return

		self.set(path, floatValue, **kwargs)

	def setBoolean(self, path, value, **kwargs):
		if value is None or isinstance(value, bool):
			self.set(path, value, **kwargs)
		elif value.lower() in valid_boolean_trues:
			self.set(path, True, **kwargs)
		else:
			self.set(path, False, **kwargs)

	def setBaseFolder(self, type, path, force=False):
		if type not in default_settings["folder"].keys():
			return None

		currentPath = self.getBaseFolder(type)
		defaultPath = self._get_default_folder(type)
		if (path is None or path == defaultPath) and "folder" in self._config.keys() and type in self._config["folder"].keys():
			del self._config["folder"][type]
			if not self._config["folder"]:
				del self._config["folder"]
			self._dirty = True
		elif (path != currentPath and path != defaultPath) or force:
			if not "folder" in self._config.keys():
				self._config["folder"] = {}
			self._config["folder"][type] = path
			self._dirty = True

	def saveScript(self, script_type, name, script):
		script_folder = self.getBaseFolder("scripts")
		filename = os.path.realpath(os.path.join(script_folder, script_type, name))
		if not filename.startswith(os.path.realpath(script_folder)):
			# oops, jail break, that shouldn't happen
			raise ValueError("Invalid script path to save to: {filename} (from {script_type}:{name})".format(**locals()))

		path, _ = os.path.split(filename)
		if not os.path.exists(path):
			os.makedirs(path)
		with atomic_write(filename, "wb") as f:
			f.write(script)

def _default_basedir(applicationName):
	# taken from http://stackoverflow.com/questions/1084697/how-do-i-store-desktop-application-data-in-a-cross-platform-way-for-python
	if sys.platform == "darwin":
		from AppKit import NSSearchPathForDirectoriesInDomains
		# http://developer.apple.com/DOCUMENTATION/Cocoa/Reference/Foundation/Miscellaneous/Foundation_Functions/Reference/reference.html#//apple_ref/c/func/NSSearchPathForDirectoriesInDomains
		# NSApplicationSupportDirectory = 14
		# NSUserDomainMask = 1
		# True for expanding the tilde into a fully qualified path
		return os.path.join(NSSearchPathForDirectoriesInDomains(14, 1, True)[0], applicationName)
	elif sys.platform == "win32":
		return os.path.join(os.environ["APPDATA"], applicationName)
	else:
		return os.path.expanduser(os.path.join("~", "." + applicationName.lower()))<|MERGE_RESOLUTION|>--- conflicted
+++ resolved
@@ -223,12 +223,8 @@
 					"section_octoprint", "server", "folders", "appearance", "logs", "plugin_pluginmanager", "plugin_softwareupdate", "plugin_announcements"
 				],
 				"usersettings": ["access", "interface"],
-<<<<<<< HEAD
 				"wizard": ["access"],
-				"about": ["about", "sponsors", "authors", "changelog", "license", "thirdparty", "plugin_pluginmanager"],
-=======
 				"about": ["about", "supporters", "authors", "changelog", "license", "thirdparty", "plugin_pluginmanager"],
->>>>>>> 9919de9a
 				"generic": []
 			},
 			"disabled": {
