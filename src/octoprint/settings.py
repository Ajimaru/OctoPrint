--- conflicted
+++ resolved
@@ -223,12 +223,8 @@
 					"section_octoprint", "server", "folders", "appearance", "logs", "plugin_pluginmanager", "plugin_softwareupdate"
 				],
 				"usersettings": ["access", "interface"],
-<<<<<<< HEAD
 				"wizard": ["access"],
-				"about": ["about", "license", "thirdparty", "plugin_pluginmanager", "authors", "changelog"],
-=======
 				"about": ["about", "sponsors", "authors", "changelog", "license", "thirdparty", "plugin_pluginmanager"],
->>>>>>> 5e6a7ef6
 				"generic": []
 			},
 			"disabled": {
