"""
This module represents OctoPrint's plugin subsystem. This includes management and helper methods as well as the
registered plugin types.

.. autofunction:: plugin_manager

.. autofunction:: plugin_settings

.. autofunction:: call_plugin

.. autoclass:: PluginSettings
   :members:
"""

__author__ = "Gina Häußge <osd@foosel.net>"
__license__ = "GNU Affero General Public License http://www.gnu.org/licenses/agpl.html"
__copyright__ = "Copyright (C) 2014 The OctoPrint Project - Released under terms of the AGPLv3 License"

import logging
import os

<<<<<<< HEAD
from octoprint.settings import settings as s, SubSettings
from octoprint.plugin.core import (PluginInfo, PluginManager, Plugin)
=======
from octoprint.plugin.core import Plugin, PluginInfo, PluginManager  # noqa: F401
from octoprint.plugin.types import *  # noqa: F401,F403 ## used by multiple other modules
>>>>>>> 2a6f7478
from octoprint.plugin.types import OctoPrintPlugin, SettingsPlugin
from octoprint.settings import settings as s
from octoprint.util import deprecated

# singleton
_instance = None


def _validate_plugin(phase, plugin_info):
    return True


def plugin_manager(
    init=False,
    plugin_folders=None,
    plugin_bases=None,
    plugin_entry_points=None,
    plugin_disabled_list=None,
    plugin_blacklist=None,
    plugin_restart_needing_hooks=None,
    plugin_obsolete_hooks=None,
    plugin_considered_bundled=None,
    plugin_validators=None,
    compatibility_ignored_list=None,
):
    """
    Factory method for initially constructing and consecutively retrieving the :class:`~octoprint.plugin.core.PluginManager`
    singleton.

    Arguments:
        init (boolean): A flag indicating whether this is the initial call to construct the singleton (True) or not
            (False, default). If this is set to True and the plugin manager has already been initialized, a :class:`ValueError`
            will be raised. The same will happen if the plugin manager has not yet been initialized and this is set to
            False.
        plugin_folders (list): A list of folders (as strings containing the absolute path to them) in which to look for
            potential plugin modules. If not provided this defaults to the configured ``plugins`` base folder and
            ``src/plugins`` within OctoPrint's code base.
        plugin_bases (list): A list of recognized plugin base classes for which to look for provided implementations. If not
            provided this defaults to :class:`~octoprint.plugin.OctoPrintPlugin`.
        plugin_entry_points (list): A list of entry points pointing to modules which to load as plugins. If not provided
            this defaults to the entry point ``octoprint.plugin``.
        plugin_disabled_list (list): A list of plugin identifiers that are currently disabled. If not provided this
            defaults to all plugins for which ``enabled`` is set to ``False`` in the settings.
        plugin_blacklist (list): A list of plugin identifiers/identifier-version tuples that are currently blacklisted.
        plugin_restart_needing_hooks (list): A list of hook namespaces which cause a plugin to need a restart in order
            be enabled/disabled. Does not have to contain full hook identifiers, will be matched with startswith similar
            to logging handlers
        plugin_obsolete_hooks (list): A list of hooks that have been declared obsolete. Plugins implementing them will
            not be enabled since they might depend on functionality that is no longer available.
        plugin_considered_bundled (list): A list of plugin identifiers that are considered bundled plugins even if
            installed separately.
        plugin_validators (list): A list of additional plugin validators through which to process each plugin.
        compatibility_ignored_list (list): A list of plugin keys for which it will be ignored if they are flagged as
            incompatible. This is for development purposes only and should not be used in production.

    Returns:
        PluginManager: A fully initialized :class:`~octoprint.plugin.core.PluginManager` instance to be used for plugin
            management tasks.

    Raises:
        ValueError: ``init`` was True although the plugin manager was already initialized, or it was False although
            the plugin manager was not yet initialized.
    """

    global _instance
    if _instance is not None:
        if init:
            raise ValueError("Plugin Manager already initialized")

    else:
        if init:
            if plugin_bases is None:
                plugin_bases = [OctoPrintPlugin]

            if plugin_restart_needing_hooks is None:
                plugin_restart_needing_hooks = [
                    "octoprint.server.http.*",
                    "octoprint.printer.factory",
                    "octoprint.access.permissions",
                    "octoprint.timelapse.extensions",
                ]

            if plugin_obsolete_hooks is None:
                plugin_obsolete_hooks = ["octoprint.comm.protocol.gcode"]

            if plugin_considered_bundled is None:
                plugin_considered_bundled = ["firmware_check", "file_check"]

            if plugin_validators is None:
                plugin_validators = [_validate_plugin]
            else:
                plugin_validators.append(_validate_plugin)

            _instance = PluginManager(
                plugin_folders,
                plugin_bases,
                plugin_entry_points,
                logging_prefix="octoprint.plugins.",
                plugin_disabled_list=plugin_disabled_list,
                plugin_blacklist=plugin_blacklist,
                plugin_restart_needing_hooks=plugin_restart_needing_hooks,
                plugin_obsolete_hooks=plugin_obsolete_hooks,
                plugin_considered_bundled=plugin_considered_bundled,
                plugin_validators=plugin_validators,
                compatibility_ignored_list=compatibility_ignored_list,
            )
        else:
            raise ValueError("Plugin Manager not initialized yet")
    return _instance


def plugin_settings(
    plugin_key,
    defaults=None,
    get_preprocessors=None,
    set_preprocessors=None,
    settings=None,
):
    """
    Factory method for creating a :class:`PluginSettings` instance.

    Arguments:
        plugin_key (string): The plugin identifier for which to create the settings instance.
        defaults (dict): The default settings for the plugin, if different from get_settings_defaults.
        get_preprocessors (dict): The getter preprocessors for the plugin.
        set_preprocessors (dict): The setter preprocessors for the plugin.
        settings (octoprint.settings.Settings): The settings instance to use.

    Returns:
        PluginSettings: A fully initialized :class:`PluginSettings` instance to be used to access the plugin's
            settings
    """
    if settings is None:
        settings = s()
    return PluginSettings(
        settings,
        plugin_key,
        defaults=defaults,
        get_preprocessors=get_preprocessors,
        set_preprocessors=set_preprocessors,
    )


def plugin_settings_for_settings_plugin(plugin_key, instance, settings=None):
<<<<<<< HEAD
	"""
	Factory method for creating a :class:`PluginSettings` instance for a given :class:`SettingsPlugin` instance.

	Will return `None` if the provided `instance` is not a :class:`SettingsPlugin` instance.

	Arguments:
	    plugin_key (string): The plugin identifier for which to create the settings instance.
	    implementation (octoprint.plugin.SettingsPlugin): The :class:`SettingsPlugin` instance.
	    settings (octoprint.settings.Settings): The settings instance to use. Defaults to the global OctoPrint settings.

	Returns:
	    PluginSettings or None: A fully initialized :class:`PluginSettings` instance to be used to access the plugin's
	        settings, or `None` if the provided `instance` was not a class:`SettingsPlugin`
	"""
	if not isinstance(instance, SettingsPlugin):
		return None

	try:
		get_preprocessors, set_preprocessors = instance.get_settings_preprocessors()
	except Exception:
		logging.getLogger(__name__).exception("Error while retrieving preprocessors for plugin {}".format(plugin_key))
		return None

	return plugin_settings(plugin_key, get_preprocessors=get_preprocessors, set_preprocessors=set_preprocessors, settings=settings)


def call_plugin(types, method, args=None, kwargs=None, callback=None, error_callback=None, sorting_context=None,
                initialized=True):
	"""
	Helper method to invoke the indicated ``method`` on all registered plugin implementations implementing the
	indicated ``types``. Allows providing method arguments and registering callbacks to call in case of success
	and/or failure of each call which can be used to return individual results to the calling code.

	Example:

	.. sourcecode:: python

	   def my_success_callback(name, plugin, result):
	       print("{name} was called successfully and returned {result!r}".format(**locals()))

	   def my_error_callback(name, plugin, exc):
	       print("{name} raised an exception: {exc!s}".format(**locals()))

	   octoprint.plugin.call_plugin(
	       [octoprint.plugin.StartupPlugin],
	       "on_startup",
	       args=(my_host, my_port),
	       callback=my_success_callback,
	       error_callback=my_error_callback
	   )

	Arguments:
	    types (list): A list of plugin implementation types to match against.
	    method (string): Name of the method to call on all matching implementations.
	    args (tuple): A tuple containing the arguments to supply to the called ``method``. Optional.
	    kwargs (dict): A dictionary containing the keyword arguments to supply to the called ``method``. Optional.
	    callback (function): A callback to invoke after an implementation has been called successfully. Will be called
	        with the three arguments ``name``, ``plugin`` and ``result``. ``name`` will be the plugin identifier,
	        ``plugin`` the plugin implementation instance itself and ``result`` the result returned from the
	        ``method`` invocation.
	    error_callback (function): A callback to invoke after the call of an implementation resulted in an exception.
	        Will be called with the three arguments ``name``, ``plugin`` and ``exc``. ``name`` will be the plugin
	        identifier, ``plugin`` the plugin implementation instance itself and ``exc`` the caught exception.
	    initialized (boolean): Ignored.
	"""

	if not isinstance(types, (list, tuple)):
		types = [types]
	if args is None:
		args = []
	if kwargs is None:
		kwargs = dict()

	logger = logging.getLogger(__name__)

	plugins = plugin_manager().get_implementations(*types, sorting_context=sorting_context)
	for plugin in plugins:
		if not hasattr(plugin, "_identifier"):
			continue

		if hasattr(plugin, method):
			logger.debug("Calling {} on {}".format(method, plugin._identifier))
			try:
				result = getattr(plugin, method)(*args, **kwargs)
				if callback:
					callback(plugin._identifier, plugin, result)
			except Exception as exc:
				logger.exception("Error while calling plugin %s" % plugin._identifier, extra=dict(plugin=plugin._identifier))
				if error_callback:
					error_callback(plugin._identifier, plugin, exc)


class PluginSettings(SubSettings):
	"""
	The :class:`PluginSettings` class is the interface for plugins to their own or globally defined settings.

	It provides some convenience methods for directly accessing plugin settings via the regular
	:class:`octoprint.settings.Settings` interfaces as well as means to access plugin specific folder locations.

	All getter and setter methods will ensure that plugin settings are stored in their correct location within the
	settings structure by modifying the supplied paths accordingly.

	Arguments:
	    settings (Settings): The :class:`~octoprint.settings.Settings` instance on which to operate.
	    plugin_key (str): The plugin identifier of the plugin for which to create this instance.
	    defaults (dict): The plugin's defaults settings, will be used to determine valid paths within the plugin's
	        settings structure

	.. method:: get(path, merged=False, asdict=False)

	   Retrieves a raw value from the settings for ``path``, optionally merging the raw value with the default settings
	   if ``merged`` is set to True.

	   :param path: The path for which to retrieve the value.
	   :type path: list, tuple
	   :param boolean merged: Whether to merge the returned result with the default settings (True) or not (False,
	       default).
	   :returns: The retrieved settings value.
	   :rtype: object

	.. method:: get_int(path, min=None, max=None)

	   Like :func:`get` but tries to convert the retrieved value to ``int``. If ``min`` is provided and the retrieved
	   value is less than it, it will be returned instead of the value. Likewise for ``max`` - it will be returned if
	   the value is greater than it.

	.. method:: get_float(path, min=None, max=None)

	   Like :func:`get` but tries to convert the retrieved value to ``float``. If ``min`` is provided and the retrieved
	   value is less than it, it will be returned instead of the value. Likewise for ``max`` - it will be returned if
	   the value is greater than it.

	.. method:: get_boolean(path)

	   Like :func:`get` but tries to convert the retrieved value to ``boolean``.

	.. method:: set(path, value, force=False)

	   Sets the raw value on the settings for ``path``.

	   :param path: The path for which to retrieve the value.
	   :type path: list, tuple
	   :param object value: The value to set.
	   :param boolean force: If set to True, the modified configuration will even be written back to disk if
	       the value didn't change.

	.. method:: set_int(path, value, force=False, min=None, max=None)

	   Like :func:`set` but ensures the value is an ``int`` through attempted conversion before setting it.
	   If ``min`` and/or ``max`` are provided, it will also be ensured that the value is greater than or equal
	   to ``min`` and less than or equal to ``max``. If that is not the case, the limit value (``min`` if less than
	   that, ``max`` if greater than that) will be set instead.

	.. method:: set_float(path, value, force=False, min=None, max=None)

	   Like :func:`set` but ensures the value is an ``float`` through attempted conversion before setting it.
	   If ``min`` and/or ``max`` are provided, it will also be ensured that the value is greater than or equal
	   to ``min`` and less than or equal to ``max``. If that is not the case, the limit value (``min`` if less than
	   that, ``max`` if greater than that) will be set instead.

	.. method:: set_boolean(path, value, force=False)

	   Like :func:`set` but ensures the value is an ``boolean`` through attempted conversion before setting it.

	.. method:: save(force=False, trigger_event=False)

	   Saves the settings to ``config.yaml`` if there are active changes. If ``force`` is set to ``True`` the settings
	   will be saved even if there are no changes. Settings ``trigger_event`` to ``True`` will cause a ``SettingsUpdated``
	   :ref:`event <sec-events-available_events-settings>` to get triggered.

	   :param force: Force saving to ``config.yaml`` even if there are no changes.
	   :type force: boolean
	   :param trigger_event: Trigger the ``SettingsUpdated`` :ref:`event <sec-events-available_events-settings>` on save.
	   :type trigger_event: boolean
	"""

	def __init__(self, settings, plugin_key, defaults=None, get_preprocessors=None, set_preprocessors=None):
		self.plugin_key = plugin_key

		SubSettings.__init__(self, settings, ["plugins", plugin_key],
		                     defaults=defaults,
		                     get_preprocessors=get_preprocessors,
		                     set_preprocessors=set_preprocessors)

		if self.defaults is not None:
			self.defaults["plugins"][plugin_key]["_config_version"] = None

	def global_has(self, path, **kwargs):
		return self.settings.has(path, **kwargs)

	def global_remove(self, path, **kwargs):
		return self.settings.remove(path, **kwargs)

	def global_get(self, path, **kwargs):
		"""
		Getter for retrieving settings not managed by the plugin itself from the core settings structure. Use this
		to access global settings outside of your plugin.

		Directly forwards to :func:`octoprint.settings.Settings.get`.
		"""
		return self.settings.get(path, **kwargs)

	def global_get_int(self, path, **kwargs):
		"""
		Like :func:`global_get` but directly forwards to :func:`octoprint.settings.Settings.getInt`.
		"""
		return self.settings.getInt(path, **kwargs)

	def global_get_float(self, path, **kwargs):
		"""
		Like :func:`global_get` but directly forwards to :func:`octoprint.settings.Settings.getFloat`.
		"""
		return self.settings.getFloat(path, **kwargs)

	def global_get_boolean(self, path, **kwargs):
		"""
		Like :func:`global_get` but directly orwards to :func:`octoprint.settings.Settings.getBoolean`.
		"""
		return self.settings.getBoolean(path, **kwargs)

	def global_set(self, path, value, **kwargs):
		"""
		Setter for modifying settings not managed by the plugin itself on the core settings structure. Use this
		to modify global settings outside of your plugin.

		Directly forwards to :func:`octoprint.settings.Settings.set`.
		"""
		self.settings.set(path, value, **kwargs)

	def global_set_int(self, path, value, **kwargs):
		"""
		Like :func:`global_set` but directly forwards to :func:`octoprint.settings.Settings.setInt`.
		"""
		self.settings.setInt(path, value, **kwargs)

	def global_set_float(self, path, value, **kwargs):
		"""
		Like :func:`global_set` but directly forwards to :func:`octoprint.settings.Settings.setFloat`.
		"""
		self.settings.setFloat(path, value, **kwargs)

	def global_set_boolean(self, path, value, **kwargs):
		"""
		Like :func:`global_set` but directly forwards to :func:`octoprint.settings.Settings.setBoolean`.
		"""
		self.settings.setBoolean(path, value, **kwargs)

	def global_get_basefolder(self, folder_type, **kwargs):
		"""
		Retrieves a globally defined basefolder of the given ``folder_type``. Directly forwards to
		:func:`octoprint.settings.Settings.getBaseFolder`.
		"""
		return self.settings.getBaseFolder(folder_type, **kwargs)

	def get_plugin_logfile_path(self, postfix=None):
		"""
		Retrieves the path to a logfile specifically for the plugin. If ``postfix`` is not supplied, the logfile
		will be named ``plugin_<plugin identifier>.log`` and located within the configured ``logs`` folder. If a
		postfix is supplied, the name will be ``plugin_<plugin identifier>_<postfix>.log`` at the same location.

		Plugins may use this for specific logging tasks. For example, a :class:`~octoprint.plugin.SlicingPlugin` might
		want to create a log file for logging the output of the slicing engine itself if some debug flag is set.

		Arguments:
		    postfix (str): Postfix of the logfile for which to create the path. If set, the file name of the log file
		        will be ``plugin_<plugin identifier>_<postfix>.log``, if not it will be
		        ``plugin_<plugin identifier>.log``.

		Returns:
		    str: Absolute path to the log file, directly usable by the plugin.
		"""
		filename = "plugin_" + self.plugin_key
		if postfix is not None:
			filename += "_" + postfix
		filename += ".log"
		return os.path.join(self.settings.getBaseFolder("logs"), filename)
=======
    """
    Factory method for creating a :class:`PluginSettings` instance for a given :class:`SettingsPlugin` instance.

    Will return `None` if the provided `instance` is not a :class:`SettingsPlugin` instance.

    Arguments:
        plugin_key (string): The plugin identifier for which to create the settings instance.
        implementation (octoprint.plugin.SettingsPlugin): The :class:`SettingsPlugin` instance.
        settings (octoprint.settings.Settings): The settings instance to use. Defaults to the global OctoPrint settings.

    Returns:
        PluginSettings or None: A fully initialized :class:`PluginSettings` instance to be used to access the plugin's
            settings, or `None` if the provided `instance` was not a class:`SettingsPlugin`
    """
    if not isinstance(instance, SettingsPlugin):
        return None

    try:
        get_preprocessors, set_preprocessors = instance.get_settings_preprocessors()
    except Exception:
        logging.getLogger(__name__).exception(
            "Error while retrieving preprocessors for plugin {}".format(plugin_key)
        )
        return None

    return plugin_settings(
        plugin_key,
        get_preprocessors=get_preprocessors,
        set_preprocessors=set_preprocessors,
        settings=settings,
    )


def call_plugin(
    types,
    method,
    args=None,
    kwargs=None,
    callback=None,
    error_callback=None,
    sorting_context=None,
    initialized=True,
):
    """
    Helper method to invoke the indicated ``method`` on all registered plugin implementations implementing the
    indicated ``types``. Allows providing method arguments and registering callbacks to call in case of success
    and/or failure of each call which can be used to return individual results to the calling code.

    Example:

    .. sourcecode:: python

       def my_success_callback(name, plugin, result):
           print("{name} was called successfully and returned {result!r}".format(**locals()))

       def my_error_callback(name, plugin, exc):
           print("{name} raised an exception: {exc!s}".format(**locals()))

       octoprint.plugin.call_plugin(
           [octoprint.plugin.StartupPlugin],
           "on_startup",
           args=(my_host, my_port),
           callback=my_success_callback,
           error_callback=my_error_callback
       )

    Arguments:
        types (list): A list of plugin implementation types to match against.
        method (string): Name of the method to call on all matching implementations.
        args (tuple): A tuple containing the arguments to supply to the called ``method``. Optional.
        kwargs (dict): A dictionary containing the keyword arguments to supply to the called ``method``. Optional.
        callback (function): A callback to invoke after an implementation has been called successfully. Will be called
            with the three arguments ``name``, ``plugin`` and ``result``. ``name`` will be the plugin identifier,
            ``plugin`` the plugin implementation instance itself and ``result`` the result returned from the
            ``method`` invocation.
        error_callback (function): A callback to invoke after the call of an implementation resulted in an exception.
            Will be called with the three arguments ``name``, ``plugin`` and ``exc``. ``name`` will be the plugin
            identifier, ``plugin`` the plugin implementation instance itself and ``exc`` the caught exception.
        initialized (boolean): Ignored.
    """

    if not isinstance(types, (list, tuple)):
        types = [types]
    if args is None:
        args = []
    if kwargs is None:
        kwargs = {}

    logger = logging.getLogger(__name__)

    plugins = plugin_manager().get_implementations(
        *types, sorting_context=sorting_context
    )
    for plugin in plugins:
        if not hasattr(plugin, "_identifier"):
            continue

        if hasattr(plugin, method):
            logger.debug("Calling {} on {}".format(method, plugin._identifier))
            try:
                result = getattr(plugin, method)(*args, **kwargs)
                if callback:
                    callback(plugin._identifier, plugin, result)
            except Exception as exc:
                logger.exception(
                    "Error while calling plugin %s" % plugin._identifier,
                    extra={"plugin": plugin._identifier},
                )
                if error_callback:
                    error_callback(plugin._identifier, plugin, exc)


class PluginSettings:
    """
    The :class:`PluginSettings` class is the interface for plugins to their own or globally defined settings.

    It provides some convenience methods for directly accessing plugin settings via the regular
    :class:`octoprint.settings.Settings` interfaces as well as means to access plugin specific folder locations.

    All getter and setter methods will ensure that plugin settings are stored in their correct location within the
    settings structure by modifying the supplied paths accordingly.

    Arguments:
        settings (Settings): The :class:`~octoprint.settings.Settings` instance on which to operate.
        plugin_key (str): The plugin identifier of the plugin for which to create this instance.
        defaults (dict): The plugin's defaults settings, will be used to determine valid paths within the plugin's
            settings structure

    .. method:: get(path, merged=False, asdict=False)

       Retrieves a raw value from the settings for ``path``, optionally merging the raw value with the default settings
       if ``merged`` is set to True.

       :param path: The path for which to retrieve the value.
       :type path: list, tuple
       :param boolean merged: Whether to merge the returned result with the default settings (True) or not (False,
           default).
       :returns: The retrieved settings value.
       :rtype: object

    .. method:: get_int(path, min=None, max=None)

       Like :func:`get` but tries to convert the retrieved value to ``int``. If ``min`` is provided and the retrieved
       value is less than it, it will be returned instead of the value. Likewise for ``max`` - it will be returned if
       the value is greater than it.

    .. method:: get_float(path, min=None, max=None)

       Like :func:`get` but tries to convert the retrieved value to ``float``. If ``min`` is provided and the retrieved
       value is less than it, it will be returned instead of the value. Likewise for ``max`` - it will be returned if
       the value is greater than it.

    .. method:: get_boolean(path)

       Like :func:`get` but tries to convert the retrieved value to ``boolean``.

    .. method:: set(path, value, force=False)

       Sets the raw value on the settings for ``path``.

       :param path: The path for which to retrieve the value.
       :type path: list, tuple
       :param object value: The value to set.
       :param boolean force: If set to True, the modified configuration will even be written back to disk if
           the value didn't change.

    .. method:: set_int(path, value, force=False, min=None, max=None)

       Like :func:`set` but ensures the value is an ``int`` through attempted conversion before setting it.
       If ``min`` and/or ``max`` are provided, it will also be ensured that the value is greater than or equal
       to ``min`` and less than or equal to ``max``. If that is not the case, the limit value (``min`` if less than
       that, ``max`` if greater than that) will be set instead.

    .. method:: set_float(path, value, force=False, min=None, max=None)

       Like :func:`set` but ensures the value is an ``float`` through attempted conversion before setting it.
       If ``min`` and/or ``max`` are provided, it will also be ensured that the value is greater than or equal
       to ``min`` and less than or equal to ``max``. If that is not the case, the limit value (``min`` if less than
       that, ``max`` if greater than that) will be set instead.

    .. method:: set_boolean(path, value, force=False)

       Like :func:`set` but ensures the value is an ``boolean`` through attempted conversion before setting it.

    .. method:: save(force=False, trigger_event=False)

       Saves the settings to ``config.yaml`` if there are active changes. If ``force`` is set to ``True`` the settings
       will be saved even if there are no changes. Settings ``trigger_event`` to ``True`` will cause a ``SettingsUpdated``
       :ref:`event <sec-events-available_events-settings>` to get triggered.

       :param force: Force saving to ``config.yaml`` even if there are no changes.
       :type force: boolean
       :param trigger_event: Trigger the ``SettingsUpdated`` :ref:`event <sec-events-available_events-settings>` on save.
       :type trigger_event: boolean

    .. method:: add_overlay(overlay, at_end=False, key=None)

       Adds a new config overlay for the plugin's settings. Will return the overlay's key in the map.

       :param overlay: Overlay dict to add
       :type overlay: dict
       :param at_end: Whether to add overlay at end or start (default) of config hierarchy
       :type at_end: boolean
       :param key: Key to use to identify overlay. If not set one will be built based on the overlay's hash
       :type key: str
       :rtype: str

    .. method:: remove_overlay(key)

       Removes an overlay from the settings based on its key. Return ``True`` if the overlay could be found and was
       removed, ``False`` otherwise.

       :param key: The key of the overlay to remove
       :type key: str
       :rtype: boolean
    """

    def __init__(
        self,
        settings,
        plugin_key,
        defaults=None,
        get_preprocessors=None,
        set_preprocessors=None,
    ):
        self.settings = settings
        self.plugin_key = plugin_key

        if defaults is not None:
            self.defaults = {"plugins": {}}
            self.defaults["plugins"][plugin_key] = defaults
            self.defaults["plugins"][plugin_key]["_config_version"] = None
        else:
            self.defaults = None

        if get_preprocessors is None:
            get_preprocessors = {}
        self.get_preprocessors = {"plugins": {}}
        self.get_preprocessors["plugins"][plugin_key] = get_preprocessors

        if set_preprocessors is None:
            set_preprocessors = {}
        self.set_preprocessors = {"plugins": {}}
        self.set_preprocessors["plugins"][plugin_key] = set_preprocessors

        def prefix_path_in_args(args, index=0):
            result = []
            if index == 0:
                result.append(self._prefix_path(args[0]))
                result.extend(args[1:])
            else:
                args_before = args[: index - 1]
                args_after = args[index + 1 :]
                result.extend(args_before)
                result.append(self._prefix_path(args[index]))
                result.extend(args_after)
            return result

        def add_getter_kwargs(kwargs):
            if "defaults" not in kwargs and self.defaults is not None:
                kwargs.update(defaults=self.defaults)
            if "preprocessors" not in kwargs:
                kwargs.update(preprocessors=self.get_preprocessors)
            return kwargs

        def add_setter_kwargs(kwargs):
            if "defaults" not in kwargs and self.defaults is not None:
                kwargs.update(defaults=self.defaults)
            if "preprocessors" not in kwargs:
                kwargs.update(preprocessors=self.set_preprocessors)
            return kwargs

        def wrap_overlay(args):
            result = list(args)
            overlay = result[0]
            result[0] = {"plugins": {plugin_key: overlay}}
            return result

        self.access_methods = {
            "has": ("has", prefix_path_in_args, add_getter_kwargs),
            "get": ("get", prefix_path_in_args, add_getter_kwargs),
            "get_int": ("getInt", prefix_path_in_args, add_getter_kwargs),
            "get_float": ("getFloat", prefix_path_in_args, add_getter_kwargs),
            "get_boolean": ("getBoolean", prefix_path_in_args, add_getter_kwargs),
            "set": ("set", prefix_path_in_args, add_setter_kwargs),
            "set_int": ("setInt", prefix_path_in_args, add_setter_kwargs),
            "set_float": ("setFloat", prefix_path_in_args, add_setter_kwargs),
            "set_boolean": ("setBoolean", prefix_path_in_args, add_setter_kwargs),
            "remove": ("remove", prefix_path_in_args, lambda x: x),
            "add_overlay": ("add_overlay", wrap_overlay, lambda x: x),
            "remove_overlay": ("remove_overlay", lambda x: x, lambda x: x),
        }
        self.deprecated_access_methods = {
            "getInt": "get_int",
            "getFloat": "get_float",
            "getBoolean": "get_boolean",
            "setInt": "set_int",
            "setFloat": "set_float",
            "setBoolean": "set_boolean",
        }

    def _prefix_path(self, path=None):
        if path is None:
            path = list()
        return ["plugins", self.plugin_key] + path

    def global_has(self, path, **kwargs):
        return self.settings.has(path, **kwargs)

    def global_remove(self, path, **kwargs):
        return self.settings.remove(path, **kwargs)

    def global_get(self, path, **kwargs):
        """
        Getter for retrieving settings not managed by the plugin itself from the core settings structure. Use this
        to access global settings outside of your plugin.

        Directly forwards to :func:`octoprint.settings.Settings.get`.
        """
        return self.settings.get(path, **kwargs)

    def global_get_int(self, path, **kwargs):
        """
        Like :func:`global_get` but directly forwards to :func:`octoprint.settings.Settings.getInt`.
        """
        return self.settings.getInt(path, **kwargs)

    def global_get_float(self, path, **kwargs):
        """
        Like :func:`global_get` but directly forwards to :func:`octoprint.settings.Settings.getFloat`.
        """
        return self.settings.getFloat(path, **kwargs)

    def global_get_boolean(self, path, **kwargs):
        """
        Like :func:`global_get` but directly orwards to :func:`octoprint.settings.Settings.getBoolean`.
        """
        return self.settings.getBoolean(path, **kwargs)

    def global_set(self, path, value, **kwargs):
        """
        Setter for modifying settings not managed by the plugin itself on the core settings structure. Use this
        to modify global settings outside of your plugin.

        Directly forwards to :func:`octoprint.settings.Settings.set`.
        """
        self.settings.set(path, value, **kwargs)

    def global_set_int(self, path, value, **kwargs):
        """
        Like :func:`global_set` but directly forwards to :func:`octoprint.settings.Settings.setInt`.
        """
        self.settings.setInt(path, value, **kwargs)

    def global_set_float(self, path, value, **kwargs):
        """
        Like :func:`global_set` but directly forwards to :func:`octoprint.settings.Settings.setFloat`.
        """
        self.settings.setFloat(path, value, **kwargs)

    def global_set_boolean(self, path, value, **kwargs):
        """
        Like :func:`global_set` but directly forwards to :func:`octoprint.settings.Settings.setBoolean`.
        """
        self.settings.setBoolean(path, value, **kwargs)

    def global_get_basefolder(self, folder_type, **kwargs):
        """
        Retrieves a globally defined basefolder of the given ``folder_type``. Directly forwards to
        :func:`octoprint.settings.Settings.getBaseFolder`.
        """
        return self.settings.getBaseFolder(folder_type, **kwargs)

    def get_plugin_logfile_path(self, postfix=None):
        """
        Retrieves the path to a logfile specifically for the plugin. If ``postfix`` is not supplied, the logfile
        will be named ``plugin_<plugin identifier>.log`` and located within the configured ``logs`` folder. If a
        postfix is supplied, the name will be ``plugin_<plugin identifier>_<postfix>.log`` at the same location.

        Plugins may use this for specific logging tasks. For example, a :class:`~octoprint.plugin.SlicingPlugin` might
        want to create a log file for logging the output of the slicing engine itself if some debug flag is set.

        Arguments:
            postfix (str): Postfix of the logfile for which to create the path. If set, the file name of the log file
                will be ``plugin_<plugin identifier>_<postfix>.log``, if not it will be
                ``plugin_<plugin identifier>.log``.

        Returns:
            str: Absolute path to the log file, directly usable by the plugin.
        """
        filename = "plugin_" + self.plugin_key
        if postfix is not None:
            filename += "_" + postfix
        filename += ".log"
        return os.path.join(self.settings.getBaseFolder("logs"), filename)

    @deprecated(
        "PluginSettings.get_plugin_data_folder has been replaced by OctoPrintPlugin.get_plugin_data_folder",
        includedoc="Replaced by :func:`~octoprint.plugin.types.OctoPrintPlugin.get_plugin_data_folder`",
        since="1.2.0",
    )
    def get_plugin_data_folder(self):
        path = os.path.join(self.settings.getBaseFolder("data"), self.plugin_key)
        if not os.path.isdir(path):
            os.makedirs(path)
        return path

    def get_all_data(self, **kwargs):
        merged = kwargs.get("merged", True)
        asdict = kwargs.get("asdict", True)
        defaults = kwargs.get("defaults", self.defaults)
        preprocessors = kwargs.get("preprocessors", self.get_preprocessors)

        kwargs.update(
            {
                "merged": merged,
                "asdict": asdict,
                "defaults": defaults,
                "preprocessors": preprocessors,
            }
        )

        return self.settings.get(self._prefix_path(), **kwargs)

    def clean_all_data(self):
        self.settings.remove(self._prefix_path())

    def __getattr__(self, item):
        all_access_methods = list(self.access_methods.keys()) + list(
            self.deprecated_access_methods.keys()
        )
        if item in all_access_methods:
            decorator = None
            if item in self.deprecated_access_methods:
                new = self.deprecated_access_methods[item]
                decorator = deprecated(
                    "{old} has been renamed to {new}".format(old=item, new=new),
                    stacklevel=2,
                )
                item = new

            settings_name, args_mapper, kwargs_mapper = self.access_methods[item]
            if hasattr(self.settings, settings_name) and callable(
                getattr(self.settings, settings_name)
            ):
                orig_func = getattr(self.settings, settings_name)
                if decorator is not None:
                    orig_func = decorator(orig_func)

                def _func(*args, **kwargs):
                    return orig_func(*args_mapper(args), **kwargs_mapper(kwargs))

                _func.__name__ = item
                _func.__doc__ = orig_func.__doc__ if "__doc__" in dir(orig_func) else None

                return _func

        return getattr(self.settings, item)
>>>>>>> 2a6f7478
<|MERGE_RESOLUTION|>--- conflicted
+++ resolved
@@ -19,16 +19,11 @@
 import logging
 import os
 
-<<<<<<< HEAD
-from octoprint.settings import settings as s, SubSettings
-from octoprint.plugin.core import (PluginInfo, PluginManager, Plugin)
-=======
 from octoprint.plugin.core import Plugin, PluginInfo, PluginManager  # noqa: F401
 from octoprint.plugin.types import *  # noqa: F401,F403 ## used by multiple other modules
->>>>>>> 2a6f7478
 from octoprint.plugin.types import OctoPrintPlugin, SettingsPlugin
+from octoprint.settings import SubSettings
 from octoprint.settings import settings as s
-from octoprint.util import deprecated
 
 # singleton
 _instance = None
@@ -170,284 +165,6 @@
 
 
 def plugin_settings_for_settings_plugin(plugin_key, instance, settings=None):
-<<<<<<< HEAD
-	"""
-	Factory method for creating a :class:`PluginSettings` instance for a given :class:`SettingsPlugin` instance.
-
-	Will return `None` if the provided `instance` is not a :class:`SettingsPlugin` instance.
-
-	Arguments:
-	    plugin_key (string): The plugin identifier for which to create the settings instance.
-	    implementation (octoprint.plugin.SettingsPlugin): The :class:`SettingsPlugin` instance.
-	    settings (octoprint.settings.Settings): The settings instance to use. Defaults to the global OctoPrint settings.
-
-	Returns:
-	    PluginSettings or None: A fully initialized :class:`PluginSettings` instance to be used to access the plugin's
-	        settings, or `None` if the provided `instance` was not a class:`SettingsPlugin`
-	"""
-	if not isinstance(instance, SettingsPlugin):
-		return None
-
-	try:
-		get_preprocessors, set_preprocessors = instance.get_settings_preprocessors()
-	except Exception:
-		logging.getLogger(__name__).exception("Error while retrieving preprocessors for plugin {}".format(plugin_key))
-		return None
-
-	return plugin_settings(plugin_key, get_preprocessors=get_preprocessors, set_preprocessors=set_preprocessors, settings=settings)
-
-
-def call_plugin(types, method, args=None, kwargs=None, callback=None, error_callback=None, sorting_context=None,
-                initialized=True):
-	"""
-	Helper method to invoke the indicated ``method`` on all registered plugin implementations implementing the
-	indicated ``types``. Allows providing method arguments and registering callbacks to call in case of success
-	and/or failure of each call which can be used to return individual results to the calling code.
-
-	Example:
-
-	.. sourcecode:: python
-
-	   def my_success_callback(name, plugin, result):
-	       print("{name} was called successfully and returned {result!r}".format(**locals()))
-
-	   def my_error_callback(name, plugin, exc):
-	       print("{name} raised an exception: {exc!s}".format(**locals()))
-
-	   octoprint.plugin.call_plugin(
-	       [octoprint.plugin.StartupPlugin],
-	       "on_startup",
-	       args=(my_host, my_port),
-	       callback=my_success_callback,
-	       error_callback=my_error_callback
-	   )
-
-	Arguments:
-	    types (list): A list of plugin implementation types to match against.
-	    method (string): Name of the method to call on all matching implementations.
-	    args (tuple): A tuple containing the arguments to supply to the called ``method``. Optional.
-	    kwargs (dict): A dictionary containing the keyword arguments to supply to the called ``method``. Optional.
-	    callback (function): A callback to invoke after an implementation has been called successfully. Will be called
-	        with the three arguments ``name``, ``plugin`` and ``result``. ``name`` will be the plugin identifier,
-	        ``plugin`` the plugin implementation instance itself and ``result`` the result returned from the
-	        ``method`` invocation.
-	    error_callback (function): A callback to invoke after the call of an implementation resulted in an exception.
-	        Will be called with the three arguments ``name``, ``plugin`` and ``exc``. ``name`` will be the plugin
-	        identifier, ``plugin`` the plugin implementation instance itself and ``exc`` the caught exception.
-	    initialized (boolean): Ignored.
-	"""
-
-	if not isinstance(types, (list, tuple)):
-		types = [types]
-	if args is None:
-		args = []
-	if kwargs is None:
-		kwargs = dict()
-
-	logger = logging.getLogger(__name__)
-
-	plugins = plugin_manager().get_implementations(*types, sorting_context=sorting_context)
-	for plugin in plugins:
-		if not hasattr(plugin, "_identifier"):
-			continue
-
-		if hasattr(plugin, method):
-			logger.debug("Calling {} on {}".format(method, plugin._identifier))
-			try:
-				result = getattr(plugin, method)(*args, **kwargs)
-				if callback:
-					callback(plugin._identifier, plugin, result)
-			except Exception as exc:
-				logger.exception("Error while calling plugin %s" % plugin._identifier, extra=dict(plugin=plugin._identifier))
-				if error_callback:
-					error_callback(plugin._identifier, plugin, exc)
-
-
-class PluginSettings(SubSettings):
-	"""
-	The :class:`PluginSettings` class is the interface for plugins to their own or globally defined settings.
-
-	It provides some convenience methods for directly accessing plugin settings via the regular
-	:class:`octoprint.settings.Settings` interfaces as well as means to access plugin specific folder locations.
-
-	All getter and setter methods will ensure that plugin settings are stored in their correct location within the
-	settings structure by modifying the supplied paths accordingly.
-
-	Arguments:
-	    settings (Settings): The :class:`~octoprint.settings.Settings` instance on which to operate.
-	    plugin_key (str): The plugin identifier of the plugin for which to create this instance.
-	    defaults (dict): The plugin's defaults settings, will be used to determine valid paths within the plugin's
-	        settings structure
-
-	.. method:: get(path, merged=False, asdict=False)
-
-	   Retrieves a raw value from the settings for ``path``, optionally merging the raw value with the default settings
-	   if ``merged`` is set to True.
-
-	   :param path: The path for which to retrieve the value.
-	   :type path: list, tuple
-	   :param boolean merged: Whether to merge the returned result with the default settings (True) or not (False,
-	       default).
-	   :returns: The retrieved settings value.
-	   :rtype: object
-
-	.. method:: get_int(path, min=None, max=None)
-
-	   Like :func:`get` but tries to convert the retrieved value to ``int``. If ``min`` is provided and the retrieved
-	   value is less than it, it will be returned instead of the value. Likewise for ``max`` - it will be returned if
-	   the value is greater than it.
-
-	.. method:: get_float(path, min=None, max=None)
-
-	   Like :func:`get` but tries to convert the retrieved value to ``float``. If ``min`` is provided and the retrieved
-	   value is less than it, it will be returned instead of the value. Likewise for ``max`` - it will be returned if
-	   the value is greater than it.
-
-	.. method:: get_boolean(path)
-
-	   Like :func:`get` but tries to convert the retrieved value to ``boolean``.
-
-	.. method:: set(path, value, force=False)
-
-	   Sets the raw value on the settings for ``path``.
-
-	   :param path: The path for which to retrieve the value.
-	   :type path: list, tuple
-	   :param object value: The value to set.
-	   :param boolean force: If set to True, the modified configuration will even be written back to disk if
-	       the value didn't change.
-
-	.. method:: set_int(path, value, force=False, min=None, max=None)
-
-	   Like :func:`set` but ensures the value is an ``int`` through attempted conversion before setting it.
-	   If ``min`` and/or ``max`` are provided, it will also be ensured that the value is greater than or equal
-	   to ``min`` and less than or equal to ``max``. If that is not the case, the limit value (``min`` if less than
-	   that, ``max`` if greater than that) will be set instead.
-
-	.. method:: set_float(path, value, force=False, min=None, max=None)
-
-	   Like :func:`set` but ensures the value is an ``float`` through attempted conversion before setting it.
-	   If ``min`` and/or ``max`` are provided, it will also be ensured that the value is greater than or equal
-	   to ``min`` and less than or equal to ``max``. If that is not the case, the limit value (``min`` if less than
-	   that, ``max`` if greater than that) will be set instead.
-
-	.. method:: set_boolean(path, value, force=False)
-
-	   Like :func:`set` but ensures the value is an ``boolean`` through attempted conversion before setting it.
-
-	.. method:: save(force=False, trigger_event=False)
-
-	   Saves the settings to ``config.yaml`` if there are active changes. If ``force`` is set to ``True`` the settings
-	   will be saved even if there are no changes. Settings ``trigger_event`` to ``True`` will cause a ``SettingsUpdated``
-	   :ref:`event <sec-events-available_events-settings>` to get triggered.
-
-	   :param force: Force saving to ``config.yaml`` even if there are no changes.
-	   :type force: boolean
-	   :param trigger_event: Trigger the ``SettingsUpdated`` :ref:`event <sec-events-available_events-settings>` on save.
-	   :type trigger_event: boolean
-	"""
-
-	def __init__(self, settings, plugin_key, defaults=None, get_preprocessors=None, set_preprocessors=None):
-		self.plugin_key = plugin_key
-
-		SubSettings.__init__(self, settings, ["plugins", plugin_key],
-		                     defaults=defaults,
-		                     get_preprocessors=get_preprocessors,
-		                     set_preprocessors=set_preprocessors)
-
-		if self.defaults is not None:
-			self.defaults["plugins"][plugin_key]["_config_version"] = None
-
-	def global_has(self, path, **kwargs):
-		return self.settings.has(path, **kwargs)
-
-	def global_remove(self, path, **kwargs):
-		return self.settings.remove(path, **kwargs)
-
-	def global_get(self, path, **kwargs):
-		"""
-		Getter for retrieving settings not managed by the plugin itself from the core settings structure. Use this
-		to access global settings outside of your plugin.
-
-		Directly forwards to :func:`octoprint.settings.Settings.get`.
-		"""
-		return self.settings.get(path, **kwargs)
-
-	def global_get_int(self, path, **kwargs):
-		"""
-		Like :func:`global_get` but directly forwards to :func:`octoprint.settings.Settings.getInt`.
-		"""
-		return self.settings.getInt(path, **kwargs)
-
-	def global_get_float(self, path, **kwargs):
-		"""
-		Like :func:`global_get` but directly forwards to :func:`octoprint.settings.Settings.getFloat`.
-		"""
-		return self.settings.getFloat(path, **kwargs)
-
-	def global_get_boolean(self, path, **kwargs):
-		"""
-		Like :func:`global_get` but directly orwards to :func:`octoprint.settings.Settings.getBoolean`.
-		"""
-		return self.settings.getBoolean(path, **kwargs)
-
-	def global_set(self, path, value, **kwargs):
-		"""
-		Setter for modifying settings not managed by the plugin itself on the core settings structure. Use this
-		to modify global settings outside of your plugin.
-
-		Directly forwards to :func:`octoprint.settings.Settings.set`.
-		"""
-		self.settings.set(path, value, **kwargs)
-
-	def global_set_int(self, path, value, **kwargs):
-		"""
-		Like :func:`global_set` but directly forwards to :func:`octoprint.settings.Settings.setInt`.
-		"""
-		self.settings.setInt(path, value, **kwargs)
-
-	def global_set_float(self, path, value, **kwargs):
-		"""
-		Like :func:`global_set` but directly forwards to :func:`octoprint.settings.Settings.setFloat`.
-		"""
-		self.settings.setFloat(path, value, **kwargs)
-
-	def global_set_boolean(self, path, value, **kwargs):
-		"""
-		Like :func:`global_set` but directly forwards to :func:`octoprint.settings.Settings.setBoolean`.
-		"""
-		self.settings.setBoolean(path, value, **kwargs)
-
-	def global_get_basefolder(self, folder_type, **kwargs):
-		"""
-		Retrieves a globally defined basefolder of the given ``folder_type``. Directly forwards to
-		:func:`octoprint.settings.Settings.getBaseFolder`.
-		"""
-		return self.settings.getBaseFolder(folder_type, **kwargs)
-
-	def get_plugin_logfile_path(self, postfix=None):
-		"""
-		Retrieves the path to a logfile specifically for the plugin. If ``postfix`` is not supplied, the logfile
-		will be named ``plugin_<plugin identifier>.log`` and located within the configured ``logs`` folder. If a
-		postfix is supplied, the name will be ``plugin_<plugin identifier>_<postfix>.log`` at the same location.
-
-		Plugins may use this for specific logging tasks. For example, a :class:`~octoprint.plugin.SlicingPlugin` might
-		want to create a log file for logging the output of the slicing engine itself if some debug flag is set.
-
-		Arguments:
-		    postfix (str): Postfix of the logfile for which to create the path. If set, the file name of the log file
-		        will be ``plugin_<plugin identifier>_<postfix>.log``, if not it will be
-		        ``plugin_<plugin identifier>.log``.
-
-		Returns:
-		    str: Absolute path to the log file, directly usable by the plugin.
-		"""
-		filename = "plugin_" + self.plugin_key
-		if postfix is not None:
-			filename += "_" + postfix
-		filename += ".log"
-		return os.path.join(self.settings.getBaseFolder("logs"), filename)
-=======
     """
     Factory method for creating a :class:`PluginSettings` instance for a given :class:`SettingsPlugin` instance.
 
@@ -560,7 +277,7 @@
                     error_callback(plugin._identifier, plugin, exc)
 
 
-class PluginSettings:
+class PluginSettings(SubSettings):
     """
     The :class:`PluginSettings` class is the interface for plugins to their own or globally defined settings.
 
@@ -673,86 +390,19 @@
         get_preprocessors=None,
         set_preprocessors=None,
     ):
-        self.settings = settings
         self.plugin_key = plugin_key
 
-        if defaults is not None:
-            self.defaults = {"plugins": {}}
-            self.defaults["plugins"][plugin_key] = defaults
+        SubSettings.__init__(
+            self,
+            settings,
+            ["plugins", plugin_key],
+            defaults=defaults,
+            get_preprocessors=get_preprocessors,
+            set_preprocessors=set_preprocessors,
+        )
+
+        if self.defaults is not None:
             self.defaults["plugins"][plugin_key]["_config_version"] = None
-        else:
-            self.defaults = None
-
-        if get_preprocessors is None:
-            get_preprocessors = {}
-        self.get_preprocessors = {"plugins": {}}
-        self.get_preprocessors["plugins"][plugin_key] = get_preprocessors
-
-        if set_preprocessors is None:
-            set_preprocessors = {}
-        self.set_preprocessors = {"plugins": {}}
-        self.set_preprocessors["plugins"][plugin_key] = set_preprocessors
-
-        def prefix_path_in_args(args, index=0):
-            result = []
-            if index == 0:
-                result.append(self._prefix_path(args[0]))
-                result.extend(args[1:])
-            else:
-                args_before = args[: index - 1]
-                args_after = args[index + 1 :]
-                result.extend(args_before)
-                result.append(self._prefix_path(args[index]))
-                result.extend(args_after)
-            return result
-
-        def add_getter_kwargs(kwargs):
-            if "defaults" not in kwargs and self.defaults is not None:
-                kwargs.update(defaults=self.defaults)
-            if "preprocessors" not in kwargs:
-                kwargs.update(preprocessors=self.get_preprocessors)
-            return kwargs
-
-        def add_setter_kwargs(kwargs):
-            if "defaults" not in kwargs and self.defaults is not None:
-                kwargs.update(defaults=self.defaults)
-            if "preprocessors" not in kwargs:
-                kwargs.update(preprocessors=self.set_preprocessors)
-            return kwargs
-
-        def wrap_overlay(args):
-            result = list(args)
-            overlay = result[0]
-            result[0] = {"plugins": {plugin_key: overlay}}
-            return result
-
-        self.access_methods = {
-            "has": ("has", prefix_path_in_args, add_getter_kwargs),
-            "get": ("get", prefix_path_in_args, add_getter_kwargs),
-            "get_int": ("getInt", prefix_path_in_args, add_getter_kwargs),
-            "get_float": ("getFloat", prefix_path_in_args, add_getter_kwargs),
-            "get_boolean": ("getBoolean", prefix_path_in_args, add_getter_kwargs),
-            "set": ("set", prefix_path_in_args, add_setter_kwargs),
-            "set_int": ("setInt", prefix_path_in_args, add_setter_kwargs),
-            "set_float": ("setFloat", prefix_path_in_args, add_setter_kwargs),
-            "set_boolean": ("setBoolean", prefix_path_in_args, add_setter_kwargs),
-            "remove": ("remove", prefix_path_in_args, lambda x: x),
-            "add_overlay": ("add_overlay", wrap_overlay, lambda x: x),
-            "remove_overlay": ("remove_overlay", lambda x: x, lambda x: x),
-        }
-        self.deprecated_access_methods = {
-            "getInt": "get_int",
-            "getFloat": "get_float",
-            "getBoolean": "get_boolean",
-            "setInt": "set_int",
-            "setFloat": "set_float",
-            "setBoolean": "set_boolean",
-        }
-
-    def _prefix_path(self, path=None):
-        if path is None:
-            path = list()
-        return ["plugins", self.plugin_key] + path
 
     def global_has(self, path, **kwargs):
         return self.settings.has(path, **kwargs)
@@ -842,68 +492,4 @@
         if postfix is not None:
             filename += "_" + postfix
         filename += ".log"
-        return os.path.join(self.settings.getBaseFolder("logs"), filename)
-
-    @deprecated(
-        "PluginSettings.get_plugin_data_folder has been replaced by OctoPrintPlugin.get_plugin_data_folder",
-        includedoc="Replaced by :func:`~octoprint.plugin.types.OctoPrintPlugin.get_plugin_data_folder`",
-        since="1.2.0",
-    )
-    def get_plugin_data_folder(self):
-        path = os.path.join(self.settings.getBaseFolder("data"), self.plugin_key)
-        if not os.path.isdir(path):
-            os.makedirs(path)
-        return path
-
-    def get_all_data(self, **kwargs):
-        merged = kwargs.get("merged", True)
-        asdict = kwargs.get("asdict", True)
-        defaults = kwargs.get("defaults", self.defaults)
-        preprocessors = kwargs.get("preprocessors", self.get_preprocessors)
-
-        kwargs.update(
-            {
-                "merged": merged,
-                "asdict": asdict,
-                "defaults": defaults,
-                "preprocessors": preprocessors,
-            }
-        )
-
-        return self.settings.get(self._prefix_path(), **kwargs)
-
-    def clean_all_data(self):
-        self.settings.remove(self._prefix_path())
-
-    def __getattr__(self, item):
-        all_access_methods = list(self.access_methods.keys()) + list(
-            self.deprecated_access_methods.keys()
-        )
-        if item in all_access_methods:
-            decorator = None
-            if item in self.deprecated_access_methods:
-                new = self.deprecated_access_methods[item]
-                decorator = deprecated(
-                    "{old} has been renamed to {new}".format(old=item, new=new),
-                    stacklevel=2,
-                )
-                item = new
-
-            settings_name, args_mapper, kwargs_mapper = self.access_methods[item]
-            if hasattr(self.settings, settings_name) and callable(
-                getattr(self.settings, settings_name)
-            ):
-                orig_func = getattr(self.settings, settings_name)
-                if decorator is not None:
-                    orig_func = decorator(orig_func)
-
-                def _func(*args, **kwargs):
-                    return orig_func(*args_mapper(args), **kwargs_mapper(kwargs))
-
-                _func.__name__ = item
-                _func.__doc__ = orig_func.__doc__ if "__doc__" in dir(orig_func) else None
-
-                return _func
-
-        return getattr(self.settings, item)
->>>>>>> 2a6f7478
+        return os.path.join(self.settings.getBaseFolder("logs"), filename)