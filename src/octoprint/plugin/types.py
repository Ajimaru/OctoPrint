--- conflicted
+++ resolved
@@ -1476,11 +1476,7 @@
 						node[key] = None
 
 		conditions = dict(user=lambda: current_user is not None and not current_user.is_anonymous,
-<<<<<<< HEAD
 		                  admin=lambda: current_user is not None and current_user.has_permission(Permissions.SETTINGS),
-=======
-		                  admin=lambda: current_user is not None and not current_user.is_anonymous and current_user.is_admin,
->>>>>>> 312760f8
 		                  never=lambda: False)
 
 		for level, condition in conditions.items():
