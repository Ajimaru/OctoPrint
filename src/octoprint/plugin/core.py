--- conflicted
+++ resolved
@@ -69,11 +69,7 @@
         # we only support parsing plain text source files
         return result
 
-<<<<<<< HEAD
-    logger.debug(f"Parsing plugin metadata from AST of {path}".format(path))
-=======
     logger.debug(f"Parsing plugin metadata from AST of {path}")
->>>>>>> 535dcb71
 
     try:
         import ast
@@ -785,13 +781,7 @@
         try:
             return parse_plugin_metadata(self.location)
         except SyntaxError:
-<<<<<<< HEAD
-            self._logger.exception(
-                f"Invalid syntax in plugin file of plugin {self.key}".format(self.key)
-            )
-=======
             self._logger.exception(f"Invalid syntax in plugin file of plugin {self.key}")
->>>>>>> 535dcb71
             self.invalid_syntax = True
             return {}
 
