--- conflicted
+++ resolved
@@ -30,125 +30,7 @@
     ]
 
 
-<<<<<<< HEAD
 class Events:
-	# server
-	STARTUP = "Startup"
-	SHUTDOWN = "Shutdown"
-	CONNECTIVITY_CHANGED = "ConnectivityChanged"
-
-	# connect/disconnect to printer
-	CONNECTING = "Connecting"
-	CONNECTED = "Connected"
-	DISCONNECTING = "Disconnecting"
-	DISCONNECTED = "Disconnected"
-
-	# State changes
-	PRINTER_STATE_CHANGED = "PrinterStateChanged"
-	PRINTER_RESET = "PrinterReset"
-
-	# connect/disconnect by client
-	CLIENT_OPENED = "ClientOpened"
-	CLIENT_CLOSED = "ClientClosed"
-	CLIENT_AUTHED = "ClientAuthed"
-	CLIENT_DEAUTHED = "ClientDeauthed"
-
-	# user login/logout
-	USER_LOGGED_IN = "UserLoggedIn"
-	USER_LOGGED_OUT = "UserLoggedOut"
-
-	# File management
-	UPLOAD = "Upload"
-	FILE_SELECTED = "FileSelected"
-	FILE_DESELECTED = "FileDeselected"
-	UPDATED_FILES = "UpdatedFiles"
-	METADATA_ANALYSIS_STARTED = "MetadataAnalysisStarted"
-	METADATA_ANALYSIS_FINISHED = "MetadataAnalysisFinished"
-	METADATA_STATISTICS_UPDATED = "MetadataStatisticsUpdated"
-
-	FILE_ADDED = "FileAdded"
-	FILE_REMOVED = "FileRemoved"
-	FOLDER_ADDED = "FolderAdded"
-	FOLDER_REMOVED = "FolderRemoved"
-
-	# SD Upload
-	TRANSFER_STARTED = "TransferStarted"
-	TRANSFER_DONE = "TransferDone"
-	TRANSFER_FAILED = "TransferFailed"
-
-	# print job
-	PRINT_STARTED = "PrintStarted"
-	PRINT_DONE = "PrintDone"
-	PRINT_FAILED = "PrintFailed"
-	PRINT_CANCELLING = "PrintCancelling"
-	PRINT_CANCELLED = "PrintCancelled"
-	PRINT_PAUSED = "PrintPaused"
-	PRINT_RESUMED = "PrintResumed"
-	ERROR = "Error"
-
-	# print/gcode events
-	POWER_ON = "PowerOn"
-	POWER_OFF = "PowerOff"
-	HOME = "Home"
-	Z_CHANGE = "ZChange"
-	WAITING = "Waiting"
-	DWELL = "Dwelling"
-	COOLING = "Cooling"
-	ALERT = "Alert"
-	CONVEYOR = "Conveyor"
-	EJECT = "Eject"
-	E_STOP = "EStop"
-	POSITION_UPDATE = "PositionUpdate"
-	FIRMWARE_DATA = "FirmwareData"
-	TOOL_CHANGE = "ToolChange"
-	REGISTERED_MESSAGE_RECEIVED = "RegisteredMessageReceived"
-
-	# Timelapse
-	CAPTURE_START = "CaptureStart"
-	CAPTURE_DONE = "CaptureDone"
-	CAPTURE_FAILED = "CaptureFailed"
-	POSTROLL_START = "PostRollStart"
-	POSTROLL_END = "PostRollEnd"
-	MOVIE_RENDERING = "MovieRendering"
-	MOVIE_DONE = "MovieDone"
-	MOVIE_FAILED = "MovieFailed"
-
-	# Slicing
-	SLICING_STARTED = "SlicingStarted"
-	SLICING_DONE = "SlicingDone"
-	SLICING_FAILED = "SlicingFailed"
-	SLICING_CANCELLED = "SlicingCancelled"
-	SLICING_PROFILE_ADDED = "SlicingProfileAdded"
-	SLICING_PROFILE_MODIFIED = "SlicingProfileModified"
-	SLICING_PROFILE_DELETED = "SlicingProfileDeleted"
-
-	# Printer Profiles
-	PRINTER_PROFILE_ADDED = "PrinterProfileAdded"
-	PRINTER_PROFILE_MODIFIED = "PrinterProfileModified"
-	PRINTER_PROFILE_DELETED = "PrinterProfileDeleted"
-
-	# Settings
-	SETTINGS_UPDATED = "SettingsUpdated"
-
-	@classmethod
-	def register_event(cls, event, prefix=None):
-		name = cls._to_identifier(event)
-		if prefix:
-			event = prefix + event
-			name = cls._to_identifier(prefix) + name
-		setattr(cls, name, event)
-		return name, event
-
-	# based on https://stackoverflow.com/a/1176023
-	_first_cap_re = re.compile('(.)([A-Z][a-z]+)')
-	_all_cap_re = re.compile('([a-z0-9])([A-Z])')
-
-	@classmethod
-	def _to_identifier(cls, name):
-		s1 = cls._first_cap_re.sub(r'\1_\2', name)
-		return cls._all_cap_re.sub(r'\1_\2', s1).upper()
-=======
-class Events(object):
     # server
     STARTUP = "Startup"
     SHUTDOWN = "Shutdown"
@@ -265,7 +147,6 @@
         s1 = cls._first_cap_re.sub(r"\1_\2", name)
         return cls._all_cap_re.sub(r"\1_\2", s1).upper()
 
->>>>>>> 29726b15
 
 def eventManager():
     global _instance
@@ -274,123 +155,7 @@
     return _instance
 
 
-<<<<<<< HEAD
 class EventManager:
-	"""
-	Handles receiving events and dispatching them to subscribers
-	"""
-
-	def __init__(self):
-		self._registeredListeners = collections.defaultdict(list)
-		self._logger = logging.getLogger(__name__)
-		self._logger_fire = logging.getLogger("{}.fire".format(__name__))
-
-		self._startup_signaled = False
-		self._shutdown_signaled = False
-
-		self._queue = queue.Queue()
-		self._held_back = queue.Queue()
-
-		self._worker = threading.Thread(target=self._work)
-		self._worker.daemon = True
-		self._worker.start()
-
-	def _work(self):
-		try:
-			while not self._shutdown_signaled:
-				event, payload = self._queue.get(True)
-				if event == Events.SHUTDOWN:
-					# we've got the shutdown event here, stop event loop processing after this has been processed
-					self._logger.info("Processing shutdown event, this will be our last event")
-					self._shutdown_signaled = True
-
-				eventListeners = self._registeredListeners[event]
-				self._logger_fire.debug("Firing event: {} (Payload: {!r})".format(event, payload))
-
-				for listener in eventListeners:
-					self._logger.debug("Sending action to {!r}".format(listener))
-					try:
-						listener(event, payload)
-					except Exception:
-						self._logger.exception("Got an exception while sending event {} (Payload: {!r}) to {}".format(event, payload, listener))
-
-				octoprint.plugin.call_plugin(octoprint.plugin.types.EventHandlerPlugin,
-				                             "on_event",
-				                             args=(event, payload))
-			self._logger.info("Event loop shut down")
-		except Exception:
-			self._logger.exception("Ooops, the event bus worker loop crashed")
-
-	def fire(self, event, payload=None):
-		"""
-		Fire an event to anyone subscribed to it
-
-		Any object can generate an event and any object can subscribe to the event's name as a string (arbitrary, but
-		case sensitive) and any extra payload data that may pertain to the event.
-
-		Callbacks must implement the signature "callback(event, payload)", with "event" being the event's name and
-		payload being a payload object specific to the event.
-		"""
-
-		send_held_back = False
-		if event == Events.STARTUP:
-			self._logger.info("Processing startup event, this is our first event")
-			self._startup_signaled = True
-			send_held_back = True
-
-		self._enqueue(event, payload)
-
-		if send_held_back:
-			self._logger.info("Adding {} events to queue that "
-			                  "were held back before startup event".format(self._held_back.qsize()))
-			while True:
-				try:
-					self._queue.put(self._held_back.get(block=False))
-				except queue.Empty:
-					break
-
-	def _enqueue(self, event, payload):
-		if self._startup_signaled:
-			q = self._queue
-		else:
-			q = self._held_back
-
-		q.put((event, payload))
-
-	def subscribe(self, event, callback):
-		"""
-		Subscribe a listener to an event -- pass in the event name (as a string) and the callback object
-		"""
-
-		if callback in self._registeredListeners[event]:
-			# callback is already subscribed to the event
-			return
-
-		self._registeredListeners[event].append(callback)
-		self._logger.debug("Subscribed listener {!r} for event {}".format(callback, event))
-
-	def unsubscribe (self, event, callback):
-		"""
-		Unsubscribe a listener from an event -- pass in the event name (as string) and the callback object
-		"""
-
-		try:
-			self._registeredListeners[event].remove(callback)
-		except ValueError:
-			# not registered
-			pass
-
-	def join(self, timeout=None):
-		self._worker.join(timeout)
-		return self._worker.is_alive()
-
-
-class GenericEventListener:
-	"""
-	The GenericEventListener can be subclassed to easily create custom event listeners.
-	"""
-=======
-class EventManager(object):
     """
     Handles receiving events and dispatching them to subscribers
     """
@@ -514,11 +279,10 @@
         return self._worker.is_alive()
 
 
-class GenericEventListener(object):
+class GenericEventListener:
     """
     The GenericEventListener can be subclassed to easily create custom event listeners.
     """
->>>>>>> 29726b15
 
     def __init__(self):
         self._logger = logging.getLogger(__name__)
