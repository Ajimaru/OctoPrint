<!DOCTYPE html>
<html>
    <head>
        <title data-bind="text: title">OctoPrint</title>

        <link rel="shortcut icon" href="{{ url_for('static', filename='img/tentacle-32x32.png') }}">
        <link rel="mask-icon" href="{{ url_for('static', filename='img/mask.svg') }}" color="#56BE37">
        <link rel="mask-icon-theme" href="{{ url_for('static', filename='img/mask-theme.svg') }}" color="#56BE37">
        <link rel="apple-touch-icon" sizes="114x114" href="{{ url_for('static', filename='img/apple-touch-icon-114x114.png') }}">
        <link rel="apple-touch-icon" sizes="144x144" href="{{ url_for('static', filename='img/apple-touch-icon-144x144.png') }}">

        <meta name="robots" content="noindex, nofollow, noimageindex">
        <meta name="referrer" content="no-referrer">

        {% include 'stylesheets.jinja2' %}
        {% include 'initscript.jinja2' %}
    </head>
    <body>
        <div class="page-container" id="page-container-main" style="display: none" data-bind="visible: visible">
            <!-- ko allowBindings: false -->
            <div id="navbar" class="navbar navbar-static-top">
                <div class="navbar-inner" data-bind="css: appearanceClasses">
                    <div class="container">
                        <a class="brand" href="javascript:void(0)" data-bind="attr: {title: appearance.fullbrand}"><span data-bind="text: appearance.brand">OctoPrint</span></a>
                        <div class="nav-collapse">
                            <!-- Navbar -->
                            <ul class="nav pull-right">
                                {% for key in templates.navbar.order %}
                                    {% set data = templates.navbar.entries[key] %}
                                    {% if "custom_bindings" not in data or data["custom_bindings"] %}<!-- ko allowBindings: false -->{% endif %}
                                    <li id="{{ data._div }}"
                                        {% if "data_bind" in data %}data-bind="{{ data.data_bind }}"{% endif %}
                                        {% if "classes" in data %}class="{{ data.classes|join(' ') }}"{% endif %}
                                        {% if "styles" in data %}style="{{ data.styles|join(', ') }}"{% endif %}
                                            >
                                        {% try "There was an error with the template {filename} at line number {lineno}: {exception}" %}{% include data.template ignore missing %}{% endtry %}
                                    </li>
                                    {% if "custom_bindings" not in data or data["custom_bindings"] %}<!-- /ko -->{% endif %}
                                {% endfor %}
                            </ul>
                        </div>
                    </div>
                </div>
            </div>
            <div class="container octoprint-container">
                <div class="row">
                    <!-- Sidebar -->
                    {% if templates.sidebar.order %}
                    <div id="sidebar" class="accordion {% if templates.tab.order %}span4{% else %}span12{% endif %}">
                        {% for key in templates.sidebar.order %}
                            {% set entry, data = templates.sidebar.entries[key] %}
                            {% if "custom_bindings" not in data or data["custom_bindings"] %}<!-- ko allowBindings: false -->{% endif %}
                            <div id="{{ data._div }}_wrapper"
                                 class="accordion-group {% if "classes_wrapper" in data %}{{ data.classes_wrapper|join(' ') }}{% elif "classes" in data %}{{ data.classes|join(' ') }}{% endif %}"
                                 {% if "data_bind" in data %}data-bind="{{ data.data_bind }}"{% endif %}
                                 {% if "styles_wrapper" in data %} style="{{ data.styles_wrapper|join(', ') }}" {% elif "styles" in data %} style="{{ data.styles|join(', ') }}" {% endif %}
                                    >
                                <div class="accordion-heading">
                                    <a class="accordion-toggle" data-toggle="collapse" data-target="#{{ data._div }}">
                                        {% if "icon" in data %}<i class="fa icon-black fa-{{ data.icon }}"></i> {% endif %}{{ entry|e }}
                                    </a>
                                    {% if "template_header" in data %}
                                        {% try "There was an error with the template {filename} at line number {lineno}: {exception}" %}{% include data.template_header ignore missing %}{% endtry %}
                                    {% endif %}
                                </div>
                                <div id="{{ data._div }}"
                                     class="accordion-body collapse in {% if "classes_content" in data %}{{ data.classes_content|join(' ') }}{% elif "classes" in data %}{{ data.classes|join(' ') }}{% endif %}"
                                     {% if "styles_content" in data %} style="{{ data.styles_content|join(', ') }}" {% elif "styles" in data %} style="{{ data.styles|join(', ') }}"{% endif %}
                                        >
                                    <div class="accordion-inner">
                                        {% try "There was an error with the template {filename} at line number {lineno}: {exception}" %}{% include data.template ignore missing %}{% endtry %}
                                    </div>
                                </div>
                            </div>
                            {% if "custom_bindings" not in data or data["custom_bindings"] %}<!-- /ko -->{% endif %}
                        {% endfor %}
                    </div>
                    {% endif %}

                    <!-- Tabs -->
                    {% if templates.tab.order %}
                    <div class="tabbable {% if templates.sidebar.order %}span8{% else %}span12{% endif %}">
                        <ul class="nav nav-tabs" id="tabs">
                            {% for key in templates.tab.order %}
                                {% set entry, data = templates.tab.entries[key] %}
                                {% if "custom_bindings" not in data or data["custom_bindings"] %}<!-- ko allowBindings: false -->{% endif %}
                                <li id="{{ data._div }}_link"
                                    class="{% if "classes_link" in data %}{{ data.classes_link|join(' ') }}{% elif "classes" in data %}{{ data.classes|join(' ') }}{% endif %}"
                                    {% if "data_bind" in data %}data-bind="{{ data.data_bind }}"{% endif %}
                                    {% if "styles_link" in data %} style="{{ data.styles_link|join(', ') }}" {% elif "styles" in data %} style="{{ data.styles|join(', ') }}" {% endif %}
                                        >
                                        <a href="#{{ data._div }}" data-toggle="tab">{{ entry|e }}</a>
                                </li>
                                {% if "custom_bindings" not in data or data["custom_bindings"] %}<!-- /ko -->{% endif %}
                            {% endfor %}
                        </ul>

                        <div id="tabs_content" class="tab-content">
                            {% for key in templates.tab.order %}
                                {% set entry, data = templates.tab.entries[key] %}
                                {% if "custom_bindings" not in data or data["custom_bindings"] %}<!-- ko allowBindings: false -->{% endif %}
                                <div id="{{ data._div }}"
                                     class="tab-pane{% if loop.first %} active{% endif %}{% if "additional_classes" in data %} {{ data.additional_classes|join(' ') }}{% endif %}"
                                     {% if "data_bind" in data %}data-bind="{{ data.data_bind }}"{% endif %}
                                     {% if "styles_content" in data %} style="{{ data.styles_content|join(', ') }}" {% elif "styles" in data %} style="{{ data.styles|join(', ') }}" {% endif %}
                                        >
                                            {% try "There was an error with the template {filename} at line number {lineno}: {exception}" %}{% include data.template ignore missing %}{% endtry %}
                                </div>
                                {% if "custom_bindings" not in data or data["custom_bindings"] %}<!-- /ko -->{% endif %}
                            {% endfor %}
                        </div>
                    </div>
                    {% endif %}
                </div>
                <div class="footer">
                    <ul id="footer_version" class="pull-left muted">
                        <li><small>{{ _('OctoPrint') }} <span class="version">{{ display_version|e }}</span></small></li>
                    </ul>
                    <ul id="footer_links" class="pull-right">
                        <li><a href="https://octoprint.org" target="_blank" rel="noreferrer noopener"><i class="fa fa-home"></i> {{ _('Homepage') }}</a></li>
                        <li><a href="https://discourse.octoprint.org" target="_blank" rel="noreferrer noopener"><i class="fa fa-users"></i> {{ _('Forum') }}</a></li>
                        <li><a href="https://faq.octoprint.org" target="_blank" rel="noreferrer noopener"><i class="fa fa-question-circle"></i> {{ _('FAQ') }}</a></li>
                        <li><a href="http://docs.octoprint.org" target="_blank" rel="noreferrer noopener"><i class="fa fa-book"></i> {{ _('Docs') }}</a></li>
                        <li id="footer_about"><a href="javascript:void(0)" data-bind="click: show"><i class="fa fa-info-circle"></i> {{ _('About') }}</a></li>
                    </ul>
                </div>
            </div>

            <!-- Dialogs -->
            {% include 'dialogs/settings.jinja2' %}
            {% include 'dialogs/slicing.jinja2' %}
            {% include 'dialogs/usersettings.jinja2' %}
            {% include 'dialogs/wizard.jinja2' %}
            {% include 'dialogs/about.jinja2' %}
            {% include 'dialogs/files.jinja2' %}
            {% include 'dialogs/temperature.jinja2' %}
            <!-- End of dialogs -->

            <!-- Overlays -->
            {% include 'overlays/dragndrop.jinja2' %}
            {% include 'overlays/offline.jinja2' %}
            {% include 'overlays/reloadui.jinja2' %}
            <!-- End of overlays -->

            {% include 'javascripts.jinja2' %}

            <!-- Generic plugin template files -->
            {% for key in templates.generic.order %}
                {% set data = templates.generic.entries[key] %}
                {% try "<!-- There was an error with the template {filename} at line number {lineno}: {exception} -->" %}{% include data.template ignore missing %}{% endtry %}
            {% endfor %}
            <!-- End of generic plugin template files -->
<<<<<<< HEAD

            <!-- /ko -->
=======
>>>>>>> a9b395da
        </div>

        <div id="page-container-loading" data-bind="visible: loading">
            <div class="wrapper">
                <div class="outer">
                    <div class="inner">
                        <div class="content">
                            <i class="fa fa-spinner fa-spin fa-4x"></i>
                        </div>
                    </div>
                </div>
            </div>
        </div>

        <div class="container" id="page-container-needlogin" style="display: none" data-bind="visible: needlogin">
            <form class="form-signin">
                <h2 class="form-signin-heading">{{ _('Please log in') }}</h2>

                <div class="alert alert-error" style="display: none" data-bind="visible: login_error, text: login_error"></div>

                <input type="text" data-bind="value: login_username" class="input-block-level" placeholder="{{ _('Username') }}">
                <input type="password" data-bind="value: login_password" class="input-block-level" placeholder="{{ _('Password') }}">
                <label class="checkbox">
                    <input type="checkbox" data-bind="value: login_remember"> {{ _('Remember me') }}
                </label>
                <button class="btn btn-block btn-large btn-primary" type="submit" data-bind="click: login">{{ _('Log in') }}</button>
            </form>
        </div>

        {% include 'javascripts.jinja2' %}
    </body>
</html><|MERGE_RESOLUTION|>--- conflicted
+++ resolved
@@ -150,11 +150,6 @@
                 {% try "<!-- There was an error with the template {filename} at line number {lineno}: {exception} -->" %}{% include data.template ignore missing %}{% endtry %}
             {% endfor %}
             <!-- End of generic plugin template files -->
-<<<<<<< HEAD
-
-            <!-- /ko -->
-=======
->>>>>>> a9b395da
         </div>
 
         <div id="page-container-loading" data-bind="visible: loading">
