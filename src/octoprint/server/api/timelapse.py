--- conflicted
+++ resolved
@@ -149,13 +149,8 @@
 				else:
 					return make_response("Invalid value for interval: %d" % interval)
 
-<<<<<<< HEAD
 		if admin_permission.can() and "save" in data and data["save"] in valid_boolean_trues:
 			octoprint.timelapse.configureTimelapse(config, True)
-=======
-		if admin_permission.can() and "save" in request.values and request.values["save"] in valid_boolean_trues:
-			octoprint.timelapse.configure_timelapse(config, True)
->>>>>>> 4e31ccf4
 		else:
 			octoprint.timelapse.configure_timelapse(config)
 
