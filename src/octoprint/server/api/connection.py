# -*- coding: utf-8 -*-
from __future__ import absolute_import, division, print_function, unicode_literals

__author__ = "Gina Häußge <osd@foosel.net>"
__license__ = 'GNU Affero General Public License http://www.gnu.org/licenses/agpl.html'
__copyright__ = "Copyright (C) 2014 The OctoPrint Project - Released under terms of the AGPLv3 License"

from flask import request, jsonify, make_response

from octoprint.settings import settings
from octoprint.server import printer, printerProfileManager, NO_CONTENT
from octoprint.server.api import api
from octoprint.server.util.flask import no_firstrun_access, get_json_command_from_request
from octoprint.access.permissions import Permissions

from octoprint.comm.transport import all_transports
from octoprint.comm.protocol import all_protocols

def _convert_transport_options(options):
	return [option.as_dict() for option in options]

def _convert_protocol_options(options):
	return [option.as_dict() for option in options]

@api.route("/connection", methods=["GET"])
@Permissions.STATUS.require(403)
def connectionState():
	state, protocol, protocol_options, transport, transport_options, printer_profile = printer.get_current_connection_parameters()

	current = dict(state=state,
	               profile=printer_profile["id"] if printer_profile is not None and "id" in printer_profile else "_default",
	               protocol=protocol,
	               protocolOptions=protocol_options,
	               transport=transport,
	               transportOptions=transport_options)

	##~~ legacy

	# TODO remove in 1.5.0
	_, port, baudrate, _ = printer.get_current_connection()
	current.update(dict(port=port, baudrate=baudrate))

	return jsonify({"current": current, "options": _get_options()})


@api.route("/connection", methods=["POST"])
@no_firstrun_access
@Permissions.CONNECTION.require(403)
def connectionCommand():
	valid_commands = {
		"connect": [],
		"disconnect": [],
		"fake_ack": []
	}

	command, data, response = get_json_command_from_request(request, valid_commands)
	if response is not None:
		return response

	if command == "connect":
		kwargs = dict()

		if "protocol" in data:
			kwargs["protocol"] = data["protocol"]

		if "protocolOptions" in data:
			kwargs["protocol_options"] = data["protocolOptions"]

		if "transport" in data:
			kwargs["transport"] = data["transport"]

		if "transportOptions" in data:
			kwargs["transport_options"] = data["transportOptions"]

<<<<<<< HEAD
		if "printerProfile" in data.keys():
			printerProfile = data["printerProfile"]
			if not printerProfileManager.exists(printerProfile):
				return make_response("Invalid printer profile: %s" % printerProfile, 400)
			kwargs["profile"] = printerProfile

		if "save" in data.keys() and data["save"]:
			"""
			settings().set(["serial", "port"], port)
			settings().setInt(["serial", "baudrate"], baudrate)
			printerProfileManager.set_default(kwargs.get("profile"))
			"""

		if "autoconnect" in data.keys():
=======
		port = None
		baudrate = None
		printerProfile = None
		if "port" in data:
			port = data["port"]
			if port not in connection_options["ports"] and port != "AUTO":
				return make_response("Invalid port: %s" % port, 400)
		if "baudrate" in data:
			baudrate = data["baudrate"]
			if baudrate not in connection_options["baudrates"] and baudrate != 0:
				return make_response("Invalid baudrate: %d" % baudrate, 400)
		if "printerProfile" in data:
			printerProfile = data["printerProfile"]
			if not printerProfileManager.exists(printerProfile):
				return make_response("Invalid printer profile: %s" % printerProfile, 400)
		if "save" in data and data["save"]:
			settings().set(["serial", "port"], port)
			settings().setInt(["serial", "baudrate"], baudrate)
			printerProfileManager.set_default(printerProfile)
		if "autoconnect" in data:
>>>>>>> b6b56239
			settings().setBoolean(["serial", "autoconnect"], data["autoconnect"])

		##~~ legacy

		# TODO remove in 1.5.0

		if "port" in data.keys():
			kwargs["port"] = data["port"]

		if "baudrate" in data.keys():
			kwargs["baudrate"] = data["baudrate"]

		settings().save()
		printer.connect(**kwargs)

	elif command == "disconnect":
		printer.disconnect()

	elif command == "fake_ack":
		printer.fake_ack()

	return NO_CONTENT

def _get_options():
	transports = []
	for transport in all_transports():
		transports.append(dict(name=transport.name,
		                       key=transport.key,
		                       options=_convert_transport_options(transport.get_connection_options())))

	protocols = []
	for protocol in all_protocols():
		protocols.append(dict(name=protocol.name,
		                      key=protocol.key,
		                      options=_convert_protocol_options(protocol.get_connection_options())))

	connection_options = printer.__class__.get_connection_options()
	profile_options = printerProfileManager.get_all()
	default_profile = printerProfileManager.get_default()

	options = dict(
		ports=connection_options["ports"],
		baudrates=connection_options["baudrates"],
		printerProfiles=[dict(id=printer_profile["id"], name=printer_profile["name"] if "name" in printer_profile else printer_profile["id"]) for printer_profile in profile_options.values() if "id" in printer_profile],
		portPreference=connection_options["portPreference"],
		baudratePreference=connection_options["baudratePreference"],
		printerProfilePreference=default_profile["id"] if "id" in default_profile else None,
		protocols=protocols,
		transports=transports
	)

	return options<|MERGE_RESOLUTION|>--- conflicted
+++ resolved
@@ -72,43 +72,20 @@
 		if "transportOptions" in data:
 			kwargs["transport_options"] = data["transportOptions"]
 
-<<<<<<< HEAD
-		if "printerProfile" in data.keys():
+		if "printerProfile" in data:
 			printerProfile = data["printerProfile"]
 			if not printerProfileManager.exists(printerProfile):
 				return make_response("Invalid printer profile: %s" % printerProfile, 400)
 			kwargs["profile"] = printerProfile
 
-		if "save" in data.keys() and data["save"]:
+		if "save" in data and data["save"]:
 			"""
 			settings().set(["serial", "port"], port)
 			settings().setInt(["serial", "baudrate"], baudrate)
 			printerProfileManager.set_default(kwargs.get("profile"))
 			"""
 
-		if "autoconnect" in data.keys():
-=======
-		port = None
-		baudrate = None
-		printerProfile = None
-		if "port" in data:
-			port = data["port"]
-			if port not in connection_options["ports"] and port != "AUTO":
-				return make_response("Invalid port: %s" % port, 400)
-		if "baudrate" in data:
-			baudrate = data["baudrate"]
-			if baudrate not in connection_options["baudrates"] and baudrate != 0:
-				return make_response("Invalid baudrate: %d" % baudrate, 400)
-		if "printerProfile" in data:
-			printerProfile = data["printerProfile"]
-			if not printerProfileManager.exists(printerProfile):
-				return make_response("Invalid printer profile: %s" % printerProfile, 400)
-		if "save" in data and data["save"]:
-			settings().set(["serial", "port"], port)
-			settings().setInt(["serial", "baudrate"], baudrate)
-			printerProfileManager.set_default(printerProfile)
 		if "autoconnect" in data:
->>>>>>> b6b56239
 			settings().setBoolean(["serial", "autoconnect"], data["autoconnect"])
 
 		##~~ legacy
