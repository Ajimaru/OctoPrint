--- conflicted
+++ resolved
@@ -771,27 +771,15 @@
                     description="Printer is already printing, cannot select a new file",
                 )
 
-<<<<<<< HEAD
         print_after_loading = False
         if "print" in data and data["print"] in valid_boolean_trues:
             with Permissions.PRINT.require(403):
                 if not printer.is_operational():
-                    return make_response(
-                        "Printer is not operational, cannot directly start printing",
+                    abort(
                         409,
+                        description="Printer is not operational, cannot directly start printing",
                     )
                 print_after_loading = True
-=======
-            printAfterLoading = False
-            if "print" in data and data["print"] in valid_boolean_trues:
-                with Permissions.PRINT.require(403):
-                    if not printer.is_operational():
-                        abort(
-                            409,
-                            description="Printer is not operational, cannot directly start printing",
-                        )
-                    printAfterLoading = True
->>>>>>> 26298384
 
         job = fileManager.create_print_job(target, filename, user=user)
         printer.select_job(job, start_printing=print_after_loading)
