__author__ = "Gina Häußge <osd@foosel.net>"
__license__ = "GNU Affero General Public License http://www.gnu.org/licenses/agpl.html"
__copyright__ = "Copyright (C) 2014 The OctoPrint Project - Released under terms of the AGPLv3 License"

import hashlib
import logging
import os
import threading
from urllib.parse import quote as urlquote

import psutil
from flask import abort, jsonify, make_response, request, url_for

import octoprint.filemanager
import octoprint.filemanager.storage
import octoprint.filemanager.util
import octoprint.slicing
from octoprint.access.permissions import Permissions
from octoprint.events import Events
from octoprint.filemanager.destinations import FileDestinations
from octoprint.server import (
    NO_CONTENT,
    current_user,
    eventManager,
    fileManager,
    printer,
    slicingManager,
)
from octoprint.server.api import api
from octoprint.server.util.flask import (
    get_json_command_from_request,
    no_firstrun_access,
    with_revalidation_checking,
)
from octoprint.settings import settings, valid_boolean_trues
from octoprint.util import sv, time_this

# ~~ GCODE file handling

_file_cache = {}
_file_cache_mutex = threading.RLock()

_DATA_FORMAT_VERSION = "v2"


def _clear_file_cache():
    with _file_cache_mutex:
        _file_cache.clear()


def _create_lastmodified(path, recursive):
    path = path[len("/api/files") :]
    if path.startswith("/"):
        path = path[1:]

    if path == "":
        # all storages involved
        lms = [0]
        for storage in fileManager.registered_storages:
            try:
                lms.append(fileManager.last_modified(storage, recursive=recursive))
            except Exception:
                logging.getLogger(__name__).exception(
                    "There was an error retrieving the last modified data from storage {}".format(
                        storage
                    )
                )
                lms.append(None)

        if any(filter(lambda x: x is None, lms)):
            # we return None if ANY of the involved storages returned None
            return None

        # if we reach this point, we return the maximum of all dates
        return max(lms)

    else:
        if "/" in path:
            storage, path_in_storage = path.split("/", 1)
        else:
            storage = path
            path_in_storage = None

        try:
            return fileManager.last_modified(
                storage, path=path_in_storage, recursive=recursive
            )
        except Exception:
            logging.getLogger(__name__).exception(
                "There was an error retrieving the last modified data from storage {} and path {}".format(
                    storage, path_in_storage
                )
            )
            return None


def _create_etag(path, filter, recursive, lm=None):
    if lm is None:
        lm = _create_lastmodified(path, recursive)

    if lm is None:
        return None

    hash = hashlib.sha1()

    def hash_update(value):
        value = value.encode("utf-8")
        hash.update(value)

    hash_update(str(lm))
    hash_update(str(filter))
    hash_update(str(recursive))

    path = path[len("/api/files") :]
    if path.startswith("/"):
        path = path[1:]

    if "/" in path:
        storage, _ = path.split("/", 1)
    else:
        storage = path

    if path == "" or storage == FileDestinations.SDCARD:
        # include sd data in etag
        hash_update(repr(sorted(printer.get_sd_files(), key=lambda x: sv(x["name"]))))

    hash_update(_DATA_FORMAT_VERSION)  # increment version if we change the API format

    return hash.hexdigest()


@api.route("/files", methods=["GET"])
@Permissions.FILES_LIST.require(403)
@with_revalidation_checking(
    etag_factory=lambda lm=None: _create_etag(
        request.path,
        request.values.get("filter", False),
        request.values.get("recursive", False),
        lm=lm,
    ),
    lastmodified_factory=lambda: _create_lastmodified(
        request.path, request.values.get("recursive", False)
    ),
    unless=lambda: request.values.get("force", False)
    or request.values.get("_refresh", False),
)
def readGcodeFiles():
    filter = request.values.get("filter", False)
    recursive = request.values.get("recursive", "false") in valid_boolean_trues
    force = request.values.get("force", "false") in valid_boolean_trues

    files = _getFileList(
        FileDestinations.LOCAL,
        filter=filter,
        recursive=recursive,
        allow_from_cache=not force,
    )
    files.extend(_getFileList(FileDestinations.SDCARD, allow_from_cache=not force))

    usage = psutil.disk_usage(settings().getBaseFolder("uploads", check_writable=False))
    return jsonify(files=files, free=usage.free, total=usage.total)


@api.route("/files/test", methods=["POST"])
@Permissions.FILES_LIST.require(403)
def runFilesTest():
    valid_commands = {
        "sanitize": ["storage", "path", "filename"],
        "exists": ["storage", "path", "filename"],
    }

    command, data, response = get_json_command_from_request(request, valid_commands)
    if response is not None:
        return response

    def sanitize(storage, path, filename):
        sanitized_path = fileManager.sanitize_path(storage, path)
        sanitized_name = fileManager.sanitize_name(storage, filename)
        joined = fileManager.join_path(storage, sanitized_path, sanitized_name)
        return sanitized_path, sanitized_name, joined

    if command == "sanitize":
        _, _, sanitized = sanitize(data["storage"], data["path"], data["filename"])
        return jsonify(sanitized=sanitized)
    elif command == "exists":
        storage = data["storage"]
        path = data["path"]
        filename = data["filename"]

        sanitized_path, _, sanitized = sanitize(storage, path, filename)

        exists = fileManager.file_exists(storage, sanitized)
        if exists:
            suggestion = filename
            name, ext = os.path.splitext(filename)
            counter = 0
            while fileManager.file_exists(
                storage,
                fileManager.join_path(
                    storage,
                    sanitized_path,
                    fileManager.sanitize_name(storage, suggestion),
                ),
            ):
                counter += 1
<<<<<<< HEAD
                suggestion = name + f"_{counter}" + ext
=======
                suggestion = f"{name}_{counter}{ext}"
>>>>>>> 535dcb71
            return jsonify(exists=True, suggestion=suggestion)
        else:
            return jsonify(exists=False)


@api.route("/files/<string:origin>", methods=["GET"])
@Permissions.FILES_LIST.require(403)
@with_revalidation_checking(
    etag_factory=lambda lm=None: _create_etag(
        request.path,
        request.values.get("filter", False),
        request.values.get("recursive", False),
        lm=lm,
    ),
    lastmodified_factory=lambda: _create_lastmodified(
        request.path, request.values.get("recursive", False)
    ),
    unless=lambda: request.values.get("force", False)
    or request.values.get("_refresh", False),
)
def readGcodeFilesForOrigin(origin):
    if origin not in [FileDestinations.LOCAL, FileDestinations.SDCARD]:
        abort(404)

    filter = request.values.get("filter", False)
    recursive = request.values.get("recursive", "false") in valid_boolean_trues
    force = request.values.get("force", "false") in valid_boolean_trues

    files = _getFileList(
        origin, filter=filter, recursive=recursive, allow_from_cache=not force
    )

    if origin == FileDestinations.LOCAL:
        usage = psutil.disk_usage(
            settings().getBaseFolder("uploads", check_writable=False)
        )
        return jsonify(files=files, free=usage.free, total=usage.total)
    else:
        return jsonify(files=files)


@api.route("/files/<string:target>/<path:filename>", methods=["GET"])
@Permissions.FILES_LIST.require(403)
@with_revalidation_checking(
    etag_factory=lambda lm=None: _create_etag(
        request.path,
        request.values.get("filter", False),
        request.values.get("recursive", False),
        lm=lm,
    ),
    lastmodified_factory=lambda: _create_lastmodified(
        request.path, request.values.get("recursive", False)
    ),
    unless=lambda: request.values.get("force", False)
    or request.values.get("_refresh", False),
)
def readGcodeFile(target, filename):
    if target not in [FileDestinations.LOCAL, FileDestinations.SDCARD]:
        abort(404)

    if not _validate(target, filename):
        abort(404)

    recursive = False
    if "recursive" in request.values:
        recursive = request.values["recursive"] in valid_boolean_trues

    file = _getFileDetails(target, filename, recursive=recursive)
    if not file:
        abort(404)

    return jsonify(file)


def _getFileDetails(origin, path, recursive=True):
    parent, path = os.path.split(path)
    files = _getFileList(origin, path=parent, recursive=recursive, level=1)

    for f in files:
        if f["name"] == path:
            return f
    else:
        return None


@time_this(
    logtarget=__name__ + ".timings",
    message="{func}({func_args},{func_kwargs}) took {timing:.2f}ms",
    incl_func_args=True,
    log_enter=True,
    message_enter="Entering {func}({func_args},{func_kwargs})...",
)
def _getFileList(
    origin, path=None, filter=None, recursive=False, level=0, allow_from_cache=True
):
    if origin == FileDestinations.SDCARD:
        sdFileList = printer.get_sd_files(refresh=not allow_from_cache)

        files = []
        if sdFileList is not None:
            for f in sdFileList:
                type_path = octoprint.filemanager.get_file_type(f["name"])
                if not type_path:
                    # only supported extensions
                    continue
                else:
                    file_type = type_path[0]

                file = {
                    "type": file_type,
                    "typePath": type_path,
                    "name": f["name"],
                    "display": f["display"] if f["display"] else f["name"],
                    "path": f["name"],
                    "origin": FileDestinations.SDCARD,
                    "refs": {
                        "resource": url_for(
                            ".readGcodeFile",
                            target=FileDestinations.SDCARD,
                            filename=f["name"],
                            _external=True,
                        )
                    },
                }
                if f["size"] is not None:
                    file.update({"size": f["size"]})
                files.append(file)
    else:
        filter_func = None
        if filter:
            filter_func = lambda entry, entry_data: octoprint.filemanager.valid_file_type(
                entry, type=filter
            )

        with _file_cache_mutex:
            cache_key = f"{origin}:{path}:{recursive}:{filter}"
            files, lastmodified = _file_cache.get(cache_key, ([], None))
            # recursive needs to be True for lastmodified queries so we get lastmodified of whole subtree - #3422
            if (
                not allow_from_cache
                or lastmodified is None
                or lastmodified
                < fileManager.last_modified(origin, path=path, recursive=True)
            ):
                files = list(
                    fileManager.list_files(
                        origin,
                        path=path,
                        filter=filter_func,
                        recursive=recursive,
                        level=level,
                        force_refresh=not allow_from_cache,
                    )[origin].values()
                )
                lastmodified = fileManager.last_modified(
                    origin, path=path, recursive=True
                )
                _file_cache[cache_key] = (files, lastmodified)

        def analyse_recursively(files, path=None):
            if path is None:
                path = ""

            result = []
            for file_or_folder in files:
                # make a shallow copy in order to not accidentally modify the cached data
                file_or_folder = dict(file_or_folder)

                file_or_folder["origin"] = FileDestinations.LOCAL

                if file_or_folder["type"] == "folder":
                    if "children" in file_or_folder:
                        file_or_folder["children"] = analyse_recursively(
                            file_or_folder["children"].values(),
                            path + file_or_folder["name"] + "/",
                        )

                    file_or_folder["refs"] = {
                        "resource": url_for(
                            ".readGcodeFile",
                            target=FileDestinations.LOCAL,
                            filename=path + file_or_folder["name"],
                            _external=True,
                        )
                    }
                else:
                    if (
                        "analysis" in file_or_folder
                        and octoprint.filemanager.valid_file_type(
                            file_or_folder["name"], type="gcode"
                        )
                    ):
                        file_or_folder["gcodeAnalysis"] = file_or_folder["analysis"]
                        del file_or_folder["analysis"]

                    if (
                        "history" in file_or_folder
                        and octoprint.filemanager.valid_file_type(
                            file_or_folder["name"], type="gcode"
                        )
                    ):
                        # convert print log
                        history = file_or_folder["history"]
                        del file_or_folder["history"]
                        success = 0
                        failure = 0
                        last = None
                        for entry in history:
                            success += 1 if "success" in entry and entry["success"] else 0
                            failure += (
                                1 if "success" in entry and not entry["success"] else 0
                            )
                            if not last or (
                                "timestamp" in entry
                                and "timestamp" in last
                                and entry["timestamp"] > last["timestamp"]
                            ):
                                last = entry
                        if last:
                            prints = {
                                "success": success,
                                "failure": failure,
                                "last": {
                                    "success": last["success"],
                                    "date": last["timestamp"],
                                },
                            }
                            if "printTime" in last:
                                prints["last"]["printTime"] = last["printTime"]
                            file_or_folder["prints"] = prints

                    file_or_folder["refs"] = {
                        "resource": url_for(
                            ".readGcodeFile",
                            target=FileDestinations.LOCAL,
                            filename=file_or_folder["path"],
                            _external=True,
                        ),
                        "download": url_for("index", _external=True)
                        + "downloads/files/"
                        + FileDestinations.LOCAL
                        + "/"
                        + urlquote(file_or_folder["path"]),
                    }

                result.append(file_or_folder)

            return result

        files = analyse_recursively(files)

    return files


def _verifyFileExists(origin, filename):
    if origin == FileDestinations.SDCARD:
        return filename in (x["name"] for x in printer.get_sd_files())
    else:
        return fileManager.file_exists(origin, filename)


def _verifyFolderExists(origin, foldername):
    if origin == FileDestinations.SDCARD:
        return False
    else:
        return fileManager.folder_exists(origin, foldername)


def _isBusy(target, path):
    currentOrigin, currentPath = _getCurrentFile()
    if (
        currentPath is not None
        and currentOrigin == target
        and fileManager.file_in_path(FileDestinations.LOCAL, path, currentPath)
        and (printer.is_printing() or printer.is_paused())
    ):
        return True

    return any(
        target == x[0] and fileManager.file_in_path(FileDestinations.LOCAL, path, x[1])
        for x in fileManager.get_busy_files()
    )


@api.route("/files/<string:target>", methods=["POST"])
@no_firstrun_access
@Permissions.FILES_UPLOAD.require(403)
def uploadGcodeFile(target):
    input_name = "file"
    input_upload_name = (
        input_name + "." + settings().get(["server", "uploads", "nameSuffix"])
    )
    input_upload_path = (
        input_name + "." + settings().get(["server", "uploads", "pathSuffix"])
    )
    if input_upload_name in request.values and input_upload_path in request.values:
        if target not in [FileDestinations.LOCAL, FileDestinations.SDCARD]:
            abort(404)

        upload = octoprint.filemanager.util.DiskFileWrapper(
            request.values[input_upload_name], request.values[input_upload_path]
        )

        # Store any additional user data the caller may have passed.
        userdata = None
        if "userdata" in request.values:
            import json

            try:
                userdata = json.loads(request.values["userdata"])
            except Exception:
                abort(400, description="userdata contains invalid JSON")

        # check preconditions for SD upload
        if target == FileDestinations.SDCARD and not settings().getBoolean(
            ["feature", "sdSupport"]
        ):
            abort(404)

        sd = target == FileDestinations.SDCARD
        if sd:
            # validate that all preconditions for SD upload are met before attempting it
            if not (
                printer.is_operational()
                and not (printer.is_printing() or printer.is_paused())
            ):
                abort(
                    409,
                    description="Can not upload to SD card, printer is either not operational or already busy",
                )
            if not printer.is_sd_ready():
                abort(409, description="Can not upload to SD card, not yet initialized")

        # evaluate select and print parameter and if set check permissions & preconditions
        # and adjust as necessary
        #
        # we do NOT abort(409) here since this would be a backwards incompatible behaviour change
        # on the API, but instead return the actually effective select and print flags in the response
        #
        # note that this behaviour might change in a future API version
        select_request = (
            "select" in request.values
            and request.values["select"] in valid_boolean_trues
            and Permissions.FILES_SELECT.can()
        )
        print_request = (
            "print" in request.values
            and request.values["print"] in valid_boolean_trues
            and Permissions.PRINT.can()
        )

        to_select = select_request
        to_print = print_request
        if (to_select or to_print) and not (
            printer.is_operational()
            and not (printer.is_printing() or printer.is_paused())
        ):
            # can't select or print files if not operational or ready
            to_select = to_print = False

        # determine future filename of file to be uploaded, abort if it can't be uploaded
        try:
            # FileDestinations.LOCAL = should normally be target, but can't because SDCard handling isn't implemented yet
            canonPath, canonFilename = fileManager.canonicalize(
                FileDestinations.LOCAL, upload.filename
            )
            if request.values.get("path"):
                canonPath = request.values.get("path")
            if request.values.get("filename"):
                canonFilename = request.values.get("filename")

            futurePath = fileManager.sanitize_path(FileDestinations.LOCAL, canonPath)
            futureFilename = fileManager.sanitize_name(
                FileDestinations.LOCAL, canonFilename
            )
        except Exception:
            canonFilename = None
            futurePath = None
            futureFilename = None

        if futureFilename is None:
            abort(400, description="Can not upload file, invalid file name")

        # prohibit overwriting currently selected file while it's being printed
        futureFullPath = fileManager.join_path(
            FileDestinations.LOCAL, futurePath, futureFilename
        )
        futureFullPathInStorage = fileManager.path_in_storage(
            FileDestinations.LOCAL, futureFullPath
        )

        if not printer.can_modify_file(futureFullPathInStorage, sd):
            abort(
                409,
                description="Trying to overwrite file that is currently being printed",
            )

        if (
            fileManager.file_exists(FileDestinations.LOCAL, futureFullPathInStorage)
            and request.values.get("noOverwrite") in valid_boolean_trues
        ):
            abort(409, description="File already exists and noOverwrite was set")

        reselect = printer.is_current_file(futureFullPathInStorage, sd)

        user = current_user.get_name()

        def fileProcessingFinished(filename, absFilename, destination):
            """
            Callback for when the file processing (upload, optional slicing, addition to analysis queue) has
            finished.

            Depending on the file's destination triggers either streaming to SD card or directly calls to_select.
            """

            if (
                destination == FileDestinations.SDCARD
                and octoprint.filemanager.valid_file_type(filename, "machinecode")
            ):
                return filename, printer.add_sd_file(
                    filename,
                    absFilename,
                    on_success=selectAndOrPrint,
                    tags={"source:api", "api:files.sd"},
                )
            else:
                selectAndOrPrint(filename, absFilename, destination)
                return filename

        def selectAndOrPrint(filename, absFilename, destination):
            """
            Callback for when the file is ready to be selected and optionally printed. For SD file uploads this is only
            the case after they have finished streaming to the printer, which is why this callback is also used
            for the corresponding call to addSdFile.

            Selects the just uploaded file if either to_select or to_print are True, or if the
            exact file is already selected, such reloading it.
            """
            if octoprint.filemanager.valid_file_type(added_file, "gcode") and (
                to_select or to_print or reselect
            ):
                printer.select_file(
                    absFilename,
                    destination == FileDestinations.SDCARD,
                    to_print,
                    user,
                )

        try:
            added_file = fileManager.add_file(
                FileDestinations.LOCAL,
                futureFullPathInStorage,
                upload,
                allow_overwrite=True,
                display=canonFilename,
            )
        except octoprint.filemanager.storage.StorageError as e:
            if e.code == octoprint.filemanager.storage.StorageError.INVALID_FILE:
                abort(415, description="Could not upload file, invalid type")
            else:
                abort(500, description="Could not upload file")
        else:
            filename = fileProcessingFinished(
                added_file,
                fileManager.path_on_disk(FileDestinations.LOCAL, added_file),
                target,
            )
            done = not sd

        if userdata is not None:
            # upload included userdata, add this now to the metadata
            fileManager.set_additional_metadata(
                FileDestinations.LOCAL, added_file, "userdata", userdata
            )

        sdFilename = None
        if isinstance(filename, tuple):
            filename, sdFilename = filename

        payload = {
            "name": futureFilename,
            "path": filename,
            "target": target,
            "select": select_request,
            "print": print_request,
            "effective_select": to_select,
            "effective_print": to_print,
        }
        if userdata is not None:
            payload["userdata"] = userdata
        eventManager.fire(Events.UPLOAD, payload)

        files = {}
        location = url_for(
            ".readGcodeFile",
            target=FileDestinations.LOCAL,
            filename=filename,
            _external=True,
        )
        files.update(
            {
                FileDestinations.LOCAL: {
                    "name": futureFilename,
                    "path": filename,
                    "origin": FileDestinations.LOCAL,
                    "refs": {
                        "resource": location,
                        "download": url_for("index", _external=True)
                        + "downloads/files/"
                        + FileDestinations.LOCAL
                        + "/"
                        + urlquote(filename),
                    },
                }
            }
        )

        if sd and sdFilename:
            location = url_for(
                ".readGcodeFile",
                target=FileDestinations.SDCARD,
                filename=sdFilename,
                _external=True,
            )
            files.update(
                {
                    FileDestinations.SDCARD: {
                        "name": sdFilename,
                        "path": sdFilename,
                        "origin": FileDestinations.SDCARD,
                        "refs": {"resource": location},
                    }
                }
            )

        r = make_response(
            jsonify(
                files=files,
                done=done,
                effectiveSelect=to_select,
                effectivePrint=to_print,
            ),
            201,
        )
        r.headers["Location"] = location
        return r

    elif "foldername" in request.values:
        foldername = request.values["foldername"]

        if target not in [FileDestinations.LOCAL]:
            abort(400, description="target is invalid")

        canonPath, canonName = fileManager.canonicalize(target, foldername)
        futurePath = fileManager.sanitize_path(target, canonPath)
        futureName = fileManager.sanitize_name(target, canonName)
        if not futureName or not futurePath:
            abort(400, description="folder name is empty")

        if "path" in request.values and request.values["path"]:
            futurePath = fileManager.sanitize_path(
                FileDestinations.LOCAL, request.values["path"]
            )

        futureFullPath = fileManager.join_path(target, futurePath, futureName)
        if octoprint.filemanager.valid_file_type(futureName):
            abort(409, description="Can't create folder, please try another name")

        try:
            added_folder = fileManager.add_folder(
                target, futureFullPath, display=canonName
            )
        except octoprint.filemanager.storage.StorageError as e:
            if e.code == octoprint.filemanager.storage.StorageError.INVALID_DIRECTORY:
                abort(400, description="Could not create folder, invalid directory")
            else:
                abort(500, description="Could not create folder")

        location = url_for(
            ".readGcodeFile",
            target=FileDestinations.LOCAL,
            filename=added_folder,
            _external=True,
        )
        folder = {
            "name": futureName,
            "path": added_folder,
            "origin": target,
            "refs": {"resource": location},
        }

        r = make_response(jsonify(folder=folder, done=True), 201)
        r.headers["Location"] = location
        return r

    else:
        abort(400, description="No file to upload and no folder to create")


@api.route("/files/<string:target>/<path:filename>", methods=["POST"])
@no_firstrun_access
def gcodeFileCommand(filename, target):
    if target not in [FileDestinations.LOCAL, FileDestinations.SDCARD]:
        abort(404)

    if not _validate(target, filename):
        abort(404)

    # valid file commands, dict mapping command name to mandatory parameters
    valid_commands = {
        "select": [],
        "unselect": [],
        "slice": [],
        "analyse": [],
        "copy": ["destination"],
        "move": ["destination"],
    }

    command, data, response = get_json_command_from_request(request, valid_commands)
    if response is not None:
        return response

    user = current_user.get_name()

    if command == "select":
        with Permissions.FILES_SELECT.require(403):
            if not _verifyFileExists(target, filename):
                abort(404)

            # selects/loads a file
            if not octoprint.filemanager.valid_file_type(filename, type="machinecode"):
                abort(
                    415,
                    description="Cannot select file for printing, not a machinecode file",
                )

            if not printer.is_ready():
                abort(
                    409,
                    description="Printer is already printing, cannot select a new file",
                )

            printAfterLoading = False
            if "print" in data and data["print"] in valid_boolean_trues:
                with Permissions.PRINT.require(403):
                    if not printer.is_operational():
                        abort(
                            409,
                            description="Printer is not operational, cannot directly start printing",
                        )
                    printAfterLoading = True

            sd = False
            if target == FileDestinations.SDCARD:
                filenameToSelect = filename
                sd = True
            else:
                filenameToSelect = fileManager.path_on_disk(target, filename)
            printer.select_file(filenameToSelect, sd, printAfterLoading, user)

    elif command == "unselect":
        with Permissions.FILES_SELECT.require(403):
            if not printer.is_ready():
                return make_response(
                    "Printer is already printing, cannot unselect current file", 409
                )

            _, currentFilename = _getCurrentFile()
            if currentFilename is None:
                return make_response(
                    "Cannot unselect current file when there is no file selected", 409
                )

            if filename != currentFilename and filename != "current":
                return make_response(
                    "Only the currently selected file can be unselected", 400
                )

            printer.unselect_file()

    elif command == "slice":
        with Permissions.SLICE.require(403):
            if not _verifyFileExists(target, filename):
                abort(404)

            try:
                if "slicer" in data:
                    slicer = data["slicer"]
                    del data["slicer"]
                    slicer_instance = slicingManager.get_slicer(slicer)

                elif "cura" in slicingManager.registered_slicers:
                    slicer = "cura"
                    slicer_instance = slicingManager.get_slicer("cura")

                else:
                    abort(415, description="Cannot slice file, no slicer available")
            except octoprint.slicing.UnknownSlicer:
                abort(404)

            if not any(
                [
                    octoprint.filemanager.valid_file_type(filename, type=source_file_type)
                    for source_file_type in slicer_instance.get_slicer_properties().get(
                        "source_file_types", ["model"]
                    )
                ]
            ):
                abort(415, description="Cannot slice file, not a model file")

            cores = psutil.cpu_count()
            if (
                slicer_instance.get_slicer_properties().get("same_device", True)
                and (printer.is_printing() or printer.is_paused())
                and (cores is None or cores < 2)
            ):
                # slicer runs on same device as OctoPrint, slicing while printing is hence disabled
                abort(
                    409,
                    description="Cannot slice on this slicer while printing on single core systems or systems of unknown core count due to performance reasons",
                )

            if "destination" in data and data["destination"]:
                destination = data["destination"]
                del data["destination"]
            elif "gcode" in data and data["gcode"]:
                destination = data["gcode"]
                del data["gcode"]
            else:
                import os

                name, _ = os.path.splitext(filename)
                destination = (
                    name
                    + "."
                    + slicer_instance.get_slicer_properties().get(
                        "destination_extensions", ["gco", "gcode", "g"]
                    )[0]
                )

            full_path = destination
            if "path" in data and data["path"]:
                full_path = fileManager.join_path(target, data["path"], destination)
            else:
                path, _ = fileManager.split_path(target, filename)
                if path:
                    full_path = fileManager.join_path(target, path, destination)

            canon_path, canon_name = fileManager.canonicalize(target, full_path)
            sanitized_name = fileManager.sanitize_name(target, canon_name)

            if canon_path:
                full_path = fileManager.join_path(target, canon_path, sanitized_name)
            else:
                full_path = sanitized_name

            # prohibit overwriting the file that is currently being printed
            currentOrigin, currentFilename = _getCurrentFile()
            if (
                currentFilename == full_path
                and currentOrigin == target
                and (printer.is_printing() or printer.is_paused())
            ):
                abort(
                    409,
                    description="Trying to slice into file that is currently being printed",
                )

            if "profile" in data and data["profile"]:
                profile = data["profile"]
                del data["profile"]
            else:
                profile = None

            if "printerProfile" in data and data["printerProfile"]:
                printerProfile = data["printerProfile"]
                del data["printerProfile"]
            else:
                printerProfile = None

            if (
                "position" in data
                and data["position"]
                and isinstance(data["position"], dict)
                and "x" in data["position"]
                and "y" in data["position"]
            ):
                position = data["position"]
                del data["position"]
            else:
                position = None

            select_after_slicing = False
            if "select" in data and data["select"] in valid_boolean_trues:
                if not printer.is_operational():
                    abort(
                        409,
                        description="Printer is not operational, cannot directly select for printing",
                    )
                select_after_slicing = True

            print_after_slicing = False
            if "print" in data and data["print"] in valid_boolean_trues:
                if not printer.is_operational():
                    abort(
                        409,
                        description="Printer is not operational, cannot directly start printing",
                    )
                select_after_slicing = print_after_slicing = True

            override_keys = [
                k for k in data if k.startswith("profile.") and data[k] is not None
            ]
            overrides = {}
            for key in override_keys:
                overrides[key[len("profile.") :]] = data[key]

            def slicing_done(target, path, select_after_slicing, print_after_slicing):
                if select_after_slicing or print_after_slicing:
                    sd = False
                    if target == FileDestinations.SDCARD:
                        filenameToSelect = path
                        sd = True
                    else:
                        filenameToSelect = fileManager.path_on_disk(target, path)
                    printer.select_file(filenameToSelect, sd, print_after_slicing, user)

            try:
                fileManager.slice(
                    slicer,
                    target,
                    filename,
                    target,
                    full_path,
                    profile=profile,
                    printer_profile_id=printerProfile,
                    position=position,
                    overrides=overrides,
                    display=canon_name,
                    callback=slicing_done,
                    callback_args=(
                        target,
                        full_path,
                        select_after_slicing,
                        print_after_slicing,
                    ),
                )
            except octoprint.slicing.UnknownProfile:
                abort(404, description="Unknown profile")

            location = url_for(
                ".readGcodeFile",
                target=target,
                filename=full_path,
                _external=True,
            )
            result = {
                "name": destination,
                "path": full_path,
                "display": canon_name,
                "origin": FileDestinations.LOCAL,
                "refs": {
                    "resource": location,
                    "download": url_for("index", _external=True)
                    + "downloads/files/"
                    + target
                    + "/"
                    + urlquote(full_path),
                },
            }

            r = make_response(jsonify(result), 202)
            r.headers["Location"] = location
            return r

    elif command == "analyse":
        with Permissions.FILES_UPLOAD.require(403):
            if not _verifyFileExists(target, filename):
                abort(404)

            printer_profile = None
            if "printerProfile" in data and data["printerProfile"]:
                printer_profile = data["printerProfile"]

            if not fileManager.analyse(
                target, filename, printer_profile_id=printer_profile
            ):
                abort(400, description="No analysis possible")

    elif command == "copy" or command == "move":
        with Permissions.FILES_UPLOAD.require(403):
            # Copy and move are only possible on local storage
            if target not in [FileDestinations.LOCAL]:
                abort(400, description=f"Unsupported target for {command}")

            if not _verifyFileExists(target, filename) and not _verifyFolderExists(
                target, filename
            ):
                abort(404)

            path, name = fileManager.split_path(target, filename)

            destination = data["destination"]
            dst_path, dst_name = fileManager.split_path(target, destination)
            sanitized_destination = fileManager.join_path(
                target, dst_path, fileManager.sanitize_name(target, dst_name)
            )

            # Check for exception thrown by _verifyFolderExists, if outside the root directory
            try:
                if (
                    _verifyFolderExists(target, destination)
                    and sanitized_destination != filename
                ):
                    # destination is an existing folder and not ourselves (= display rename), we'll assume we are supposed
                    # to move filename to this folder under the same name
                    destination = fileManager.join_path(target, destination, name)

                if _verifyFileExists(target, destination) or _verifyFolderExists(
                    target, destination
                ):
                    abort(409, description="File or folder does already exist")

            except Exception:
                abort(
                    409, description="Exception thrown by storage, bad folder/file name?"
                )

            is_file = fileManager.file_exists(target, filename)
            is_folder = fileManager.folder_exists(target, filename)

            if not (is_file or is_folder):
                abort(400, description=f"Neither file nor folder, can't {command}")

            if command == "copy":
                # destination already there? error...
                if _verifyFileExists(target, destination) or _verifyFolderExists(
                    target, destination
                ):
                    abort(409, description="File or folder does already exist")

                if is_file:
                    fileManager.copy_file(target, filename, destination)
                else:
                    fileManager.copy_folder(target, filename, destination)

            elif command == "move":
                with Permissions.FILES_DELETE.require(403):
                    if _isBusy(target, filename):
                        abort(
                            409,
                            description="Trying to move a file or folder that is currently in use",
                        )

                    # destination already there AND not ourselves (= display rename)? error...
                    if (
                        _verifyFileExists(target, destination)
                        or _verifyFolderExists(target, destination)
                    ) and sanitized_destination != filename:
                        abort(409, description="File or folder does already exist")

                    # deselect the file if it's currently selected
                    currentOrigin, currentFilename = _getCurrentFile()
                    if currentFilename is not None and filename == currentFilename:
                        printer.unselect_file()

                    if is_file:
                        fileManager.move_file(target, filename, destination)
                    else:
                        fileManager.move_folder(target, filename, destination)

            location = url_for(
                ".readGcodeFile",
                target=target,
                filename=destination,
                _external=True,
            )
            result = {
                "name": name,
                "path": destination,
                "origin": FileDestinations.LOCAL,
                "refs": {"resource": location},
            }
            if is_file:
                result["refs"]["download"] = (
                    url_for("index", _external=True)
                    + "downloads/files/"
                    + target
                    + "/"
                    + urlquote(destination)
                )

            r = make_response(jsonify(result), 201)
            r.headers["Location"] = location
            return r

    return NO_CONTENT


@api.route("/files/<string:target>/<path:filename>", methods=["DELETE"])
@no_firstrun_access
@Permissions.FILES_DELETE.require(403)
def deleteGcodeFile(filename, target):
    if not _validate(target, filename):
        abort(404)

    if not _verifyFileExists(target, filename) and not _verifyFolderExists(
        target, filename
    ):
        abort(404)

    if target not in [FileDestinations.LOCAL, FileDestinations.SDCARD]:
        abort(404)

    if _verifyFileExists(target, filename):
        if _isBusy(target, filename):
            abort(409, description="Trying to delete a file that is currently in use")

        # deselect the file if it's currently selected
        currentOrigin, currentPath = _getCurrentFile()
        if (
            currentPath is not None
            and currentOrigin == target
            and filename == currentPath
        ):
            printer.unselect_file()

        # delete it
        if target == FileDestinations.SDCARD:
            printer.delete_sd_file(filename, tags={"source:api", "api:files.sd"})
        else:
            fileManager.remove_file(target, filename)

    elif _verifyFolderExists(target, filename):
        if _isBusy(target, filename):
            abort(
                409,
                description="Trying to delete a folder that contains a file that is currently in use",
            )

        # deselect the file if it's currently selected
        currentOrigin, currentPath = _getCurrentFile()
        if (
            currentPath is not None
            and currentOrigin == target
            and fileManager.file_in_path(target, filename, currentPath)
        ):
            printer.unselect_file()

        # delete it
        fileManager.remove_folder(target, filename, recursive=True)

    return NO_CONTENT


def _getCurrentFile():
    currentJob = printer.get_current_job()
    if (
        currentJob is not None
        and "file" in currentJob
        and "path" in currentJob["file"]
        and "origin" in currentJob["file"]
    ):
        return currentJob["file"]["origin"], currentJob["file"]["path"]
    else:
        return None, None


def _validate(target, filename):
    if target == FileDestinations.SDCARD:
        # we make no assumptions about the shape of valid SDCard file names
        return True
    else:
        return filename == "/".join(
            map(lambda x: fileManager.sanitize_name(target, x), filename.split("/"))
        )


class WerkzeugFileWrapper(octoprint.filemanager.util.AbstractFileWrapper):
    """
    A wrapper around a Werkzeug ``FileStorage`` object.

    Arguments:
        file_obj (werkzeug.datastructures.FileStorage): The Werkzeug ``FileStorage`` instance to wrap.

    .. seealso::

       `werkzeug.datastructures.FileStorage <http://werkzeug.pocoo.org/docs/0.10/datastructures/#werkzeug.datastructures.FileStorage>`_
            The documentation of Werkzeug's ``FileStorage`` class.
    """

    def __init__(self, file_obj):
        octoprint.filemanager.util.AbstractFileWrapper.__init__(self, file_obj.filename)
        self.file_obj = file_obj

    def save(self, path):
        """
        Delegates to ``werkzeug.datastructures.FileStorage.save``
        """
        self.file_obj.save(path)

    def stream(self):
        """
        Returns ``werkzeug.datastructures.FileStorage.stream``
        """
        return self.file_obj.stream<|MERGE_RESOLUTION|>--- conflicted
+++ resolved
@@ -203,11 +203,7 @@
                 ),
             ):
                 counter += 1
-<<<<<<< HEAD
-                suggestion = name + f"_{counter}" + ext
-=======
                 suggestion = f"{name}_{counter}{ext}"
->>>>>>> 535dcb71
             return jsonify(exists=True, suggestion=suggestion)
         else:
             return jsonify(exists=False)
