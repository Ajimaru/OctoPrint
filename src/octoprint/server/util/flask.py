--- conflicted
+++ resolved
@@ -513,9 +513,6 @@
 def passive_login():
 	user = flask_login.current_user
 
-<<<<<<< HEAD
-	if user is not None and not user.is_anonymous and user.is_active:
-=======
 	if isinstance(user, LocalProxy):
 		# noinspection PyProtectedMember
 		user = user._get_current_object()
@@ -525,7 +522,6 @@
 		if not u.is_anonymous:
 			u = octoprint.server.userManager.login_user(u)
 		flask_login.login_user(u)
->>>>>>> 3d7016f5
 		flask_principal.identity_changed.send(flask.current_app._get_current_object(),
 		                                      identity=flask_principal.Identity(u.get_id()))
 		if hasattr(u, "session"):
@@ -549,22 +545,10 @@
 		try:
 			remoteAddr = get_remote_address(flask.request)
 			if netaddr.IPAddress(remoteAddr) in localNetworks:
-<<<<<<< HEAD
-				user = octoprint.server.userManager.findUser(autologinAs)
-				if user is not None and user.is_active:
-					user = octoprint.server.userManager.login_user(user)
-					flask.session["usersession.id"] = user.session
-					flask.g.user = user
-					flask_login.login_user(user)
-					flask_principal.identity_changed.send(flask.current_app._get_current_object(),
-					                                      identity=flask_principal.Identity(user.get_id()))
-					return flask.jsonify(user.asDict())
-=======
 				autologin_user = octoprint.server.userManager.find_user(autologinAs)
 				if autologin_user is not None and user.is_active:
 					autologin_user = octoprint.server.userManager.login_user(autologin_user)
 					user = login(autologin_user)
->>>>>>> 3d7016f5
 		except:
 			logger = logging.getLogger(__name__)
 			logger.exception("Could not autologin user %s for networks %r" % (autologinAs, localNetworks))
@@ -1080,11 +1064,7 @@
 	"""
 
 	user = _get_flask_user_from_request(request)
-<<<<<<< HEAD
-	if user is None or not user.is_authenticated or not user.is_admin:
-=======
 	if user is None or not user.is_authenticated or not user.has_permission(permission):
->>>>>>> 3d7016f5
 		raise tornado.web.HTTPError(403)
 
 @deprecated("admin_validator is deprecated, please use new permission_validator", since="")
@@ -1094,23 +1074,7 @@
 
 @deprecated("user_validator is deprecated, please use new permission_validator", since="")
 def user_validator(request):
-<<<<<<< HEAD
-	"""
-	Validates that the given request is made by an authenticated user, identified either by API key or existing Flask
-	session.
-
-	Must be executed in an existing Flask request context!
-
-	:param request: The Flask request object
-	"""
-
-	user = _get_flask_user_from_request(request)
-	if user is None or not user.is_authenticated:
-		raise tornado.web.HTTPError(403)
-
-=======
 	return True
->>>>>>> 3d7016f5
 
 def _get_flask_user_from_request(request):
 	"""
