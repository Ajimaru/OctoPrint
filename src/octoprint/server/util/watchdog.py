__author__ = "Gina Häußge <osd@foosel.net>"
__license__ = "GNU Affero General Public License http://www.gnu.org/licenses/agpl.html"
__copyright__ = "Copyright (C) 2014 The OctoPrint Project - Released under terms of the AGPLv3 License"

import logging
import os
import shutil
import threading
import time

import watchdog.events

import octoprint.filemanager
import octoprint.filemanager.util
import octoprint.util


class GcodeWatchdogHandler(watchdog.events.PatternMatchingEventHandler):

    """
    Takes care of automatically "uploading" files that get added to the watched folder.
    """

    def __init__(self, file_manager, printer):
        watchdog.events.PatternMatchingEventHandler.__init__(
            self,
            patterns=list(
                map(lambda x: "*.%s" % x, octoprint.filemanager.get_all_extensions())
            ),
        )

        self._logger = logging.getLogger(__name__)

        self._file_manager = file_manager
        self._printer = printer

        self._watched_folder = None

    def initial_scan(self, folder):
<<<<<<< HEAD
        from os import scandir

=======
>>>>>>> 535dcb71
        def _recursive_scandir(path):
            """Recursively yield DirEntry objects for given directory."""
            for entry in os.scandir(path):
                if entry.is_dir(follow_symlinks=False):
                    yield from _recursive_scandir(entry.path)
                else:
                    yield entry

        def run_scan():
            self._logger.info("Running initial scan on watched folder...")
            self._watched_folder = folder

            for entry in _recursive_scandir(folder):
                path = entry.path

                if not self._valid_path(path):
                    continue

                self._logger.info(f"Found {path}, trying to add it")
                self._upload(path)
            self._logger.info("... initial scan done.")

        thread = threading.Thread(target=run_scan)
        thread.daemon = True
        thread.start()

    def on_created(self, event):
        self._start_check(event.src_path)

    def on_moved(self, event):
        # for move/rename we are only interested in the dest_path
        self._start_check(event.dest_path)

    def _start_check(self, path):
        if not self._valid_path(path):
            return

        thread = threading.Thread(target=self._repeatedly_check, args=(path,))
        thread.daemon = True
        thread.start()

    def _upload(self, path):
        # noinspection PyBroadException
        try:
            file_wrapper = octoprint.filemanager.util.DiskFileWrapper(
                os.path.basename(path), path
            )
            relative_path = os.path.relpath(path, self._watched_folder)

            # determine future filename of file to be uploaded, abort if it can't be uploaded
            try:
                futurePath, futureFilename = self._file_manager.sanitize(
                    octoprint.filemanager.FileDestinations.LOCAL, relative_path
                )
            except Exception:
                self._logger.exception("Could not wrap %s", path)
                futurePath = None
                futureFilename = None

            if futureFilename is None or (
                len(self._file_manager.registered_slicers) == 0
                and not octoprint.filemanager.valid_file_type(futureFilename)
            ):
                return

            # prohibit overwriting currently selected file while it's being printed
            futureFullPath = self._file_manager.join_path(
                octoprint.filemanager.FileDestinations.LOCAL, futurePath, futureFilename
            )
            futureFullPathInStorage = self._file_manager.path_in_storage(
                octoprint.filemanager.FileDestinations.LOCAL, futureFullPath
            )

            if not self._printer.can_modify_file(futureFullPathInStorage, False):
                return

            reselect = self._printer.is_current_file(futureFullPathInStorage, False)

            added_file = self._file_manager.add_file(
                octoprint.filemanager.FileDestinations.LOCAL,
                relative_path,
                file_wrapper,
                allow_overwrite=True,
            )
            if os.path.exists(path):
                try:
                    os.remove(path)
                except Exception:
                    pass

            if reselect:
                self._printer.select_file(
                    self._file_manager.path_on_disk(
                        octoprint.filemanager.FileDestinations.LOCAL, added_file
                    ),
                    False,
                )
        except Exception:
            self._logger.exception(
                "There was an error while processing the file {} in the watched folder".format(
                    path
                )
            )
        finally:
            if os.path.exists(path):
                # file is still there - that should only happen if something went wrong, so mark it as failed
                # noinspection PyBroadException
                try:
                    shutil.move(path, f"{path}.failed")
                except Exception:
                    # something went really wrong here.... but we can't do anything about it, so just log it
                    self._logger.exception(
                        "There was an error while trying to mark {} as failed in the watched folder".format(
                            path
                        )
                    )

    def _repeatedly_check(self, path, interval=1, stable=5):
        try:
            last_size = os.stat(path).st_size
        except Exception:
            return

        countdown = stable

        while True:
            try:
                new_size = os.stat(path).st_size
            except Exception:
                return

            if new_size == last_size:
                self._logger.debug(
                    "File at {} is no longer growing, counting down: {}".format(
                        path, countdown
                    )
                )
                countdown -= 1
                if countdown <= 0:
                    break
            else:
                self._logger.debug(
                    "File at {} is still growing (last: {}, new: {}), waiting...".format(
                        path, last_size, new_size
                    )
                )
                countdown = stable

            last_size = new_size
            time.sleep(interval)

        self._logger.debug(f"File at {path} is stable, moving it")
        self._upload(path)

    def _valid_path(self, path):
        _, ext = os.path.splitext(path)
        return (
            octoprint.filemanager.valid_file_type(path)
            and not octoprint.util.is_hidden_path(path)
            and ext != "failed"
        )<|MERGE_RESOLUTION|>--- conflicted
+++ resolved
@@ -37,11 +37,6 @@
         self._watched_folder = None
 
     def initial_scan(self, folder):
-<<<<<<< HEAD
-        from os import scandir
-
-=======
->>>>>>> 535dcb71
         def _recursive_scandir(path):
             """Recursively yield DirEntry objects for given directory."""
             for entry in os.scandir(path):
