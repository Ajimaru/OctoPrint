--- conflicted
+++ resolved
@@ -17,10 +17,7 @@
 import octoprint.server
 import octoprint.events
 import octoprint.plugin
-<<<<<<< HEAD
-=======
 import octoprint.access.users
->>>>>>> 5e822005
 
 from octoprint.events import Events
 from octoprint.settings import settings
@@ -357,10 +354,7 @@
 			# TODO remove when central job management becomes available and takes care of this for us
 			self._emit("event", payload=dict(type=Events.MOVIE_RENDERING,
 			                                 payload=octoprint.timelapse.current_render_job))
-<<<<<<< HEAD
-=======
 		self._registered = True
->>>>>>> 5e822005
 
 	def _unregister(self):
 		"""Unregister this socket from the system"""
@@ -384,11 +378,7 @@
 		for name, hook in self._emit_hooks.items():
 			try:
 				proceed = proceed and hook(self, self._user, type, payload)
-<<<<<<< HEAD
 			except Exception:
-=======
-			except:
->>>>>>> 5e822005
 				self._logger.exception("Error processing emit hook handler from plugin {}".format(name))
 
 		if not proceed:
@@ -409,11 +399,7 @@
 			if self._logger.isEnabledFor(logging.DEBUG):
 				self._logger.exception("Could not send message to client {}".format(self._remoteAddress))
 			else:
-<<<<<<< HEAD
 				self._logger.warning("Could not send message to client {}: {}".format(self._remoteAddress, e))
-=======
-				self._logger.warn("Could not send message to client {}: {}".format(self._remoteAddress, e))
->>>>>>> 5e822005
 
 	def _on_login(self, user):
 		self._user = user
