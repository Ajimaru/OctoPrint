# coding=utf-8
from __future__ import absolute_import, division, print_function

__author__ = "Gina Häußge <osd@foosel.net>"
__license__ = 'GNU Affero General Public License http://www.gnu.org/licenses/agpl.html'
__copyright__ = "Copyright (C) 2015 The OctoPrint Project - Released under terms of the AGPLv3 License"

import os
import datetime

from collections import defaultdict
from flask import request, g, url_for, make_response, render_template, send_from_directory, redirect, abort

import octoprint.plugin

from octoprint.server import app, userManager, pluginManager, gettext, \
	debug, LOCALES, VERSION, DISPLAY_VERSION, UI_API_KEY, BRANCH, preemptiveCache, \
	NOT_MODIFIED
from octoprint.settings import settings
from octoprint.filemanager import get_all_extensions

import re
import base64

from . import util

import logging
_logger = logging.getLogger(__name__)

_templates = None
_plugin_names = None
_plugin_vars = None

_valid_id_re = re.compile("[a-z_]+")
_valid_div_re = re.compile("[a-zA-Z_-]+")

def _preemptive_unless(base_url=None, additional_unless=None):
	if base_url is None:
		base_url = request.url_root

<<<<<<< HEAD
	disabled_for_root = not settings().getBoolean(["devel", "cache", "preemptive"]) \
	                    or base_url in settings().get(["server", "preemptiveCache", "exceptions"]) \
	                    or not (base_url.startswith("http://") or base_url.startswith("https://"))

	if callable(additional_unless):
		return disabled_for_root or additional_unless()
	else:
		return disabled_for_root
=======
	cache_disabled = not settings().getBoolean(["devel", "cache", "preemptive"]) \
	                 or base_url in settings().get(["server", "preemptiveCache", "exceptions"]) \
	                 or not (base_url.startswith("http://") or base_url.startswith("https://"))

	recording_disabled = request.headers.get("X-Preemptive-Record", "yes") == "no"

	return cache_disabled or recording_disabled
>>>>>>> 0a78c924

def _preemptive_data(key, path=None, base_url=None, data=None, additional_request_data=None):
	if path is None:
		path = request.path
	if base_url is None:
		base_url = request.url_root

	d = dict(path=path,
	         base_url=base_url,
	         query_string="l10n={}".format(g.locale.language))

	if key != "_default":
		d["plugin"] = key

	# add data if we have any
	if data is not None:
		try:
			if callable(data):
				data = data()
			if data:
				if "query_string" in data:
					data["query_string"] = "l10n={}&{}".format(g.locale.language, data["query_string"])
				d.update(data)
		except:
			_logger.exception("Error collecting data for preemptive cache from plugin {}".format(key))

	# add additional request data if we have any
	if callable(additional_request_data):
		try:
			ard = additional_request_data()
			if ard:
				d.update(dict(
					_additional_request_data=ard
				))
		except:
			_logger.exception("Error retrieving additional data for preemptive cache from plugin {}".format(key))

	return d

def _cache_key(ui, url=None, locale=None, additional_key_data=None):
	if url is None:
		url = request.base_url
	if locale is None:
		locale = g.locale.language if g.locale else "en"

	k = "ui:{}:{}:{}".format(ui, url, locale)
	if callable(additional_key_data):
		try:
			ak = additional_key_data()
			if ak:
				# we have some additional key components, let's attach them
				if not isinstance(ak, (list, tuple)):
					ak = [ak]
				k = "{}:{}".format(k, ":".join(ak))
		except:
			_logger.exception("Error while trying to retrieve additional cache key parts for ui {}".format(ui))
	return k

@app.route("/cached.gif")
def in_cache():
	url = request.base_url.replace("/cached.gif", "/")
	path = request.path.replace("/cached.gif", "/")
	base_url = request.url_root

	# select view from plugins and fall back on default view if no plugin will handle it
	ui_plugins = pluginManager.get_implementations(octoprint.plugin.UiPlugin,
	                                               sorting_context="UiPlugin.on_ui_render")
	for plugin in ui_plugins:
		if plugin.will_handle_ui(request):
			ui = plugin._identifier
			key = _cache_key(plugin._identifier,
			                 url=url,
			                 additional_key_data=plugin.get_ui_additional_key_data_for_cache)
			unless = _preemptive_unless(url, additional_unless=plugin.get_ui_additional_unless)
			data = _preemptive_data(plugin._identifier,
			                        path=path,
			                        base_url=base_url,
			                        data=plugin.get_ui_data_for_preemptive_caching,
			                        additional_request_data=plugin.get_ui_additional_request_data_for_preemptive_caching)
			break
	else:
		ui = "_default"
		key = _cache_key("_default", url=url)
		unless = _preemptive_unless(url)
		data = _preemptive_data("_default", path=path, base_url=base_url)

	response = make_response(bytes(base64.b64decode("R0lGODlhAQABAIAAAAAAAP///yH5BAEAAAAALAAAAAABAAEAAAIBRAA7")))
	response.headers["Content-Type"] = "image/gif"

	if unless or not preemptiveCache.has_record(data, root=path):
		_logger.info("Preemptive cache not active for path {}, ui {} and data {!r}, signaling as cached".format(path, ui, data))
		return response
	elif util.flask.is_in_cache(key):
		_logger.info("Found path {} in cache (key: {}), signaling as cached".format(path, key))
		return response
	else:
		_logger.debug("Path {} not yet cached (key: {}), signaling as missing".format(path, key))
		return abort(404)

@app.route("/")
def index():
	global _templates, _plugin_names, _plugin_vars

	preemptive_cache_enabled = settings().getBoolean(["devel", "cache", "preemptive"])

	# helper to check if wizards are active
	def wizard_active(templates):
		return templates is not None and bool(templates["wizard"]["order"])

	# we force a refresh if the client forces one or if we have wizards cached
	force_refresh = util.flask.cache_check_headers() or "_refresh" in request.values or wizard_active(_templates)

	# if we need to refresh our template cache or it's not yet set, process it
	if force_refresh or _templates is None or _plugin_names is None or _plugin_vars is None:
		_templates, _plugin_names, _plugin_vars = _process_templates()

	now = datetime.datetime.utcnow()
	render_kwargs = _get_render_kwargs(_templates, _plugin_names, _plugin_vars, now)

	def get_preemptively_cached_view(key, view, data=None, additional_request_data=None, additional_unless=None):
		if (data is None and additional_request_data is None) or g.locale is None:
			return view

		d = _preemptive_data(key, data=data, additional_request_data=additional_request_data)

		def unless():
			return _preemptive_unless(base_url=request.url_root, additional_unless=additional_unless)

		# finally decorate our view
		return util.flask.preemptively_cached(cache=preemptiveCache,
		                                      data=d,
		                                      unless=unless)(view)

	def get_cached_view(key, view, additional_key_data=None, additional_files=None, custom_files=None, custom_etag=None, custom_lastmodified=None):
		def cache_key():
			return _cache_key(key, additional_key_data=additional_key_data)

		def check_etag_and_lastmodified():
			files = collect_files()
			lastmodified = compute_lastmodified(files)
			lastmodified_ok = util.flask.check_lastmodified(lastmodified)
			etag_ok = util.flask.check_etag(compute_etag(files=files,
			                                             lastmodified=lastmodified,
			                                             additional=cache_key()))
			return lastmodified_ok and etag_ok

		def validate_cache(cached):
			etag_different = compute_etag(additional=cache_key()) != cached.get_etag()[0]
			return force_refresh or etag_different

		def collect_files():
			if callable(custom_files):
				try:
					files = custom_files()
					if files:
						return files
				except:
					_logger.exception("Error while trying to retrieve tracked files for plugin {}".format(key))

			templates = _get_all_templates()
			assets = _get_all_assets()
			translations = _get_all_translationfiles(g.locale.language if g.locale else "en",
			                                         "messages")

			files = templates + assets + translations

			if callable(additional_files):
				try:
					af = additional_files()
					if af:
						files += af
				except:
					_logger.exception("Error while trying to retrieve additional tracked files for plugin {}".format(key))

			return sorted(set(files))

		def compute_lastmodified(files=None):
			if callable(custom_lastmodified):
				try:
					lastmodified = custom_lastmodified()
					if lastmodified:
						return lastmodified
				except:
					_logger.exception("Error while trying to retrieve custom LastModified value for plugin {}".format(key))

			if files is None:
				files = collect_files()
			return _compute_date(files)

		def compute_etag(files=None, lastmodified=None, additional=None):
			if callable(custom_etag):
				try:
					etag = custom_etag()
					if etag:
						return etag
				except:
					_logger.exception("Error while trying to retrieve custom ETag value for plugin {}".format(key))

			if files is None:
				files = collect_files()
			if lastmodified is None:
				lastmodified = compute_lastmodified(files)
			if lastmodified and not isinstance(lastmodified, basestring):
				from werkzeug.http import http_date
				lastmodified = http_date(lastmodified)
			if additional is None:
				additional = []

			import hashlib
			hash = hashlib.sha1()
			hash.update(octoprint.__version__)
			hash.update(octoprint.server.UI_API_KEY)
			hash.update(",".join(sorted(files)))
			if lastmodified:
				hash.update(lastmodified)
			for add in additional:
				hash.update(add)
			return hash.hexdigest()

		decorated_view = view
		decorated_view = util.flask.lastmodified(lambda _: compute_lastmodified())(decorated_view)
		decorated_view = util.flask.etagged(lambda _: compute_etag(additional=cache_key()))(decorated_view)
		decorated_view = util.flask.cached(timeout=-1,
		                                   refreshif=validate_cache,
		                                   key=cache_key,
		                                   unless_response=util.flask.cache_check_response_headers)(decorated_view)
		decorated_view = util.flask.conditional(check_etag_and_lastmodified, NOT_MODIFIED)(decorated_view)
		return decorated_view

	def plugin_view(p):
		cached = get_cached_view(p._identifier,
		                         p.on_ui_render,
		                         additional_key_data=p.get_ui_additional_key_data_for_cache,
		                         additional_files=p.get_ui_additional_tracked_files,
		                         custom_files=p.get_ui_custom_tracked_files,
		                         custom_etag=p.get_ui_custom_etag,
		                         custom_lastmodified=p.get_ui_custom_lastmodified)

		if preemptive_cache_enabled and p.get_ui_preemptive_caching_enabled():
			view = get_preemptively_cached_view(p._identifier,
			                                    cached,
			                                    p.get_ui_data_for_preemptive_caching,
			                                    p.get_ui_additional_request_data_for_preemptive_caching,
			                                    p.get_ui_additional_unless)
		else:
			view = cached

		return view(now, request, render_kwargs)

	def default_view():
		wizard = wizard_active(_templates)
		enable_accesscontrol = userManager.enabled
		accesscontrol_active = enable_accesscontrol and userManager.hasBeenCustomized()
		render_kwargs.update(dict(
			webcamStream=settings().get(["webcam", "stream"]),
			enableTemperatureGraph=settings().get(["feature", "temperatureGraph"]),
			enableAccessControl=enable_accesscontrol,
			accessControlActive=accesscontrol_active,
			enableSdSupport=settings().get(["feature", "sdSupport"]),
			gcodeMobileThreshold=settings().get(["gcodeViewer", "mobileSizeThreshold"]),
			gcodeThreshold=settings().get(["gcodeViewer", "sizeThreshold"]),
			wizard=wizard,
			now=now,
		))

		# no plugin took an interest, we'll use the default UI
		def make_default_ui():
			r = make_response(render_template("index.jinja2", **render_kwargs))
			if wizard:
				# if we have active wizard dialogs, set non caching headers
				r = util.flask.add_non_caching_response_headers(r)
			return r

		cached = get_cached_view("_default",
		                         make_default_ui)
		preemptively_cached = get_preemptively_cached_view("_default",
		                                                   cached,
		                                                   dict(),
		                                                   dict())
		return preemptively_cached()

	forced_view = request.headers.get("X-Forced-View", None)

	if forced_view:
		# we have view forced by the preemptive cache
		_logger.debug("Forcing rendering of view {}".format(forced_view))
		response = None
		if forced_view != "_default":
			plugin = pluginManager.get_plugin_info(forced_view, require_enabled=True)
			if plugin is not None and isinstance(plugin.implementation, octoprint.plugin.UiPlugin):
				response = plugin_view(plugin.implementation)

		if response is None:
			return default_view()

	else:
		# select view from plugins and fall back on default view if no plugin will handle it
		ui_plugins = pluginManager.get_implementations(octoprint.plugin.UiPlugin, sorting_context="UiPlugin.on_ui_render")
		for plugin in ui_plugins:
			if plugin.will_handle_ui(request):
				# plugin claims responsibility, let it render the UI
				response = plugin_view(plugin)
				if response is not None:
					break
				else:
					_logger.warn("UiPlugin {} returned an empty response".format(plugin._identifier))
		else:
			response = default_view()

	return response


def _get_render_kwargs(templates, plugin_names, plugin_vars, now):
	#~~ a bunch of settings

	first_run = settings().getBoolean(["server", "firstRun"])
	locales = dict((l.language, dict(language=l.language, display=l.display_name, english=l.english_name)) for l in LOCALES)
	extensions = map(lambda ext: ".{}".format(ext), get_all_extensions())

	#~~ prepare full set of template vars for rendering

	render_kwargs = dict(
		debug=debug,
		firstRun=first_run,
		version=dict(number=VERSION, display=DISPLAY_VERSION, branch=BRANCH),
		uiApiKey=UI_API_KEY,
		templates=templates,
		pluginNames=plugin_names,
		locales=locales,
		supportedExtensions=extensions
	)
	render_kwargs.update(plugin_vars)

	return render_kwargs


def _process_templates():
	enable_accesscontrol = userManager.enabled
	first_run = settings().getBoolean(["server", "firstRun"])
	enable_gcodeviewer = settings().getBoolean(["gcodeViewer", "enabled"])
	enable_timelapse = (settings().get(["webcam", "snapshot"]) and settings().get(["webcam", "ffmpeg"]))
	enable_systemmenu = settings().get(["system"]) is not None and settings().get(["system", "actions"]) is not None
	preferred_stylesheet = settings().get(["devel", "stylesheet"])

	##~~ prepare templates

	templates = defaultdict(lambda: dict(order=[], entries=dict()))

	# rules for transforming template configs to template entries
	template_rules = dict(
		navbar=dict(div=lambda x: "navbar_plugin_" + x, template=lambda x: x + "_navbar.jinja2", to_entry=lambda data: data),
		sidebar=dict(div=lambda x: "sidebar_plugin_" + x, template=lambda x: x + "_sidebar.jinja2", to_entry=lambda data: (data["name"], data)),
		tab=dict(div=lambda x: "tab_plugin_" + x, template=lambda x: x + "_tab.jinja2", to_entry=lambda data: (data["name"], data)),
		settings=dict(div=lambda x: "settings_plugin_" + x, template=lambda x: x + "_settings.jinja2", to_entry=lambda data: (data["name"], data)),
		usersettings=dict(div=lambda x: "usersettings_plugin_" + x, template=lambda x: x + "_usersettings.jinja2", to_entry=lambda data: (data["name"], data)),
		wizard=dict(div=lambda x: "wizard_plugin_" + x, template=lambda x: x + "_wizard.jinja2", to_entry=lambda data: (data["name"], data)),
		about=dict(div=lambda x: "about_plugin_" + x, template=lambda x: x + "_about.jinja2", to_entry=lambda data: (data["name"], data)),
		generic=dict(template=lambda x: x + ".jinja2", to_entry=lambda data: data)
	)

	# sorting orders
	template_sorting = dict(
		navbar=dict(add="prepend", key=None),
		sidebar=dict(add="append", key="name"),
		tab=dict(add="append", key="name"),
		settings=dict(add="custom_append", key="name", custom_add_entries=lambda missing: dict(section_plugins=(gettext("Plugins"), None)), custom_add_order=lambda missing: ["section_plugins"] + missing),
		usersettings=dict(add="append", key="name"),
		wizard=dict(add="append", key="name", key_extractor=lambda d, k: "0:{}".format(d[0]) if "mandatory" in d[1] and d[1]["mandatory"] else "1:{}".format(d[0])),
		about=dict(add="append", key="name"),
		generic=dict(add="append", key=None)
	)

	hooks = pluginManager.get_hooks("octoprint.ui.web.templatetypes")
	for name, hook in hooks.items():
		try:
			result = hook(dict(template_sorting), dict(template_rules))
		except:
			_logger.exception("Error while retrieving custom template type definitions from plugin {name}".format(**locals()))
		else:
			if not isinstance(result, list):
				continue

			for entry in result:
				if not isinstance(entry, tuple) or not len(entry) == 3:
					continue

				key, order, rule = entry

				# order defaults
				if "add" not in order:
					order["add"] = "prepend"
				if "key" not in order:
					order["key"] = "name"

				# rule defaults
				if "div" not in rule:
					# default div name: <hook plugin>_<template_key>_plugin_<plugin>
					div = "{name}_{key}_plugin_".format(**locals())
					rule["div"] = lambda x: div + x
				if "template" not in rule:
					# default template name: <plugin>_plugin_<hook plugin>_<template key>.jinja2
					template = "_plugin_{name}_{key}.jinja2".format(**locals())
					rule["template"] = lambda x: x + template
				if "to_entry" not in rule:
					# default to_entry assumes existing "name" property to be used as label for 2-tuple entry data structure (<name>, <properties>)
					rule["to_entry"] = lambda data: (data["name"], data)

				template_rules["plugin_" + name + "_" + key] = rule
				template_sorting["plugin_" + name + "_" + key] = order
	template_types = template_rules.keys()

	# navbar

	templates["navbar"]["entries"] = dict(
		settings=dict(template="navbar/settings.jinja2", _div="navbar_settings", styles=["display: none"], data_bind="visible: loginState.isAdmin")
	)
	if enable_accesscontrol:
		templates["navbar"]["entries"]["login"] = dict(template="navbar/login.jinja2", _div="navbar_login", classes=["dropdown"], custom_bindings=False)
	if enable_systemmenu:
		templates["navbar"]["entries"]["systemmenu"] = dict(template="navbar/systemmenu.jinja2", _div="navbar_systemmenu", styles=["display: none"], classes=["dropdown"], data_bind="visible: loginState.isAdmin", custom_bindings=False)

	# sidebar

	templates["sidebar"]["entries"]= dict(
		connection=(gettext("Connection"), dict(template="sidebar/connection.jinja2", _div="connection", icon="signal", styles_wrapper=["display: none"], data_bind="visible: loginState.isUser")),
		state=(gettext("State"), dict(template="sidebar/state.jinja2", _div="state", icon="info-sign")),
		files=(gettext("Files"), dict(template="sidebar/files.jinja2", _div="files", icon="list", classes_content=["overflow_visible"], template_header="sidebar/files_header.jinja2"))
	)

	# tabs

	templates["tab"]["entries"] = dict(
		temperature=(gettext("Temperature"), dict(template="tabs/temperature.jinja2", _div="temp")),
		control=(gettext("Control"), dict(template="tabs/control.jinja2", _div="control")),
		terminal=(gettext("Terminal"), dict(template="tabs/terminal.jinja2", _div="term")),
	)
	if enable_gcodeviewer:
		templates["tab"]["entries"]["gcodeviewer"] = (gettext("GCode Viewer"), dict(template="tabs/gcodeviewer.jinja2", _div="gcode"))
	if enable_timelapse:
		templates["tab"]["entries"]["timelapse"] = (gettext("Timelapse"), dict(template="tabs/timelapse.jinja2", _div="timelapse"))

	# settings dialog

	templates["settings"]["entries"] = dict(
		section_printer=(gettext("Printer"), None),

		serial=(gettext("Serial Connection"), dict(template="dialogs/settings/serialconnection.jinja2", _div="settings_serialConnection", custom_bindings=False)),
		printerprofiles=(gettext("Printer Profiles"), dict(template="dialogs/settings/printerprofiles.jinja2", _div="settings_printerProfiles", custom_bindings=False)),
		temperatures=(gettext("Temperatures"), dict(template="dialogs/settings/temperatures.jinja2", _div="settings_temperature", custom_bindings=False)),
		terminalfilters=(gettext("Terminal Filters"), dict(template="dialogs/settings/terminalfilters.jinja2", _div="settings_terminalFilters", custom_bindings=False)),
		gcodescripts=(gettext("GCODE Scripts"), dict(template="dialogs/settings/gcodescripts.jinja2", _div="settings_gcodeScripts", custom_bindings=False)),

		section_features=(gettext("Features"), None),

		features=(gettext("Features"), dict(template="dialogs/settings/features.jinja2", _div="settings_features", custom_bindings=False)),
		webcam=(gettext("Webcam & Timelapse"), dict(template="dialogs/settings/webcam.jinja2", _div="settings_webcam", custom_bindings=False)),
		gcodevisualizer=(gettext("GCODE Visualizer"), dict(template="dialogs/settings/gcodevisualizer.jinja2", _div="settings_gcodegcodevisualizer", custom_bindings=False)),
		api=(gettext("API"), dict(template="dialogs/settings/api.jinja2", _div="settings_api", custom_bindings=False)),

		section_octoprint=(gettext("OctoPrint"), None),

		folders=(gettext("Folders"), dict(template="dialogs/settings/folders.jinja2", _div="settings_folders", custom_bindings=False)),
		appearance=(gettext("Appearance"), dict(template="dialogs/settings/appearance.jinja2", _div="settings_appearance", custom_bindings=False)),
		logs=(gettext("Logs"), dict(template="dialogs/settings/logs.jinja2", _div="settings_logs")),
		server=(gettext("Server"), dict(template="dialogs/settings/server.jinja2", _div="settings_server", custom_bindings=False)),
	)
	if enable_accesscontrol:
		templates["settings"]["entries"]["accesscontrol"] = (gettext("Access Control"), dict(template="dialogs/settings/accesscontrol.jinja2", _div="settings_users", custom_bindings=False))

	# user settings dialog

	if enable_accesscontrol:
		templates["usersettings"]["entries"] = dict(
			access=(gettext("Access"), dict(template="dialogs/usersettings/access.jinja2", _div="usersettings_access", custom_bindings=False)),
			interface=(gettext("Interface"), dict(template="dialogs/usersettings/interface.jinja2", _div="usersettings_interface", custom_bindings=False)),
		)

	# wizard

	if first_run:
		def custom_insert_order(existing, missing):
			if "firstrunstart" in missing:
				missing.remove("firstrunstart")
			if "firstrunend" in missing:
				missing.remove("firstrunend")

			return ["firstrunstart"] + existing + missing + ["firstrunend"]

		template_sorting["wizard"].update(dict(add="custom_insert", custom_insert_entries=lambda missing: dict(), custom_insert_order=custom_insert_order))
		templates["wizard"]["entries"] = dict(
			firstrunstart=(gettext("Start"), dict(template="dialogs/wizard/firstrun_start.jinja2", _div="wizard_firstrun_start")),
			firstrunend=(gettext("Finish"), dict(template="dialogs/wizard/firstrun_end.jinja2", _div="wizard_firstrun_end")),
		)

	# about dialog

	templates["about"]["entries"] = dict(
		about=("About OctoPrint", dict(template="dialogs/about/about.jinja2", _div="about_about", custom_bindings=False)),
		license=("OctoPrint License", dict(template="dialogs/about/license.jinja2", _div="about_license", custom_bindings=False)),
		thirdparty=("Third Party Licenses", dict(template="dialogs/about/thirdparty.jinja2", _div="about_thirdparty", custom_bindings=False)),
		authors=("Authors", dict(template="dialogs/about/authors.jinja2", _div="about_authors", custom_bindings=False)),
		changelog=("Changelog", dict(template="dialogs/about/changelog.jinja2", _div="about_changelog", custom_bindings=False)),
		supporters=("Supporters", dict(template="dialogs/about/supporters.jinja2", _div="about_sponsors", custom_bindings=False))
	)

	# extract data from template plugins

	template_plugins = pluginManager.get_implementations(octoprint.plugin.TemplatePlugin)

	plugin_vars = dict()
	plugin_names = set()
	seen_wizards = settings().get(["server", "seenWizards"]) if not first_run else dict()
	for implementation in template_plugins:
		name = implementation._identifier
		plugin_names.add(name)
		wizard_required = False
		wizard_ignored = False

		try:
			vars = implementation.get_template_vars()
			configs = implementation.get_template_configs()
			if isinstance(implementation, octoprint.plugin.WizardPlugin):
				wizard_required = implementation.is_wizard_required()
				wizard_ignored = octoprint.plugin.WizardPlugin.is_wizard_ignored(seen_wizards, implementation)
		except:
			_logger.exception("Error while retrieving template data for plugin {}, ignoring it".format(name))
			continue

		if not isinstance(vars, dict):
			vars = dict()
		if not isinstance(configs, (list, tuple)):
			configs = []

		for var_name, var_value in vars.items():
			plugin_vars["plugin_" + name + "_" + var_name] = var_value

		includes = _process_template_configs(name, implementation, configs, template_rules)

		if not wizard_required or wizard_ignored:
			includes["wizard"] = list()

		for t in template_types:
			for include in includes[t]:
				if t == "navbar" or t == "generic":
					data = include
				else:
					data = include[1]

				key = data["_key"]
				if "replaces" in data:
					key = data["replaces"]
				templates[t]["entries"][key] = include

	#~~ order internal templates and plugins

	# make sure that
	# 1) we only have keys in our ordered list that we have entries for and
	# 2) we have all entries located somewhere within the order

	for t in template_types:
		default_order = settings().get(["appearance", "components", "order", t], merged=True, config=dict()) or []
		configured_order = settings().get(["appearance", "components", "order", t], merged=True) or []
		configured_disabled = settings().get(["appearance", "components", "disabled", t]) or []

		# first create the ordered list of all component ids according to the configured order
		templates[t]["order"] = [x for x in configured_order if x in templates[t]["entries"] and not x in configured_disabled]

		# now append the entries from the default order that are not already in there
		templates[t]["order"] += [x for x in default_order if not x in templates[t]["order"] and x in templates[t]["entries"] and not x in configured_disabled]

		all_ordered = set(templates[t]["order"])
		all_disabled = set(configured_disabled)

		# check if anything is missing, if not we are done here
		missing_in_order = set(templates[t]["entries"].keys()).difference(all_ordered).difference(all_disabled)
		if len(missing_in_order) == 0:
			continue

		# works with entries that are dicts and entries that are 2-tuples with the
		# entry data at index 1
		def config_extractor(item, key, default_value=None):
			if isinstance(item, dict) and key in item:
				return item[key] if key in item else default_value
			elif isinstance(item, tuple) and len(item) > 1 and isinstance(item[1], dict) and key in item[1]:
				return item[1][key] if key in item[1] else default_value

			return default_value

		# finally add anything that's not included in our order yet
		if template_sorting[t]["key"] is not None:
			# we'll use our config extractor as default key extractor
			extractor = config_extractor

			# if template type provides custom extractor, make sure its exceptions are handled
			if "key_extractor" in template_sorting[t] and callable(template_sorting[t]["key_extractor"]):
				def create_safe_extractor(extractor):
					def f(x, k):
						try:
							return extractor(x, k)
						except:
							_logger.exception("Error while extracting sorting keys for template {}".format(t))
							return None
					return f
				extractor = create_safe_extractor(template_sorting[t]["key_extractor"])

			sort_key = template_sorting[t]["key"]

			def key_func(x):
				config = templates[t]["entries"][x]
				entry_order = config_extractor(config, "order", default_value=None)
				return entry_order is None, entry_order, extractor(config, sort_key)

			sorted_missing = sorted(missing_in_order, key=key_func)
		else:
			def key_func(x):
				config = templates[t]["entries"][x]
				entry_order = config_extractor(config, "order", default_value=None)
				return entry_order is None, entry_order

			sorted_missing = sorted(missing_in_order, key=key_func)

		if template_sorting[t]["add"] == "prepend":
			templates[t]["order"] = sorted_missing + templates[t]["order"]
		elif template_sorting[t]["add"] == "append":
			templates[t]["order"] += sorted_missing
		elif template_sorting[t]["add"] == "custom_prepend" and "custom_add_entries" in template_sorting[t] and "custom_add_order" in template_sorting[t]:
			templates[t]["entries"].update(template_sorting[t]["custom_add_entries"](sorted_missing))
			templates[t]["order"] = template_sorting[t]["custom_add_order"](sorted_missing) + templates[t]["order"]
		elif template_sorting[t]["add"] == "custom_append" and "custom_add_entries" in template_sorting[t] and "custom_add_order" in template_sorting[t]:
			templates[t]["entries"].update(template_sorting[t]["custom_add_entries"](sorted_missing))
			templates[t]["order"] += template_sorting[t]["custom_add_order"](sorted_missing)
		elif template_sorting[t]["add"] == "custom_insert" and "custom_insert_entries" in template_sorting[t] and "custom_insert_order" in template_sorting[t]:
			templates[t]["entries"].update(template_sorting[t]["custom_insert_entries"](sorted_missing))
			templates[t]["order"] = template_sorting[t]["custom_insert_order"](templates[t]["order"], sorted_missing)

	return templates, plugin_names, plugin_vars


def _process_template_configs(name, implementation, configs, rules):
	from jinja2.exceptions import TemplateNotFound

	counters = defaultdict(lambda: 1)
	includes = defaultdict(list)

	for config in configs:
		if not isinstance(config, dict):
			continue
		if not "type" in config:
			continue

		template_type = config["type"]
		del config["type"]

		if not template_type in rules:
			continue
		rule = rules[template_type]

		data = _process_template_config(name, implementation, rule, config=config, counter=counters[template_type])
		if data is None:
			continue

		includes[template_type].append(rule["to_entry"](data))
		counters[template_type] += 1

	for template_type in rules:
		if len(includes[template_type]) == 0:
			# if no template of that type was added by the config, we'll try to use the default template name
			rule = rules[template_type]
			data = _process_template_config(name, implementation, rule)
			if data is not None:
				try:
					app.jinja_env.get_or_select_template(data["template"])
				except TemplateNotFound:
					pass
				except:
					_logger.exception("Error in template {}, not going to include it".format(data["template"]))
				else:
					includes[template_type].append(rule["to_entry"](data))

	return includes


def _process_template_config(name, implementation, rule, config=None, counter=1):
	if "mandatory" in rule:
		for mandatory in rule["mandatory"]:
			if not mandatory in config:
				return None

	if config is None:
		config = dict()
	data = dict(config)

	if not "suffix" in data and counter > 1:
		data["suffix"] = "_%d" % counter

	if "div" in data:
		data["_div"] = data["div"]
	elif "div" in rule:
		data["_div"] = rule["div"](name)
		if "suffix" in data:
			data["_div"] = data["_div"] + data["suffix"]
		if not _valid_div_re.match(data["_div"]):
			_logger.warn("Template config {} contains invalid div identifier {}, skipping it".format(name, data["_div"]))
			return None

	if not "template" in data:
		data["template"] = rule["template"](name)

	if not "name" in data:
		data["name"] = implementation._plugin_name

	if not "custom_bindings" in data or data["custom_bindings"]:
		data_bind = "allowBindings: true"
		if "data_bind" in data:
			data_bind = data_bind + ", " + data["data_bind"]
		data_bind = data_bind.replace("\"", "\\\"")
		data["data_bind"] = data_bind

	data["_key"] = "plugin_" + name
	if "suffix" in data:
		data["_key"] += data["suffix"]

	return data


@app.route("/robots.txt")
@util.flask.cached(timeout=-1)
def robotsTxt():
	return send_from_directory(app.static_folder, "robots.txt")


@app.route("/i18n/<string:locale>/<string:domain>.js")
@util.flask.conditional(lambda: _check_etag_and_lastmodified_for_i18n(), NOT_MODIFIED)
@util.flask.etagged(lambda _: _compute_etag_for_i18n(request.view_args["locale"], request.view_args["domain"]))
@util.flask.lastmodified(lambda _: _compute_date_for_i18n(request.view_args["locale"], request.view_args["domain"]))
def localeJs(locale, domain):
	messages = dict()
	plural_expr = None

	if locale != "en":
		messages, plural_expr = _get_translations(locale, domain)

	catalog = dict(
		messages=messages,
		plural_expr=plural_expr,
		locale=locale,
		domain=domain
	)

	from flask import Response
	return Response(render_template("i18n.js.jinja2", catalog=catalog), content_type="application/x-javascript; charset=utf-8")


@app.route("/plugin_assets/<string:name>/<path:filename>")
def plugin_assets(name, filename):
	return redirect(url_for("plugin." + name + ".static", filename=filename))


def _compute_etag_for_i18n(locale, domain, files=None, lastmodified=None):
	if files is None:
		files = _get_all_translationfiles(locale, domain)
	if lastmodified is None:
		lastmodified = _compute_date(files)
	if lastmodified and not isinstance(lastmodified, basestring):
		from werkzeug.http import http_date
		lastmodified = http_date(lastmodified)

	import hashlib
	hash = hashlib.sha1()
	hash.update(",".join(sorted(files)))
	if lastmodified:
		hash.update(lastmodified)
	return hash.hexdigest()


def _compute_date_for_i18n(locale, domain):
	return _compute_date(_get_all_translationfiles(locale, domain))


def _compute_date(files):
	from datetime import datetime
	timestamps = map(lambda path: os.stat(path).st_mtime, files) + [0] if files else []
	max_timestamp = max(*timestamps) if timestamps else None
	if max_timestamp:
		# we set the micros to 0 since microseconds are not speced for HTTP
		max_timestamp = datetime.fromtimestamp(max_timestamp).replace(microsecond=0)
	return max_timestamp


def _check_etag_and_lastmodified_for_i18n():
	locale = request.view_args["locale"]
	domain = request.view_args["domain"]

	etag_ok = util.flask.check_etag(_compute_etag_for_i18n(request.view_args["locale"], request.view_args["domain"]))

	lastmodified = _compute_date_for_i18n(locale, domain)
	lastmodified_ok = lastmodified is None or util.flask.check_lastmodified(lastmodified)

	return etag_ok and lastmodified_ok


def _get_all_templates():
	from octoprint.util.jinja import get_all_template_paths
	return get_all_template_paths(app.jinja_loader)


def _get_all_assets():
	from octoprint.util.jinja import get_all_asset_paths
	return get_all_asset_paths(app.jinja_env.assets_environment)


def _get_all_translationfiles(locale, domain):
	from flask import _request_ctx_stack

	def get_po_path(basedir, locale, domain):
		path = os.path.join(basedir, locale)
		if not os.path.isdir(path):
			return None

		path = os.path.join(path, "LC_MESSAGES", "{domain}.po".format(**locals()))
		if not os.path.isfile(path):
			return None

		return path

	po_files = []

	user_base_path = os.path.join(settings().getBaseFolder("translations"))
	user_plugin_path = os.path.join(user_base_path, "_plugins")

	# plugin translations
	plugins = octoprint.plugin.plugin_manager().enabled_plugins
	for name, plugin in plugins.items():
		dirs = [os.path.join(user_plugin_path, name), os.path.join(plugin.location, 'translations')]
		for dirname in dirs:
			if not os.path.isdir(dirname):
				continue

			po_file = get_po_path(dirname, locale, domain)
			if po_file:
				po_files.append(po_file)
				break

	# core translations
	ctx = _request_ctx_stack.top
	base_path = os.path.join(ctx.app.root_path, "translations")

	dirs = [user_base_path, base_path]
	for dirname in dirs:
		po_file = get_po_path(dirname, locale, domain)
		if po_file:
			po_files.append(po_file)
			break

	return po_files


def _get_translations(locale, domain):
	from babel.messages.pofile import read_po
	from octoprint.util import dict_merge

	messages = dict()
	plural_expr = None

	def messages_from_po(path, locale, domain):
		messages = dict()
		with file(path) as f:
			catalog = read_po(f, locale=locale, domain=domain)

			for message in catalog:
				message_id = message.id
				if isinstance(message_id, (list, tuple)):
					message_id = message_id[0]
				messages[message_id] = message.string

		return messages, catalog.plural_expr

	po_files = _get_all_translationfiles(locale, domain)
	for po_file in po_files:
		po_messages, plural_expr = messages_from_po(po_file, locale, domain)
		if po_messages is not None:
			messages = dict_merge(messages, po_messages)

	return messages, plural_expr<|MERGE_RESOLUTION|>--- conflicted
+++ resolved
@@ -38,24 +38,16 @@
 	if base_url is None:
 		base_url = request.url_root
 
-<<<<<<< HEAD
 	disabled_for_root = not settings().getBoolean(["devel", "cache", "preemptive"]) \
 	                    or base_url in settings().get(["server", "preemptiveCache", "exceptions"]) \
 	                    or not (base_url.startswith("http://") or base_url.startswith("https://"))
 
+	recording_disabled = request.headers.get("X-Preemptive-Record", "yes") == "no"
+
 	if callable(additional_unless):
-		return disabled_for_root or additional_unless()
+		return recording_disabled or disabled_for_root or additional_unless()
 	else:
-		return disabled_for_root
-=======
-	cache_disabled = not settings().getBoolean(["devel", "cache", "preemptive"]) \
-	                 or base_url in settings().get(["server", "preemptiveCache", "exceptions"]) \
-	                 or not (base_url.startswith("http://") or base_url.startswith("https://"))
-
-	recording_disabled = request.headers.get("X-Preemptive-Record", "yes") == "no"
-
-	return cache_disabled or recording_disabled
->>>>>>> 0a78c924
+		return recording_disabled or disabled_for_root
 
 def _preemptive_data(key, path=None, base_url=None, data=None, additional_request_data=None):
 	if path is None:
