--- conflicted
+++ resolved
@@ -32,13 +32,6 @@
 _valid_div_re = re.compile("[a-zA-Z_-]+")
 
 @app.route("/")
-<<<<<<< HEAD
-=======
-@util.flask.cached(timeout=-1,
-                   refreshif=lambda: util.flask.cache_check_headers() or "_refresh" in request.values,
-                   key=lambda: "view:{}:{}".format(request.base_url, g.locale),
-                   unless_response=util.flask.cache_check_response_headers)
->>>>>>> d0eca800
 def index():
 	global _templates, _plugin_names, _plugin_vars
 
@@ -59,7 +52,7 @@
 	def get_cached_view(key, view):
 		return util.flask.cached(timeout=-1,
 		                         refreshif=lambda: force_refresh,
-		                         key=lambda: "ui:{}:{}".format(key, g.locale),
+		                         key=lambda: "ui:{}:{}:{}".format(key, request.base_url, g.locale),
 		                         unless_response=util.flask.cache_check_response_headers)(view)
 
 	ui_plugins = pluginManager.get_implementations(octoprint.plugin.UiPlugin, sorting_context="UiPlugin.on_ui_render")
@@ -517,11 +510,7 @@
 @app.route("/i18n/<string:locale>/<string:domain>.js")
 @util.flask.cached(timeout=-1,
                    refreshif=lambda: util.flask.cache_check_headers() or "_refresh" in request.values,
-<<<<<<< HEAD
-                   key=lambda: "{}:{}".format(request.path, g.locale))
-=======
-                   key=lambda: "view:{}:{}".format(request.base_url, g.locale))
->>>>>>> d0eca800
+                   key=lambda: "{}:{}".format(request.base_url, g.locale))
 def localeJs(locale, domain):
 	messages = dict()
 	plural_expr = None
