--- conflicted
+++ resolved
@@ -610,7 +610,6 @@
 
             # used for performance measurement
             g.start_time = time.monotonic()
-<<<<<<< HEAD
 
             if self._debug and "perfprofile" in request.args:
                 try:
@@ -649,7 +648,7 @@
         from flask_limiter import Limiter
         from flask_limiter.util import get_remote_address
 
-        app.config["RATELIMIT_STRATEGY"] = "fixed-window-elastic-expiry"
+        app.config["RATELIMIT_STRATEGY"] = "fixed-window"
 
         limiter = Limiter(
             key_func=get_remote_address,
@@ -843,177 +842,8 @@
                 octoprint.access.permissions.Permissions,
                 key,
                 permission,
-=======
-
-            if self._debug and "perfprofile" in request.args:
-                try:
-                    from pyinstrument import Profiler
-
-                    g.perfprofiler = Profiler()
-                    g.perfprofiler.start()
-                except ImportError:
-                    # profiler dependency not installed, ignore
-                    pass
-
-        @app.after_request
-        def after_request(response):
-            # send no-cache headers with all POST responses
-            if request.method == "POST":
-                response.cache_control.no_cache = True
-
-            response.headers.add("X-Clacks-Overhead", "GNU Terry Pratchett")
-
-            if hasattr(g, "perfprofiler"):
-                g.perfprofiler.stop()
-                output_html = g.perfprofiler.output_html()
-                return make_response(output_html)
-
-            if hasattr(g, "start_time"):
-                end_time = time.monotonic()
-                duration_ms = int((end_time - g.start_time) * 1000)
-                response.headers.add("Server-Timing", f"app;dur={duration_ms}")
-
-            return response
-
-        from octoprint.util.jinja import MarkdownFilter
-
-        MarkdownFilter(app)
-
-        from flask_limiter import Limiter
-        from flask_limiter.util import get_remote_address
-
-        app.config["RATELIMIT_STRATEGY"] = "fixed-window"
-
-        limiter = Limiter(
-            key_func=get_remote_address,
-            app=app,
-            enabled=s.getBoolean(["devel", "enableRateLimiter"]),
-            storage_uri="memory://",
-        )
-
-    def _setup_i18n(self, app):
-        global babel
-        global LOCALES
-        global LANGUAGES
-        global safe_mode
-
-        dirs = []
-        if not safe_mode:
-            dirs += [self._settings.getBaseFolder("translations")]
-        dirs += [os.path.join(app.root_path, "translations")]
-
-        # translations from plugins
-        plugins = octoprint.plugin.plugin_manager().enabled_plugins
-        for plugin in plugins.values():
-            plugin_translation_dir = os.path.join(plugin.location, "translations")
-            if not os.path.isdir(plugin_translation_dir):
-                continue
-            dirs.append(plugin_translation_dir)
-
-        app.config["BABEL_TRANSLATION_DIRECTORIES"] = ";".join(dirs)
-
-        babel = Babel(app, locale_selector=self._get_locale)
-
-        def get_available_locale_identifiers(locales):
-            result = set()
-
-            # add available translations
-            for locale in locales:
-                result.add(str(locale))
-
-            return result
-
-        with app.app_context():
-            LOCALES = babel.list_translations()
-        LANGUAGES = get_available_locale_identifiers(LOCALES)
-
-    def _setup_analysis_queue(self):
-        global analysisQueue
-
-        analysis_queue_factories = {
-            "gcode": octoprint.filemanager.analysis.GcodeAnalysisQueue
-        }
-        analysis_queue_hooks = self._plugin_manager.get_hooks(
-            "octoprint.filemanager.analysis.factory"
-        )
-
-        for name, hook in analysis_queue_hooks.items():
-            try:
-                additional_factories = hook()
-                analysis_queue_factories.update(**additional_factories)
-            except Exception:
-                self._logger.exception(
-                    f"Error while processing analysis queues from {name}",
-                    extra={"plugin": name},
-                )
-
-        analysisQueue = octoprint.filemanager.analysis.AnalysisQueue(
-            analysis_queue_factories
-        )
-
-    def _setup_slicing_manager(self):
-        global slicingManager
-        slicingManager = octoprint.slicing.SlicingManager(
-            self._settings.getBaseFolder("slicingProfiles"), printerProfileManager
-        )
-
-    def _setup_storage_managers(self):
-        storage_managers = {}
-        storage_managers[octoprint.filemanager.FileDestinations.LOCAL] = (
-            octoprint.filemanager.storage.LocalFileStorage(
-                self._settings.getBaseFolder("uploads"),
-                really_universal=self._settings.getBoolean(
-                    ["feature", "enforceReallyUniversalFilenames"]
-                ),
-            )
-        )
-        return storage_managers
-
-    def _setup_file_manager(self):
-        global fileManager
-
-        storage_managers = self._setup_storage_managers()
-
-        fileManager = octoprint.filemanager.FileManager(
-            analysisQueue,
-            slicingManager,
-            printerProfileManager,
-            initial_storage_managers=storage_managers,
-        )
-
-    def _setup_json_encoding(self):
-        JsonEncoding.add_encoder(users.User, lambda obj: obj.as_dict())
-        JsonEncoding.add_encoder(groups.Group, lambda obj: obj.as_dict())
-        JsonEncoding.add_encoder(
-            permissions.OctoPrintPermission, lambda obj: obj.as_dict()
-        )
-
-    def _setup_connectivity_checker(self):
-        global connectivityChecker
-
-        # start regular check if we are connected to the internet
-        def on_connectivity_change(old_value, new_value):
-            eventManager.fire(
-                events.Events.CONNECTIVITY_CHANGED,
-                payload={"old": old_value, "new": new_value},
-            )
-
-        connectivityChecker = self._connectivity_checker
-
-        def on_settings_update(*args, **kwargs):
-            # make sure our connectivity checker runs with the latest settings
-            connectivityEnabled = self._settings.getBoolean(
-                ["server", "onlineCheck", "enabled"]
->>>>>>> 98cc8494
-            )
-            connectivityInterval = self._settings.getInt(
-                ["server", "onlineCheck", "interval"]
-            )
-            connectivityHost = self._settings.get(["server", "onlineCheck", "host"])
-            connectivityPort = self._settings.getInt(["server", "onlineCheck", "port"])
-            connectivityName = self._settings.get(["server", "onlineCheck", "name"])
-
-<<<<<<< HEAD
+            )
+
             self._logger.info(
                 "Added new permission from plugin {}: {} (needs: {!r})".format(
                     plugin_info.key, key, ", ".join(map(repr, permission.needs))
@@ -1144,96 +974,6 @@
                 if userManager is not None:
                     self._logger.debug(
                         f"Created user manager instance from factory {name}"
-=======
-            if (
-                connectivityChecker.enabled != connectivityEnabled
-                or connectivityChecker.interval != connectivityInterval
-                or connectivityChecker.host != connectivityHost
-                or connectivityChecker.port != connectivityPort
-                or connectivityChecker.name != connectivityName
-            ):
-                connectivityChecker.enabled = connectivityEnabled
-                connectivityChecker.interval = connectivityInterval
-                connectivityChecker.host = connectivityHost
-                connectivityChecker.port = connectivityPort
-                connectivityChecker.name = connectivityName
-                connectivityChecker.check_immediately()
-
-        eventManager.subscribe(events.Events.SETTINGS_UPDATED, on_settings_update)
-
-    def _setup_plugin_permissions(self):
-        from octoprint.access.permissions import PluginOctoPrintPermission
-
-        key_whitelist = re.compile(r"[A-Za-z0-9_]*")
-
-        def permission_key(plugin, definition):
-            return "PLUGIN_{}_{}".format(plugin.upper(), definition["key"].upper())
-
-        def permission_name(plugin, definition):
-            return "{}: {}".format(plugin, definition["name"])
-
-        def permission_role(plugin, role):
-            return f"plugin_{plugin}_{role}"
-
-        def process_regular_permission(plugin_info, definition):
-            permissions = []
-            for key in definition.get("permissions", []):
-                permission = octoprint.access.permissions.Permissions.find(key)
-
-                if permission is None:
-                    # if there is still no permission found, postpone this - maybe it is a permission from
-                    # another plugin that hasn't been loaded yet
-                    return False
-
-                permissions.append(permission)
-
-            roles = definition.get("roles", [])
-            description = definition.get("description", "")
-            dangerous = definition.get("dangerous", False)
-            default_groups = definition.get("default_groups", [])
-
-            roles_and_permissions = [
-                permission_role(plugin_info.key, role) for role in roles
-            ] + permissions
-
-            key = permission_key(plugin_info.key, definition)
-            permission = PluginOctoPrintPermission(
-                permission_name(plugin_info.name, definition),
-                description,
-                *roles_and_permissions,
-                plugin=plugin_info.key,
-                dangerous=dangerous,
-                default_groups=default_groups,
-            )
-            setattr(
-                octoprint.access.permissions.Permissions,
-                key,
-                permission,
-            )
-
-            self._logger.info(
-                "Added new permission from plugin {}: {} (needs: {!r})".format(
-                    plugin_info.key, key, ", ".join(map(repr, permission.needs))
-                )
-            )
-            return True
-
-        postponed = []
-
-        hooks = self._plugin_manager.get_hooks("octoprint.access.permissions")
-        for name, factory in hooks.items():
-            try:
-                if isinstance(factory, (tuple, list)):
-                    additional_permissions = list(factory)
-                elif callable(factory):
-                    additional_permissions = factory()
-                else:
-                    raise ValueError("factory must be either a callable, tuple or list")
-
-                if not isinstance(additional_permissions, (tuple, list)):
-                    raise ValueError(
-                        "factory result must be either a tuple or a list of permission definition dicts"
->>>>>>> 98cc8494
                     )
                     break
             except Exception:
@@ -1257,7 +997,6 @@
                 )
                 userManager = octoprint.access.users.FilebasedUserManager(groupManager)
 
-<<<<<<< HEAD
     def _setup_printer(self, components):
         global analysisQueue
         global fileManager
@@ -1737,616 +1476,6 @@
             dynamic_plugin_assets["external"]["js"], filters="js_delimiter_bundler"
         )
 
-=======
-                plugin_info = self._plugin_manager.get_plugin_info(name)
-                for p in additional_permissions:
-                    if not isinstance(p, dict):
-                        continue
-
-                    if "key" not in p or "name" not in p:
-                        continue
-
-                    if not key_whitelist.match(p["key"]):
-                        self._logger.warning(
-                            "Got permission with invalid key from plugin {}: {}".format(
-                                name, p["key"]
-                            )
-                        )
-                        continue
-
-                    if not process_regular_permission(plugin_info, p):
-                        postponed.append((plugin_info, p))
-            except Exception:
-                self._logger.exception(
-                    f"Error while creating permission instance/s from {name}"
-                )
-
-        # final resolution passes
-        pass_number = 1
-        still_postponed = []
-        while len(postponed):
-            start_length = len(postponed)
-            self._logger.debug(
-                "Plugin permission resolution pass #{}, "
-                "{} unresolved permissions...".format(pass_number, start_length)
-            )
-
-            for plugin_info, definition in postponed:
-                if not process_regular_permission(plugin_info, definition):
-                    still_postponed.append((plugin_info, definition))
-
-            self._logger.debug(
-                "... pass #{} done, {} permissions left to resolve".format(
-                    pass_number, len(still_postponed)
-                )
-            )
-
-            if len(still_postponed) == start_length:
-                # no change, looks like some stuff is unresolvable - let's bail
-                for plugin_info, definition in still_postponed:
-                    self._logger.warning(
-                        "Unable to resolve permission from {}: {!r}".format(
-                            plugin_info.key, definition
-                        )
-                    )
-                break
-
-            postponed = still_postponed
-            still_postponed = []
-            pass_number += 1
-
-    def _setup_group_manager(self, components):
-        global groupManager
-
-        # create group manager instance
-        group_manager_factories = self._plugin_manager.get_hooks(
-            "octoprint.access.groups.factory"
-        )
-        for name, factory in group_manager_factories.items():
-            try:
-                groupManager = factory(components, self._settings)
-                if groupManager is not None:
-                    self._logger.debug(
-                        f"Created group manager instance from factory {name}"
-                    )
-                    break
-            except Exception:
-                self._logger.exception(
-                    "Error while creating group manager instance from factory {}".format(
-                        name
-                    )
-                )
-        else:
-            group_manager_name = self._settings.get(["accessControl", "groupManager"])
-            try:
-                clazz = octoprint.util.get_class(group_manager_name)
-                groupManager = clazz()
-            except AttributeError:
-                self._logger.exception(
-                    "Could not instantiate group manager {}, "
-                    "falling back to FilebasedGroupManager!".format(group_manager_name)
-                )
-                groupManager = octoprint.access.groups.FilebasedGroupManager()
-
-    def _setup_user_manager(self, components):
-        global userManager
-
-        # create user manager instance
-        user_manager_factories = self._plugin_manager.get_hooks(
-            "octoprint.users.factory"
-        )  # legacy, set first so that new wins
-        user_manager_factories.update(
-            self._plugin_manager.get_hooks("octoprint.access.users.factory")
-        )
-        for name, factory in user_manager_factories.items():
-            try:
-                userManager = factory(components, self._settings)
-                if userManager is not None:
-                    self._logger.debug(
-                        f"Created user manager instance from factory {name}"
-                    )
-                    break
-            except Exception:
-                self._logger.exception(
-                    "Error while creating user manager instance from factory {}".format(
-                        name
-                    ),
-                    extra={"plugin": name},
-                )
-        else:
-            user_manager_name = self._settings.get(["accessControl", "userManager"])
-            try:
-                clazz = octoprint.util.get_class(user_manager_name)
-                userManager = clazz(groupManager)
-            except octoprint.access.users.CorruptUserStorage:
-                raise
-            except Exception:
-                self._logger.exception(
-                    "Could not instantiate user manager {}, "
-                    "falling back to FilebasedUserManager!".format(user_manager_name)
-                )
-                userManager = octoprint.access.users.FilebasedUserManager(groupManager)
-
-    def _setup_printer(self, components):
-        global analysisQueue
-        global fileManager
-        global printerProfileManager
-        global printer
-
-        # create printer instance
-        printer_factories = self._plugin_manager.get_hooks("octoprint.printer.factory")
-        for name, factory in printer_factories.items():
-            try:
-                printer = factory(components)
-                if printer is not None:
-                    self._logger.debug(f"Created printer instance from factory {name}")
-                    break
-            except Exception:
-                self._logger.exception(
-                    f"Error while creating printer instance from factory {name}",
-                    extra={"plugin": name},
-                )
-        else:
-            printer = Printer(fileManager, analysisQueue, printerProfileManager)
-
-    def _setup_plugin_manager(self, components):
-        from octoprint import (
-            init_custom_events,
-            init_settings_plugin_config_migration_and_cleanup,
-            init_webcam_compat_overlay,
-        )
-        from octoprint import octoprint_plugin_inject_factory as opif
-        from octoprint import settings_plugin_inject_factory as spif
-
-        init_custom_events(self._plugin_manager)
-
-        octoprint_plugin_inject_factory = opif(self._settings, components)
-        settings_plugin_inject_factory = spif(self._settings)
-
-        self._plugin_manager.implementation_inject_factories = [
-            octoprint_plugin_inject_factory,
-            settings_plugin_inject_factory,
-        ]
-        self._plugin_manager.initialize_implementations()
-
-        init_settings_plugin_config_migration_and_cleanup(self._plugin_manager)
-        init_webcam_compat_overlay(self._settings, self._plugin_manager)
-
-        self._plugin_manager.log_all_plugins()
-
-        # initialize file manager and register it for changes in the registered plugins
-        fileManager.initialize()
-        pluginLifecycleManager.add_callback(
-            ["enabled", "disabled"], lambda name, plugin: fileManager.reload_plugins()
-        )
-
-        # initialize slicing manager and register it for changes in the registered plugins
-        slicingManager.initialize()
-        pluginLifecycleManager.add_callback(
-            ["enabled", "disabled"],
-            lambda name, plugin: slicingManager.reload_slicers(),
-        )
-
-    def _setup_jinja2(self):
-        import re
-
-        app.jinja_env.add_extension("jinja2.ext.do")
-        app.jinja_env.add_extension("octoprint.util.jinja.trycatch")
-        app.jinja_env.add_extension("octoprint.util.jinja.autoesc")
-
-        def regex_replace(s, find, replace):
-            return re.sub(find, replace, s)
-
-        html_header_regex = re.compile(
-            r"<h(?P<number>[1-6])>(?P<content>.*?)</h(?P=number)>"
-        )
-
-        def offset_html_headers(s, offset):
-            def repl(match):
-                number = int(match.group("number"))
-                number += offset
-                if number > 6:
-                    number = 6
-                elif number < 1:
-                    number = 1
-                return "<h{number}>{content}</h{number}>".format(
-                    number=number, content=match.group("content")
-                )
-
-            return html_header_regex.sub(repl, s)
-
-        markdown_header_regex = re.compile(
-            r"^(?P<hashes>#+)\s+(?P<content>.*)$", flags=re.MULTILINE
-        )
-
-        def offset_markdown_headers(s, offset):
-            def repl(match):
-                number = len(match.group("hashes"))
-                number += offset
-                if number > 6:
-                    number = 6
-                elif number < 1:
-                    number = 1
-                return "{hashes} {content}".format(
-                    hashes="#" * number, content=match.group("content")
-                )
-
-            return markdown_header_regex.sub(repl, s)
-
-        html_link_regex = re.compile(r"<(?P<tag>a.*?)>(?P<content>.*?)</a>")
-
-        def externalize_links(text):
-            def repl(match):
-                tag = match.group("tag")
-                if "href" not in tag:
-                    return match.group(0)
-
-                if "target=" not in tag and "rel=" not in tag:
-                    tag += ' target="_blank" rel="noreferrer noopener"'
-
-                content = match.group("content")
-                return f"<{tag}>{content}</a>"
-
-            return html_link_regex.sub(repl, text)
-
-        single_quote_regex = re.compile("(?<!\\\\)'")
-
-        def escape_single_quote(text):
-            return single_quote_regex.sub("\\'", text)
-
-        double_quote_regex = re.compile('(?<!\\\\)"')
-
-        def escape_double_quote(text):
-            return double_quote_regex.sub('\\"', text)
-
-        app.jinja_env.filters["regex_replace"] = regex_replace
-        app.jinja_env.filters["offset_html_headers"] = offset_html_headers
-        app.jinja_env.filters["offset_markdown_headers"] = offset_markdown_headers
-        app.jinja_env.filters["externalize_links"] = externalize_links
-        app.jinja_env.filters["escape_single_quote"] = app.jinja_env.filters["esq"] = (
-            escape_single_quote
-        )
-        app.jinja_env.filters["escape_double_quote"] = app.jinja_env.filters["edq"] = (
-            escape_double_quote
-        )
-
-        # configure additional template folders for jinja2
-        import jinja2
-
-        import octoprint.util.jinja
-
-        app.jinja_env.prefix_loader = jinja2.PrefixLoader({})
-
-        loaders = [app.jinja_loader, app.jinja_env.prefix_loader]
-        if octoprint.util.is_running_from_source():
-            root = os.path.abspath(os.path.join(os.path.dirname(__file__), "../../.."))
-            allowed = ["AUTHORS.md", "SUPPORTERS.md", "THIRDPARTYLICENSES.md"]
-            files = {"_data/" + name: os.path.join(root, name) for name in allowed}
-            loaders.append(octoprint.util.jinja.SelectedFilesLoader(files))
-
-        # TODO: Remove this in 2.0.0
-        warning_message = "Loading plugin template '{template}' from '{filename}' without plugin prefix, this is deprecated and will soon no longer be supported."
-        loaders.append(
-            octoprint.util.jinja.WarningLoader(
-                octoprint.util.jinja.PrefixChoiceLoader(app.jinja_env.prefix_loader),
-                warning_message,
-            )
-        )
-
-        app.jinja_loader = jinja2.ChoiceLoader(loaders)
-
-        self._register_template_plugins()
-
-        # make sure plugin lifecycle events relevant for jinja2 are taken care of
-        def template_enabled(name, plugin):
-            if plugin.implementation is None or not isinstance(
-                plugin.implementation, octoprint.plugin.TemplatePlugin
-            ):
-                return
-            self._register_additional_template_plugin(plugin.implementation)
-
-        def template_disabled(name, plugin):
-            if plugin.implementation is None or not isinstance(
-                plugin.implementation, octoprint.plugin.TemplatePlugin
-            ):
-                return
-            self._unregister_additional_template_plugin(plugin.implementation)
-
-        pluginLifecycleManager.add_callback("enabled", template_enabled)
-        pluginLifecycleManager.add_callback("disabled", template_disabled)
-
-    def _register_template_plugins(self):
-        template_plugins = self._plugin_manager.get_implementations(
-            octoprint.plugin.TemplatePlugin
-        )
-        for plugin in template_plugins:
-            try:
-                self._register_additional_template_plugin(plugin)
-            except Exception:
-                self._logger.exception(
-                    "Error while trying to register templates of plugin {}, ignoring it".format(
-                        plugin._identifier
-                    )
-                )
-
-    def _register_additional_template_plugin(self, plugin):
-        import octoprint.util.jinja
-        from octoprint.plugin import PluginFlags
-
-        folder = plugin.get_template_folder()
-        if (
-            folder is not None
-            and plugin.template_folder_key not in app.jinja_env.prefix_loader.mapping
-        ):
-            loader = octoprint.util.jinja.FilteredFileSystemLoader(
-                [folder],
-                path_filter=lambda x: not octoprint.util.is_hidden_path(x),
-            )
-            if PluginFlags.AUTOESCAPE_ON not in plugin._plugin_info.flags and (
-                PluginFlags.AUTOESCAPE_OFF in plugin._plugin_info.flags
-                or (
-                    not plugin._plugin_info.bundled
-                    and not plugin.is_template_autoescaped()
-                )
-            ):
-                loader = octoprint.util.jinja.PostProcessWrapperLoader(
-                    loader,
-                    lambda source: "{% autoesc false %}" + source + "{% autoesc true %}",
-                )
-
-            app.jinja_env.prefix_loader.mapping[plugin.template_folder_key] = loader
-
-    def _unregister_additional_template_plugin(self, plugin):
-        folder = plugin.get_template_folder()
-        if (
-            folder is not None
-            and plugin.template_folder_key in app.jinja_env.prefix_loader.mapping
-        ):
-            del app.jinja_env.prefix_loader.mapping[plugin.template_folder_key]
-
-    def _setup_assets(self):
-        global app
-        global assets
-
-        from octoprint.server.util.webassets import MemoryManifest  # noqa: F401
-
-        util.flask.fix_webassets_convert_item_to_flask_url()
-        util.flask.fix_webassets_filtertool()
-
-        base_folder = self._settings.getBaseFolder("generated")
-
-        # clean the folder
-        if self._settings.getBoolean(["devel", "webassets", "clean_on_startup"]):
-            import errno
-            import shutil
-
-            for entry, recreate in (
-                ("webassets", True),
-                # no longer used, but clean up just in case
-                (".webassets-cache", False),
-                (".webassets-manifest.json", False),
-            ):
-                path = os.path.join(base_folder, entry)
-
-                # delete path if it exists
-                if os.path.exists(path):
-                    try:
-                        self._logger.debug(f"Deleting {path}...")
-                        if os.path.isdir(path):
-                            shutil.rmtree(path)
-                        else:
-                            os.remove(path)
-                    except Exception:
-                        self._logger.exception(
-                            f"Error while trying to delete {path}, leaving it alone"
-                        )
-                        continue
-
-                # re-create path if necessary
-                if recreate:
-                    self._logger.debug(f"Creating {path}...")
-                    error_text = (
-                        f"Error while trying to re-create {path}, that might cause "
-                        f"errors with the webassets cache"
-                    )
-                    try:
-                        os.makedirs(path)
-                    except OSError as e:
-                        if e.errno == errno.EACCES:
-                            # that might be caused by the user still having the folder open somewhere, let's try again after
-                            # waiting a bit
-                            import time
-
-                            for n in range(3):
-                                time.sleep(0.5)
-                                self._logger.debug(
-                                    "Creating {path}: Retry #{retry} after {time}s".format(
-                                        path=path, retry=n + 1, time=(n + 1) * 0.5
-                                    )
-                                )
-                                try:
-                                    os.makedirs(path)
-                                    break
-                                except Exception:
-                                    if self._logger.isEnabledFor(logging.DEBUG):
-                                        self._logger.exception(
-                                            f"Ignored error while creating "
-                                            f"directory {path}"
-                                        )
-                                    pass
-                            else:
-                                # this will only get executed if we never did
-                                # successfully execute makedirs above
-                                self._logger.exception(error_text)
-                                continue
-                        else:
-                            # not an access error, so something we don't understand
-                            # went wrong -> log an error and stop
-                            self._logger.exception(error_text)
-                            continue
-                    except Exception:
-                        # not an OSError, so something we don't understand
-                        # went wrong -> log an error and stop
-                        self._logger.exception(error_text)
-                        continue
-
-                self._logger.info(f"Reset webasset folder {path}...")
-
-        AdjustedEnvironment = type(Environment)(
-            Environment.__name__,
-            (Environment,),
-            {"resolver_class": util.flask.PluginAssetResolver},
-        )
-
-        class CustomDirectoryEnvironment(AdjustedEnvironment):
-            @property
-            def directory(self):
-                return base_folder
-
-        assets = CustomDirectoryEnvironment(app)
-        assets.debug = not self._settings.getBoolean(["devel", "webassets", "bundle"])
-
-        # we should rarely if ever regenerate the webassets in production and can wait a
-        # few seconds for regeneration in development, if it means we can get rid of
-        # a whole monkey patch and in internal use of pickle with non-tamperproof files
-        assets.cache = False
-        assets.manifest = "memory"
-
-        UpdaterType = type(util.flask.SettingsCheckUpdater)(
-            util.flask.SettingsCheckUpdater.__name__,
-            (util.flask.SettingsCheckUpdater,),
-            {"updater": assets.updater},
-        )
-        assets.updater = UpdaterType
-
-        preferred_stylesheet = self._settings.get(["devel", "stylesheet"])
-
-        dynamic_core_assets = util.flask.collect_core_assets()
-        dynamic_plugin_assets = util.flask.collect_plugin_assets(
-            preferred_stylesheet=preferred_stylesheet
-        )
-
-        js_libs = [
-            "js/lib/babel-polyfill.min.js",
-            "js/lib/jquery/jquery.min.js",
-            "js/lib/modernizr.custom.js",
-            "js/lib/lodash.min.js",
-            "js/lib/sprintf.min.js",
-            "js/lib/knockout.js",
-            "js/lib/knockout.mapping-latest.js",
-            "js/lib/babel.js",
-            "js/lib/bootstrap/bootstrap.js",
-            "js/lib/bootstrap/bootstrap-modalmanager.js",
-            "js/lib/bootstrap/bootstrap-modal.js",
-            "js/lib/bootstrap/bootstrap-slider.js",
-            "js/lib/bootstrap/bootstrap-tabdrop.js",
-            "js/lib/jquery/jquery-ui.js",
-            "js/lib/jquery/jquery.flot.js",
-            "js/lib/jquery/jquery.flot.time.js",
-            "js/lib/jquery/jquery.flot.crosshair.js",
-            "js/lib/jquery/jquery.flot.dashes.js",
-            "js/lib/jquery/jquery.flot.resize.js",
-            "js/lib/jquery/jquery.iframe-transport.js",
-            "js/lib/jquery/jquery.fileupload.js",
-            "js/lib/jquery/jquery.slimscroll.min.js",
-            "js/lib/jquery/jquery.qrcode.min.js",
-            "js/lib/jquery/jquery.bootstrap.wizard.js",
-            "js/lib/pnotify/pnotify.core.min.js",
-            "js/lib/pnotify/pnotify.buttons.min.js",
-            "js/lib/pnotify/pnotify.callbacks.min.js",
-            "js/lib/pnotify/pnotify.confirm.min.js",
-            "js/lib/pnotify/pnotify.desktop.min.js",
-            "js/lib/pnotify/pnotify.history.min.js",
-            "js/lib/pnotify/pnotify.mobile.min.js",
-            "js/lib/pnotify/pnotify.nonblock.min.js",
-            "js/lib/pnotify/pnotify.reference.min.js",
-            "js/lib/pnotify/pnotify.tooltip.min.js",
-            "js/lib/pnotify/pnotify.maxheight.js",
-            "js/lib/moment-with-locales.min.js",
-            "js/lib/pusher.color.min.js",
-            "js/lib/detectmobilebrowser.js",
-            "js/lib/ua-parser.min.js",
-            "js/lib/md5.min.js",
-            "js/lib/bootstrap-slider-knockout-binding.js",
-            "js/lib/loglevel.min.js",
-            "js/lib/sockjs.min.js",
-            "js/lib/hls.js",
-            "js/lib/less.js",
-        ]
-
-        css_libs = [
-            "css/bootstrap.min.css",
-            "css/bootstrap-modal.css",
-            "css/bootstrap-slider.css",
-            "css/bootstrap-tabdrop.css",
-            "vendor/font-awesome-3.2.1/css/font-awesome.min.css",
-            "vendor/font-awesome-6.5.1/css/all.min.css",
-            "vendor/font-awesome-6.5.1/css/v4-shims.min.css",
-            "vendor/fa5-power-transforms.min.css",
-            "css/jquery.fileupload-ui.css",
-            "css/pnotify.core.min.css",
-            "css/pnotify.buttons.min.css",
-            "css/pnotify.history.min.css",
-        ]
-
-        # a couple of custom filters
-        from webassets.filter import register_filter
-
-        from octoprint.server.util.webassets import (
-            GzipFile,
-            JsDelimiterBundler,
-            JsPluginBundle,
-            LessImportRewrite,
-            RJSMinExtended,
-            SourceMapRemove,
-            SourceMapRewrite,
-        )
-
-        register_filter(LessImportRewrite)
-        register_filter(SourceMapRewrite)
-        register_filter(SourceMapRemove)
-        register_filter(JsDelimiterBundler)
-        register_filter(GzipFile)
-        register_filter(RJSMinExtended)
-
-        def all_assets_for_plugins(collection):
-            """Gets all plugin assets for a dict of plugin->assets"""
-            result = []
-            for assets in collection.values():
-                result += assets
-            return result
-
-        # -- JS --------------------------------------------------------------------------------------------------------
-
-        filters = ["sourcemap_remove"]
-        if self._settings.getBoolean(["devel", "webassets", "minify"]):
-            filters += ["rjsmin_extended"]
-        filters += ["js_delimiter_bundler", "gzip"]
-
-        js_filters = filters
-        if self._settings.getBoolean(["devel", "webassets", "minify_plugins"]):
-            js_plugin_filters = js_filters
-        else:
-            js_plugin_filters = [x for x in js_filters if x not in ("rjsmin_extended",)]
-
-        def js_bundles_for_plugins(collection, filters=None):
-            """Produces JsPluginBundle instances that output IIFE wrapped assets"""
-            result = OrderedDict()
-            for plugin, assets in collection.items():
-                if len(assets):
-                    result[plugin] = JsPluginBundle(plugin, *assets, filters=filters)
-            return result
-
-        js_core = (
-            dynamic_core_assets["js"]
-            + all_assets_for_plugins(dynamic_plugin_assets["bundled"]["js"])
-            + ["js/app/dataupdater.js", "js/app/helpers.js", "js/app/main.js"]
-        )
-        js_plugins = js_bundles_for_plugins(
-            dynamic_plugin_assets["external"]["js"], filters="js_delimiter_bundler"
-        )
-
->>>>>>> 98cc8494
         clientjs_core = dynamic_core_assets["clientjs"] + all_assets_for_plugins(
             dynamic_plugin_assets["bundled"]["clientjs"]
         )
@@ -2354,7 +1483,6 @@
             dynamic_plugin_assets["external"]["clientjs"],
             filters="js_delimiter_bundler",
         )
-<<<<<<< HEAD
 
         js_libs_bundle = Bundle(
             *js_libs, output="webassets/packed_libs.js", filters=",".join(js_filters)
@@ -2578,231 +1706,6 @@
         global principals
         principals = Principal(app, anonymous_identity=OctoPrintAnonymousIdentity)
 
-=======
-
-        js_libs_bundle = Bundle(
-            *js_libs, output="webassets/packed_libs.js", filters=",".join(js_filters)
-        )
-
-        js_core_bundle = Bundle(
-            *js_core, output="webassets/packed_core.js", filters=",".join(js_filters)
-        )
-
-        if len(js_plugins) == 0:
-            js_plugins_bundle = Bundle(*[])
-        else:
-            js_plugins_bundle = Bundle(
-                *js_plugins.values(),
-                output="webassets/packed_plugins.js",
-                filters=",".join(js_plugin_filters),
-            )
-
-        js_app_bundle = Bundle(
-            js_plugins_bundle,
-            js_core_bundle,
-            output="webassets/packed_app.js",
-            filters=",".join(js_plugin_filters),
-        )
-
-        js_client_core_bundle = Bundle(
-            *clientjs_core,
-            output="webassets/packed_client_core.js",
-            filters=",".join(js_filters),
-        )
-
-        if len(clientjs_plugins) == 0:
-            js_client_plugins_bundle = Bundle(*[])
-        else:
-            js_client_plugins_bundle = Bundle(
-                *clientjs_plugins.values(),
-                output="webassets/packed_client_plugins.js",
-                filters=",".join(js_plugin_filters),
-            )
-
-        js_client_bundle = Bundle(
-            js_client_core_bundle,
-            js_client_plugins_bundle,
-            output="webassets/packed_client.js",
-            filters=",".join(js_plugin_filters),
-        )
-
-        # -- CSS -------------------------------------------------------------------------------------------------------
-
-        css_filters = ["cssrewrite", "gzip"]
-
-        css_core = list(dynamic_core_assets["css"]) + all_assets_for_plugins(
-            dynamic_plugin_assets["bundled"]["css"]
-        )
-        css_plugins = list(
-            all_assets_for_plugins(dynamic_plugin_assets["external"]["css"])
-        )
-
-        css_libs_bundle = Bundle(
-            *css_libs, output="webassets/packed_libs.css", filters=",".join(css_filters)
-        )
-
-        if len(css_core) == 0:
-            css_core_bundle = Bundle(*[])
-        else:
-            css_core_bundle = Bundle(
-                *css_core,
-                output="webassets/packed_core.css",
-                filters=",".join(css_filters),
-            )
-
-        if len(css_plugins) == 0:
-            css_plugins_bundle = Bundle(*[])
-        else:
-            css_plugins_bundle = Bundle(
-                *css_plugins,
-                output="webassets/packed_plugins.css",
-                filters=",".join(css_filters),
-            )
-
-        css_app_bundle = Bundle(
-            css_core,
-            css_plugins,
-            output="webassets/packed_app.css",
-            filters=",".join(css_filters),
-        )
-
-        # -- LESS ------------------------------------------------------------------------------------------------------
-
-        less_filters = ["cssrewrite", "less_importrewrite", "gzip"]
-
-        less_core = list(dynamic_core_assets["less"]) + all_assets_for_plugins(
-            dynamic_plugin_assets["bundled"]["less"]
-        )
-        less_plugins = all_assets_for_plugins(dynamic_plugin_assets["external"]["less"])
-
-        if len(less_core) == 0:
-            less_core_bundle = Bundle(*[])
-        else:
-            less_core_bundle = Bundle(
-                *less_core,
-                output="webassets/packed_core.less",
-                filters=",".join(less_filters),
-            )
-
-        if len(less_plugins) == 0:
-            less_plugins_bundle = Bundle(*[])
-        else:
-            less_plugins_bundle = Bundle(
-                *less_plugins,
-                output="webassets/packed_plugins.less",
-                filters=",".join(less_filters),
-            )
-
-        less_app_bundle = Bundle(
-            less_core,
-            less_plugins,
-            output="webassets/packed_app.less",
-            filters=",".join(less_filters),
-        )
-
-        # -- asset registration ----------------------------------------------------------------------------------------
-
-        assets.register("js_libs", js_libs_bundle)
-        assets.register("js_client_core", js_client_core_bundle)
-        for plugin, bundle in clientjs_plugins.items():
-            # register our collected clientjs plugin bundles so that they are bound to the environment
-            assets.register(f"js_client_plugin_{plugin}", bundle)
-        assets.register("js_client_plugins", js_client_plugins_bundle)
-        assets.register("js_client", js_client_bundle)
-        assets.register("js_core", js_core_bundle)
-        for plugin, bundle in js_plugins.items():
-            # register our collected plugin bundles so that they are bound to the environment
-            assets.register(f"js_plugin_{plugin}", bundle)
-        assets.register("js_plugins", js_plugins_bundle)
-        assets.register("js_app", js_app_bundle)
-        assets.register("css_libs", css_libs_bundle)
-        assets.register("css_core", css_core_bundle)
-        assets.register("css_plugins", css_plugins_bundle)
-        assets.register("css_app", css_app_bundle)
-        assets.register("less_core", less_core_bundle)
-        assets.register("less_plugins", less_plugins_bundle)
-        assets.register("less_app", less_app_bundle)
-
-    def _prepare_asset_plugins(self):
-        def register_asset_blueprint(plugin, blueprint, url_prefix):
-            try:
-                app.register_blueprint(
-                    blueprint, url_prefix=url_prefix, name_prefix="plugin"
-                )
-                self._logger.debug(
-                    f"Registered assets of plugin {plugin} under URL prefix {url_prefix}"
-                )
-            except Exception:
-                self._logger.exception(
-                    f"Error while registering blueprint of plugin {plugin}, ignoring it",
-                    extra={"plugin": plugin},
-                )
-
-        blueprints = []
-        registrators = []
-
-        asset_plugins = octoprint.plugin.plugin_manager().get_implementations(
-            octoprint.plugin.AssetPlugin
-        )
-        for plugin in asset_plugins:
-            if isinstance(plugin, octoprint.plugin.BlueprintPlugin):
-                continue
-            blueprint, prefix = self._prepare_asset_plugin(plugin)
-
-            blueprints.append(blueprint)
-            registrators.append(
-                functools.partial(
-                    register_asset_blueprint, plugin._identifier, blueprint, prefix
-                )
-            )
-
-        return blueprints, registrators
-
-    def _prepare_asset_plugin(self, plugin):
-        name = plugin._identifier
-
-        url_prefix = f"/plugin/{name}"
-        blueprint = Blueprint(name, name, static_folder=plugin.get_asset_folder())
-
-        blueprint.before_request(corsRequestHandler)
-        blueprint.after_request(corsResponseHandler)
-
-        return blueprint, url_prefix
-
-    def _setup_timelapse(self):
-        # configure timelapse
-        octoprint.timelapse.valid_timelapse("test")
-        octoprint.timelapse.configure_timelapse()
-        octoprint.timelapse.setup_rendering_queue()
-
-    def _setup_command_triggers(self):
-        global printer
-
-        events.CommandTrigger(printer)
-        if self._debug:
-            events.DebugEventListener()
-
-    def _setup_login_manager(self):
-        global loginManager
-
-        loginManager = LoginManager()
-
-        # "strong" is incompatible to remember me, see maxcountryman/flask-login#156. It also causes issues with
-        # clients toggling between IPv4 and IPv6 client addresses due to names being resolved one way or the other as
-        # at least observed on a Win10 client targeting "localhost", resolved as both "127.0.0.1" and "::1"
-        loginManager.session_protection = "basic"
-
-        loginManager.user_loader(load_user)
-        loginManager.unauthorized_handler(unauthorized_user)
-        loginManager.anonymous_user = userManager.anonymous_user_factory
-        loginManager.request_loader(load_user_from_request)
-
-        loginManager.init_app(app, add_context_processor=False)
-
-        global principals
-        principals = Principal(app, anonymous_identity=OctoPrintAnonymousIdentity)
-
->>>>>>> 98cc8494
         def current_user_identity_loader():
             # load the identity from the current flask_login user
             if (
@@ -3498,7 +2401,6 @@
 
     def _start_serial_autorefresh(self):
         from octoprint.util.comm import serialList
-<<<<<<< HEAD
 
         if not self._settings.getBoolean(["serial", "autorefresh"]):
             return
@@ -3718,227 +2620,6 @@
             sorting_context="ShutdownPlugin.on_shutdown",
         )
 
-=======
-
-        if not self._settings.getBoolean(["serial", "autorefresh"]):
-            return
-
-        last_ports = None
-        autorefresh = None
-
-        def refresh_serial_list():
-            nonlocal last_ports
-
-            new_ports = sorted(serialList())
-            if new_ports != last_ports:
-                self._logger.info(
-                    "Serial port list was updated, refreshing the port list in the frontend"
-                )
-                eventManager.fire(
-                    events.Events.CONNECTIONS_AUTOREFRESHED,
-                    payload={"ports": new_ports},
-                )
-            last_ports = new_ports
-
-        def autorefresh_active():
-            return printer.is_closed_or_error()
-
-        def autorefresh_stopped():
-            nonlocal autorefresh
-
-            self._logger.info("Autorefresh of serial port list stopped")
-            autorefresh = None
-
-        def run_autorefresh():
-            nonlocal autorefresh
-
-            if autorefresh is not None:
-                autorefresh.cancel()
-                autorefresh = None
-
-            autorefresh = octoprint.util.RepeatedTimer(
-                self._settings.getInt(["serial", "autorefreshInterval"]),
-                refresh_serial_list,
-                run_first=True,
-                condition=autorefresh_active,
-                on_finish=autorefresh_stopped,
-            )
-            autorefresh.name = "Serial autorefresh worker"
-
-            self._logger.info("Starting autorefresh of serial port list")
-            autorefresh.start()
-
-        run_autorefresh()
-        eventManager.subscribe(
-            octoprint.events.Events.DISCONNECTED, lambda e, p: run_autorefresh()
-        )
-
-    def _start_watched_observer(self):
-        try:
-            watched = self._settings.getBaseFolder("watched")
-            watchdog_handler = util.watchdog.GcodeWatchdogHandler(fileManager, printer)
-            watchdog_handler.initial_scan(watched)
-
-            if self._settings.getBoolean(["feature", "pollWatched"]):
-                # use less performant polling observer if explicitly configured
-                observer = PollingObserver()
-            else:
-                # use os default
-                observer = Observer()
-
-            observer.schedule(watchdog_handler, watched, recursive=True)
-            observer.start()
-            self._watched_observer = observer
-        except Exception:
-            self._logger.exception("Error starting watched folder observer")
-
-    def _trigger_after_startup(self):
-        from tornado.ioloop import IOLoop
-
-        def on_after_startup():
-            if self._host == "::":
-                if self._v6_only:
-                    # only v6
-                    self._logger.info(f"Listening on http://[::]:{self._port}")
-                else:
-                    # all v4 and v6
-                    self._logger.info(
-                        "Listening on http://0.0.0.0:{port} and http://[::]:{port}".format(
-                            port=self._port
-                        )
-                    )
-            else:
-                self._logger.info(
-                    "Listening on http://{}:{}".format(
-                        self._host if ":" not in self._host else "[" + self._host + "]",
-                        self._port,
-                    )
-                )
-
-            if safe_mode and self._settings.getBoolean(["server", "startOnceInSafeMode"]):
-                self._logger.info(
-                    "Server started successfully in safe mode as requested from config, removing flag"
-                )
-                self._settings.setBoolean(["server", "startOnceInSafeMode"], False)
-                self._settings.save()
-
-            # now this is somewhat ugly, but the issue is the following: startup plugins might want to do things for
-            # which they need the server to be already alive (e.g. for being able to resolve urls, such as favicons
-            # or service xmls or the like). While they are working though the ioloop would block. Therefore we'll
-            # create a single use thread in which to perform our after-startup-tasks, start that and hand back
-            # control to the ioloop
-            def work():
-                self._call_afterstartup_plugins()
-
-                # if there was a rogue plugin we wouldn't even have made it here, so remove startup triggered safe mode
-                # flag again...
-                try:
-                    incomplete_startup_flag = self._get_incomplete_startup_flag()
-                    if incomplete_startup_flag.exists():
-                        incomplete_startup_flag.unlink()
-                except Exception:
-                    self._logger.exception(
-                        "Could not clear startup triggered safe mode flag"
-                    )
-
-                # make a backup of the current config
-                self._settings.backup(ext="backup")
-
-                # when we are through with that we also run our preemptive cache
-                if settings().getBoolean(["devel", "cache", "preemptive"]):
-                    self._execute_preemptive_flask_caching(preemptiveCache)
-
-            import threading
-
-            threading.Thread(target=work).start()
-
-        IOLoop.current().add_callback(on_after_startup)
-
-    def _register_shutdown_handlers(self):
-        from tornado.ioloop import IOLoop
-
-        def on_shutdown():
-            # will be called on clean system exit and shutdown the watchdog observer and call the on_shutdown methods
-            # on all registered ShutdownPlugins
-            self._logger.info("Shutting down...")
-            if self._watched_observer:
-                self._watched_observer.stop()
-                self._watched_observer.join()
-            eventManager.fire(events.Events.SHUTDOWN)
-
-            self._call_shutdown_plugins()
-
-            # wait for shutdown event to be processed, but maximally for 15s
-            event_timeout = 15.0
-            if eventManager.join(timeout=event_timeout):
-                self._logger.warning(
-                    "Event loop was still busy processing after {}s, shutting down anyhow".format(
-                        event_timeout
-                    )
-                )
-
-            if self._octoprint_daemon is not None:
-                self._logger.info("Cleaning up daemon pidfile")
-                self._octoprint_daemon.terminated()
-
-            self._logger.info("Goodbye!")
-
-        atexit.register(on_shutdown)
-
-        def sigterm_handler(*args, **kwargs):
-            # will stop tornado on SIGTERM, making the program exit cleanly
-            def shutdown_tornado():
-                self._logger.debug("Shutting down tornado's IOLoop...")
-                IOLoop.current().stop()
-
-            self._logger.debug("SIGTERM received...")
-            IOLoop.current().add_callback_from_signal(shutdown_tornado)
-
-        signal.signal(signal.SIGTERM, sigterm_handler)
-
-    def _get_incomplete_startup_flag(self):
-        return pathlib.Path(self._settings._basedir) / ".incomplete_startup"
-
-    def _call_startup_plugins(self):
-        octoprint.plugin.call_plugin(
-            octoprint.plugin.StartupPlugin,
-            "on_startup",
-            args=(self._host, self._port),
-            sorting_context="StartupPlugin.on_startup",
-        )
-
-        def call_on_startup(name, plugin):
-            implementation = plugin.get_implementation(octoprint.plugin.StartupPlugin)
-            if implementation is None:
-                return
-            implementation.on_startup(self._host, self._port)
-
-        pluginLifecycleManager.add_callback("enabled", call_on_startup)
-
-    def _call_afterstartup_plugins(self):
-        octoprint.plugin.call_plugin(
-            octoprint.plugin.StartupPlugin,
-            "on_after_startup",
-            sorting_context="StartupPlugin.on_after_startup",
-        )
-
-        def call_on_after_startup(name, plugin):
-            implementation = plugin.get_implementation(octoprint.plugin.StartupPlugin)
-            if implementation is None:
-                return
-            implementation.on_after_startup()
-
-        pluginLifecycleManager.add_callback("enabled", call_on_after_startup)
-
-    def _call_shutdown_plugins(self):
-        self._logger.info("Calling on_shutdown on plugins")
-        octoprint.plugin.call_plugin(
-            octoprint.plugin.ShutdownPlugin,
-            "on_shutdown",
-            sorting_context="ShutdownPlugin.on_shutdown",
-        )
-
->>>>>>> 98cc8494
     def _start_intermediary_server(self):
         import socket
         import threading
@@ -4240,7 +2921,6 @@
                     or entry["base_url"].startswith("https://")
                 )
             )
-<<<<<<< HEAD
 
         def filter_entries(entry):
             """Combined filter."""
@@ -4322,102 +3002,12 @@
                                 )
                             )
 
-                        headers = kwargs.get("headers", {})
-                        headers["X-Force-View"] = plugin if plugin else "_default"
-                        headers["X-Preemptive-Recording"] = "yes"
-                        kwargs["headers"] = headers
-
-                        builder = EnvironBuilder(**kwargs)
-                        app(builder.get_environ(), lambda *a, **kw: None)
-=======
-
-        def filter_entries(entry):
-            """Combined filter."""
-            filters = (filter_current_entries, filter_http_entries)
-            return all(f(entry) for f in filters)
-
-        # filter out all old and non-http entries
-        cache_data = preemptive_cache.clean_all_data(
-            lambda root, entries: list(filter(filter_entries, entries))
-        )
-        if not cache_data:
-            return
-
-        def execute_caching():
-            logger = logging.getLogger(__name__ + ".preemptive_cache")
-
-            for route in sorted(cache_data.keys(), key=lambda x: (x.count("/"), x)):
-                entries = sorted(
-                    cache_data[route], key=lambda x: x.get("_count", 0), reverse=True
-                )
-                for kwargs in entries:
-                    plugin = kwargs.get("plugin", None)
-                    if plugin:
-                        try:
-                            plugin_info = self._plugin_manager.get_plugin_info(
-                                plugin, require_enabled=True
-                            )
-                            if plugin_info is None:
-                                logger.info(
-                                    "About to preemptively cache plugin {} but it is not installed or enabled, preemptive caching makes no sense".format(
-                                        plugin
-                                    )
-                                )
-                                continue
-
-                            implementation = plugin_info.implementation
-                            if implementation is None or not isinstance(
-                                implementation, octoprint.plugin.UiPlugin
-                            ):
-                                logger.info(
-                                    "About to preemptively cache plugin {} but it is not a UiPlugin, preemptive caching makes no sense".format(
-                                        plugin
-                                    )
-                                )
-                                continue
-                            if not implementation.get_ui_preemptive_caching_enabled():
-                                logger.info(
-                                    "About to preemptively cache plugin {} but it has disabled preemptive caching".format(
-                                        plugin
-                                    )
-                                )
-                                continue
-                        except Exception:
-                            logger.exception(
-                                "Error while trying to check if plugin {} has preemptive caching enabled, skipping entry"
-                            )
-                            continue
-
-                    additional_request_data = kwargs.get("_additional_request_data", {})
-                    kwargs = {
-                        k: v
-                        for k, v in kwargs.items()
-                        if not k.startswith("_") and not k == "plugin"
-                    }
-                    kwargs.update(additional_request_data)
-
-                    try:
-                        start = time.monotonic()
-                        if plugin:
-                            logger.info(
-                                "Preemptively caching {} (ui {}) for {!r}".format(
-                                    route, plugin, kwargs
-                                )
-                            )
-                        else:
-                            logger.info(
-                                "Preemptively caching {} (ui _default) for {!r}".format(
-                                    route, kwargs
-                                )
-                            )
-
                         builder = EnvironBuilder(**kwargs)
                         environ = builder.get_environ()
                         with app.request_context(environ):
                             g.preemptive_recording_active = True
                             g.preemptive_recording_view = plugin if plugin else "_default"
                             app.full_dispatch_request()
->>>>>>> 98cc8494
 
                         logger.info(f"... done in {time.monotonic() - start:.2f}s")
                     except Exception:
