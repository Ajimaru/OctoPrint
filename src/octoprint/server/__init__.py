--- conflicted
+++ resolved
@@ -221,25 +221,12 @@
 		pluginLifecycleManager = LifecycleManager(pluginManager)
 		preemptiveCache = PreemptiveCache(os.path.join(self._settings.getBaseFolder("data"), "preemptive_cache_config.yaml"))
 
-<<<<<<< HEAD
 		jsonEncoder = OctoPrintJsonEncoder()
 		jsonDecoder = OctoPrintJsonDecoder()
 
 		jsonEncoder.add_multi_encoder(users.User, lambda u: u.asDict())
 		jsonEncoder.add_encoder(groups.Group, lambda g: g.asDict())
 		jsonEncoder.add_encoder(permissions.OctoPrintPermission, lambda op: op.asDict())
-=======
-		# setup access control
-		userManagerName = self._settings.get(["accessControl", "userManager"])
-		try:
-			clazz = octoprint.util.get_class(userManagerName)
-			userManager = clazz()
-		except:
-			self._logger.exception("Could not instantiate user manager {}, falling back to FilebasedUserManager!".format(userManagerName))
-			userManager = octoprint.users.FilebasedUserManager()
-		finally:
-			userManager.enabled = self._settings.getBoolean(["accessControl", "enabled"])
->>>>>>> 2e6d6537
 
 		components = dict(
 			plugin_manager=pluginManager,
@@ -283,7 +270,7 @@
 		try:
 			clazz = octoprint.util.get_class(userManagerName)
 			userManager = clazz()
-		except AttributeError as e:
+		except:
 			self._logger.exception("Could not instantiate user manager {}, falling back to FilebasedUserManager!".format(userManagerName))
 			userManager = octoprint.access.users.FilebasedUserManager()
 		finally:
