# coding=utf-8
from __future__ import absolute_import, division, print_function

__author__ = "Gina Häußge <osd@foosel.net>"
__license__ = 'GNU Affero General Public License http://www.gnu.org/licenses/agpl.html'
__copyright__ = "Copyright (C) 2014 The OctoPrint Project - Released under terms of the AGPLv3 License"

import logging
import os

import octoprint.plugin
import octoprint.util

from octoprint.events import eventManager, Events

from .destinations import FileDestinations
from .analysis import QueueEntry, AnalysisQueue
from .storage import LocalFileStorage
from .util import AbstractFileWrapper, StreamWrapper, DiskFileWrapper

from collections import namedtuple

ContentTypeMapping = namedtuple("ContentTypeMapping", "extensions, content_type")
ContentTypeDetector = namedtuple("ContentTypeDetector", "extensions, detector")

extensions = dict(
)

def full_extension_tree():
	result = dict(
		# extensions for 3d model files
		model=dict(
			stl=ContentTypeMapping(["stl"], "application/sla")
		),
		# extensions for printable machine code
		machinecode=dict(
			gcode=ContentTypeMapping(["gcode", "gco", "g"], "text/plain")
		)
	)

	extension_tree_hooks = octoprint.plugin.plugin_manager().get_hooks("octoprint.filemanager.extension_tree")
	for name, hook in extension_tree_hooks.items():
		try:
			hook_result = hook()
			if hook_result is None or not isinstance(hook_result, dict):
				continue
			result = octoprint.util.dict_merge(result, hook_result)
		except:
			logging.getLogger(__name__).exception("Exception while retrieving additional extension tree entries from hook {name}".format(name=name))

	return result

def get_extensions(type, subtree=None):
	if not subtree:
		subtree = full_extension_tree()

	for key, value in subtree.items():
		if key == type:
			return get_all_extensions(subtree=value)
		elif isinstance(value, dict):
			sub_extensions = get_extensions(type, subtree=value)
			if sub_extensions:
				return sub_extensions

	return None

def get_all_extensions(subtree=None):
	if not subtree:
		subtree = full_extension_tree()

	result = []
	if isinstance(subtree, dict):
		for key, value in subtree.items():
			if isinstance(value, dict):
				result += get_all_extensions(value)
			elif isinstance(value, (ContentTypeMapping, ContentTypeDetector)):
				result += value.extensions
			elif isinstance(value, (list, tuple)):
				result += value
	elif isinstance(subtree, (ContentTypeMapping, ContentTypeDetector)):
		result = subtree.extensions
	elif isinstance(subtree, (list, tuple)):
		result = subtree
	return result

def get_path_for_extension(extension, subtree=None):
	if not subtree:
		subtree = full_extension_tree()

	for key, value in subtree.items():
		if isinstance(value, (ContentTypeMapping, ContentTypeDetector)) and extension in value.extensions:
			return [key]
		elif isinstance(value, (list, tuple)) and extension in value:
			return [key]
		elif isinstance(value, dict):
			path = get_path_for_extension(extension, subtree=value)
			if path:
				return [key] + path

	return None

def get_content_type_mapping_for_extension(extension, subtree=None):
	if not subtree:
		subtree = full_extension_tree()

	for key, value in subtree.items():
		content_extension_matches = isinstance(value, (ContentTypeMapping, ContentTypeDetector)) and extension in value. extensions
		list_extension_matches = isinstance(value, (list, tuple)) and extension in value

		if content_extension_matches or list_extension_matches:
			return value
		elif isinstance(value, dict):
			result = get_content_type_mapping_for_extension(extension, subtree=value)
			if result is not None:
				return result

	return None

def valid_extension(extension, type=None):
	if not type:
		return extension in get_all_extensions()
	else:
		extensions = get_extensions(type)
		if extensions:
			return extension in extensions

def valid_file_type(filename, type=None):
	_, extension = os.path.splitext(filename)
	extension = extension[1:].lower()
	return valid_extension(extension, type=type)

def get_file_type(filename):
	_, extension = os.path.splitext(filename)
	extension = extension[1:].lower()
	return get_path_for_extension(extension)

def get_mime_type(filename):
	_, extension = os.path.splitext(filename)
	extension = extension[1:].lower()
	mapping = get_content_type_mapping_for_extension(extension)
	if mapping:
		if isinstance(mapping, ContentTypeMapping) and mapping.content_type is not None:
			return mapping.content_type
		elif isinstance(mapping, ContentTypeDetector) and callable(mapping.detector):
			result = mapping.detector(filename)
			if result is not None:
				return result
	return "application/octet-stream"


class NoSuchStorage(Exception):
	pass


class FileManager(object):
	def __init__(self, analysis_queue, slicing_manager, printer_profile_manager, initial_storage_managers=None):
		self._logger = logging.getLogger(__name__)
		self._analysis_queue = analysis_queue
		self._analysis_queue.register_finish_callback(self._on_analysis_finished)

		self._storage_managers = dict()
		if initial_storage_managers:
			self._storage_managers.update(initial_storage_managers)

		self._slicing_manager = slicing_manager
		self._printer_profile_manager = printer_profile_manager

		import threading
		self._slicing_jobs = dict()
		self._slicing_jobs_mutex = threading.Lock()

		self._slicing_progress_callbacks = []
		self._last_slicing_progress = None

		self._progress_plugins = []
		self._preprocessor_hooks = dict()

		import octoprint.settings
		self._recovery_file = os.path.join(octoprint.settings.settings().getBaseFolder("data"), "print_recovery_data.yaml")

	def initialize(self):
		self.reload_plugins()

		def worker():
			self._logger.info("Adding backlog items from all storage types to analysis queue...".format(**locals()))
			for storage_type, storage_manager in self._storage_managers.items():
				self._determine_analysis_backlog(storage_type, storage_manager)

		import threading
		thread = threading.Thread(target=worker)
		thread.daemon = True
		thread.start()

	def reload_plugins(self):
		self._progress_plugins = octoprint.plugin.plugin_manager().get_implementations(octoprint.plugin.ProgressPlugin)
		self._preprocessor_hooks = octoprint.plugin.plugin_manager().get_hooks("octoprint.filemanager.preprocessor")

	def register_slicingprogress_callback(self, callback):
		self._slicing_progress_callbacks.append(callback)

	def unregister_slicingprogress_callback(self, callback):
		try:
			self._slicing_progress_callbacks.remove(callback)
		except ValueError:
			# callback was not registered
			pass

	def _determine_analysis_backlog(self, storage_type, storage_manager):
		counter = 0
		for entry, path, printer_profile in storage_manager.analysis_backlog:
			file_type = get_file_type(path)[-1]
			file_name = storage_manager.split_path(path)

			# we'll use the default printer profile for the backlog since we don't know better
<<<<<<< HEAD
			queue_entry = QueueEntry(file_name, entry, file_type, storage_type, path, self._printer_profile_manager.get_default())
			self._analysis_queue.enqueue(queue_entry, high_priority=False)
			counter += 1
=======
			queue_entry = QueueEntry(entry, file_type, storage_type, path, self._printer_profile_manager.get_default())
			if self._analysis_queue.enqueue(queue_entry, high_priority=False):
				counter += 1
>>>>>>> 599098a5
		self._logger.info("Added {counter} items from storage type \"{storage_type}\" to analysis queue".format(**locals()))

	def add_storage(self, storage_type, storage_manager):
		self._storage_managers[storage_type] = storage_manager
		self._determine_analysis_backlog(storage_type, storage_manager)

	def remove_storage(self, type):
		if not type in self._storage_managers:
			return
		del self._storage_managers[type]

	@property
	def slicing_enabled(self):
		return self._slicing_manager.slicing_enabled

	@property
	def registered_slicers(self):
		return self._slicing_manager.registered_slicers

	@property
	def default_slicer(self):
		return self._slicing_manager.default_slicer

	def slice(self, slicer_name, source_location, source_path, dest_location, dest_path,
	          position=None, profile=None, printer_profile_id=None, overrides=None, callback=None, callback_args=None):
		absolute_source_path = self.path_on_disk(source_location, source_path)

		def stlProcessed(source_location, source_path, tmp_path, dest_location, dest_path, start_time, printer_profile_id, callback, callback_args, _error=None, _cancelled=False, _analysis=None):
			try:
				if _error:
					eventManager().fire(Events.SLICING_FAILED, dict(stl=source_path,
																	stl_location=source_location,
																	gcode=dest_path,
																	gcode_location=dest_location,
																	reason=_error))
				elif _cancelled:
					eventManager().fire(Events.SLICING_CANCELLED, dict(stl=source_path,
																	   stl_location=source_location,
																	   gcode=dest_path,
																	   gcode_location=dest_location))
				else:
					source_meta = self.get_metadata(source_location, source_path)
					hash = source_meta["hash"]

					import io
					links = [("model", dict(name=source_path))]
					_, stl_name = self.split_path(source_location, source_path)
					file_obj = StreamWrapper(os.path.basename(dest_path),
					                         io.BytesIO(u";Generated from {stl_name} {hash}\n".format(**locals()).encode("ascii", "replace")),
					                         io.FileIO(tmp_path, "rb"))

					printer_profile = self._printer_profile_manager.get(printer_profile_id)
					self.add_file(dest_location, dest_path, file_obj, links=links, allow_overwrite=True, printer_profile=printer_profile, analysis=_analysis)

					end_time = time.time()
					eventManager().fire(Events.SLICING_DONE, dict(stl=source_path,
																  stl_location=source_location,
																  gcode=dest_path,
																  gcode_location=dest_location,
																  time=end_time - start_time))

					if callback is not None:
						if callback_args is None:
							callback_args = ()
						callback(*callback_args)
			finally:
				os.remove(tmp_path)

				source_job_key = (source_location, source_path)
				dest_job_key = (dest_location, dest_path)

				with self._slicing_jobs_mutex:
					if source_job_key in self._slicing_jobs:
						del self._slicing_jobs[source_job_key]
					if dest_job_key in self._slicing_jobs:
						del self._slicing_jobs[dest_job_key]

		slicer = self._slicing_manager.get_slicer(slicer_name)

		import time
		start_time = time.time()
		eventManager().fire(Events.SLICING_STARTED, {"stl": source_path,
		                                             "stl_location": source_location,
		                                             "gcode": dest_path,
		                                             "gcode_location": dest_location,
		                                             "progressAvailable": slicer.get_slicer_properties().get("progress_report", False) if slicer else False})

		import tempfile
		f = tempfile.NamedTemporaryFile(suffix=".gco", delete=False)
		temp_path = f.name
		f.close()

		with self._slicing_jobs_mutex:
			source_job_key = (source_location, source_path)
			dest_job_key = (dest_location, dest_path)
			if dest_job_key in self._slicing_jobs:
				job_slicer_name, job_absolute_source_path, job_temp_path = self._slicing_jobs[dest_job_key]

				self._slicing_manager.cancel_slicing(job_slicer_name, job_absolute_source_path, job_temp_path)
				del self._slicing_jobs[dest_job_key]

			self._slicing_jobs[dest_job_key] = self._slicing_jobs[source_job_key] = (slicer_name, absolute_source_path, temp_path)

		args = (source_location, source_path, temp_path, dest_location, dest_path, start_time, printer_profile_id, callback, callback_args)
		self._slicing_manager.slice(slicer_name,
		                            absolute_source_path,
		                            temp_path,
		                            profile,
		                            stlProcessed,
		                            position=position,
		                            callback_args=args,
		                            overrides=overrides,
		                            printer_profile_id=printer_profile_id,
		                            on_progress=self.on_slicing_progress,
		                            on_progress_args=(slicer_name, source_location, source_path, dest_location, dest_path))

	def on_slicing_progress(self, slicer, source_location, source_path, dest_location, dest_path, _progress=None):
		if not _progress:
			return

		progress_int = int(_progress * 100)
		if self._last_slicing_progress != progress_int:
			self._last_slicing_progress = progress_int
			for callback in self._slicing_progress_callbacks:
				try: callback.sendSlicingProgress(slicer, source_location, source_path, dest_location, dest_path, progress_int)
				except: self._logger.exception("Exception while pushing slicing progress")

			if progress_int:
				def call_plugins(slicer, source_location, source_path, dest_location, dest_path, progress):
					for plugin in self._progress_plugins:
						try:
							plugin.on_slicing_progress(slicer, source_location, source_path, dest_location, dest_path, progress)
						except:
							self._logger.exception("Exception while sending slicing progress to plugin %s" % plugin._identifier)

				import threading
				thread = threading.Thread(target=call_plugins, args=(slicer, source_location, source_path, dest_location, dest_path, progress_int))
				thread.daemon = False
				thread.start()


	def get_busy_files(self):
		return self._slicing_jobs.keys()

	def file_in_path(self, destination, path, file):
		return self._storage(destination).file_in_path(path, file)

	def file_exists(self, destination, path):
		return self._storage(destination).file_exists(path)

	def folder_exists(self, destination, path):
		return self._storage(destination).folder_exists(path)

	def list_files(self, destinations=None, path=None, filter=None, recursive=None):
		if not destinations:
			destinations = self._storage_managers.keys()
		if isinstance(destinations, (str, unicode, basestring)):
			destinations = [destinations]

		result = dict()
		for dst in destinations:
			result[dst] = self._storage_managers[dst].list_files(path=path, filter=filter, recursive=recursive)
		return result

	def add_file(self, destination, path, file_object, links=None, allow_overwrite=False, printer_profile=None, analysis=None):
		if printer_profile is None:
			printer_profile = self._printer_profile_manager.get_current_or_default()

		for hook in self._preprocessor_hooks.values():
			try:
				hook_file_object = hook(path, file_object, links=links, printer_profile=printer_profile, allow_overwrite=allow_overwrite)
			except:
				self._logger.exception("Error when calling preprocessor hook {}, ignoring".format(hook))
				continue

			if hook_file_object is not None:
				file_object = hook_file_object
		file_path = self._storage(destination).add_file(path, file_object, links=links, printer_profile=printer_profile, allow_overwrite=allow_overwrite)
		absolute_path = self._storage(destination).path_on_disk(file_path)
		_, file_name = self._storage(destination).split_path(file_path)

		if analysis is None:
			file_type = get_file_type(absolute_path)
			if file_type:
				queue_entry = QueueEntry(file_name, file_path, file_type[-1], destination, absolute_path, printer_profile)
				self._analysis_queue.enqueue(queue_entry, high_priority=True)
		else:
			self._add_analysis_result(destination, path, analysis)

		eventManager().fire(Events.UPDATED_FILES, dict(type="printables"))
		return file_path

	def remove_file(self, destination, path):
		self._storage(destination).remove_file(path)
		eventManager().fire(Events.UPDATED_FILES, dict(type="printables"))

	def copy_file(self, destination, source, dst):
		self._storage(destination).copy_file(source, dst)
		eventManager().fire(Events.UPDATED_FILES, dict(type="printables"))

	def move_file(self, destination, source, dst):
		self._storage(destination).move_file(source, dst)
		eventManager().fire(Events.UPDATED_FILES, dict(type="printables"))

	def add_folder(self, destination, path, ignore_existing=True):
		folder_path = self._storage(destination).add_folder(path, ignore_existing=ignore_existing)
		eventManager().fire(Events.UPDATED_FILES, dict(type="printables"))
		return folder_path

	def remove_folder(self, destination, path, recursive=True):
		self._storage(destination).remove_folder(path, recursive=recursive)
		eventManager().fire(Events.UPDATED_FILES, dict(type="printables"))

	def copy_folder(self, destination, source, dst):
		self._storage(destination).copy_folder(source, dst)
		eventManager().fire(Events.UPDATED_FILES, dict(type="printables"))

	def move_folder(self, destination, source, dst):
		self._storage(destination).move_folder(source, dst)
		eventManager().fire(Events.UPDATED_FILES, dict(type="printables"))

	def get_metadata(self, destination, path):
		return self._storage(destination).get_metadata(path)

	def add_link(self, destination, path, rel, data):
		self._storage(destination).add_link(path, rel, data)

	def remove_link(self, destination, path, rel, data):
		self._storage(destination).remove_link(path, rel, data)

	def log_print(self, destination, path, timestamp, print_time, success, printer_profile):
		try:
			if success:
				self._storage(destination).add_history(path, dict(timestamp=timestamp, printTime=print_time, success=success, printerProfile=printer_profile))
			else:
				self._storage(destination).add_history(path, dict(timestamp=timestamp, success=success, printerProfile=printer_profile))
			eventManager().fire(Events.METADATA_STATISTICS_UPDATED, dict(storage=destination, path=path))
		except NoSuchStorage:
			# if there's no storage configured where to log the print, we'll just not log it
			pass

	def save_recovery_data(self, origin, path, pos):
		import time
		import yaml
		from octoprint.util import atomic_write

		data = dict(origin=origin,
		            path=self.path_in_storage(origin, path),
		            pos=pos,
		            date=time.time())
		try:
			with atomic_write(self._recovery_file) as f:
				yaml.safe_dump(data, stream=f, default_flow_style=False, indent="  ", allow_unicode=True)
		except:
			self._logger.exception("Could not write recovery data to file {}".format(self._recovery_file))

	def delete_recovery_data(self):
		if not os.path.isfile(self._recovery_file):
			return

		try:
			os.remove(self._recovery_file)
		except:
			self._logger.exception("Error deleting recovery data file {}".format(self._recovery_file))

	def get_recovery_data(self):
		if not os.path.isfile(self._recovery_file):
			return None

		import yaml
		try:
			with open(self._recovery_file) as f:
				data = yaml.safe_load(f)
			return data
		except:
			self._logger.exception("Could not read recovery data from file {}".format(self._recovery_file))
			self.delete_recovery_data()

	def set_additional_metadata(self, destination, path, key, data, overwrite=False, merge=False):
		self._storage(destination).set_additional_metadata(path, key, data, overwrite=overwrite, merge=merge)

	def remove_additional_metadata(self, destination, path, key):
		self._storage(destination).remove_additional_metadata(path, key)

	def path_on_disk(self, destination, path):
		return self._storage(destination).path_on_disk(path)

	def sanitize(self, destination, path):
		return self._storage(destination).sanitize(path)

	def sanitize_name(self, destination, name):
		return self._storage(destination).sanitize_name(name)

	def sanitize_path(self, destination, path):
		return self._storage(destination).sanitize_path(path)

	def split_path(self, destination, path):
		return self._storage(destination).split_path(path)

	def join_path(self, destination, *path):
		return self._storage(destination).join_path(*path)

	def path_in_storage(self, destination, path):
		return self._storage(destination).path_in_storage(path)

	def _storage(self, destination):
		if not destination in self._storage_managers:
			raise NoSuchStorage("No storage configured for destination {destination}".format(**locals()))
		return self._storage_managers[destination]

	def _add_analysis_result(self, destination, path, result):
		if not destination in self._storage_managers:
			return

		storage_manager = self._storage_managers[destination]
		storage_manager.set_additional_metadata(path, "analysis", result, overwrite=True)

	def _on_analysis_finished(self, entry, result):
		self._add_analysis_result(entry.location, entry.path, result)
<|MERGE_RESOLUTION|>--- conflicted
+++ resolved
@@ -212,15 +212,9 @@
 			file_name = storage_manager.split_path(path)
 
 			# we'll use the default printer profile for the backlog since we don't know better
-<<<<<<< HEAD
-			queue_entry = QueueEntry(file_name, entry, file_type, storage_type, path, self._printer_profile_manager.get_default())
-			self._analysis_queue.enqueue(queue_entry, high_priority=False)
-			counter += 1
-=======
-			queue_entry = QueueEntry(entry, file_type, storage_type, path, self._printer_profile_manager.get_default())
+			queue_entry = QueueEntry(file_name, file_type, storage_type, path, self._printer_profile_manager.get_default())
 			if self._analysis_queue.enqueue(queue_entry, high_priority=False):
 				counter += 1
->>>>>>> 599098a5
 		self._logger.info("Added {counter} items from storage type \"{storage_type}\" to analysis queue".format(**locals()))
 
 	def add_storage(self, storage_type, storage_manager):
