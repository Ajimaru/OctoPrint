__author__ = "Gina Häußge <osd@foosel.net>"
__license__ = "GNU Affero General Public License http://www.gnu.org/licenses/agpl.html"
__copyright__ = "Copyright (C) 2014 The OctoPrint Project - Released under terms of the AGPLv3 License"

import copy
import io
import logging
import os
import re
import shutil

import pylru

try:
    from os import scandir, walk
except ImportError:
    from scandir import scandir, walk

from contextlib import contextmanager

from emoji import demojize
from past.builtins import basestring

import octoprint.filemanager
from octoprint.util import atomic_write, is_hidden_path, time_this, to_bytes, to_unicode
from octoprint.vendor.awesome_slugify import Slugify


<<<<<<< HEAD
class StorageInterface:
	"""
	Interface of storage adapters for OctoPrint.
	"""

	@property
	def analysis_backlog(self):
		"""
		Get an iterator over all items stored in the storage that need to be analysed by the :class:`~octoprint.filemanager.AnalysisQueue`.

		The yielded elements are expected as storage specific absolute paths to the respective files. Don't forget
		to recurse into folders if your storage adapter supports those.

		:return: an iterator yielding all un-analysed files in the storage
		"""
		# empty generator pattern, yield is intentionally unreachable
		return
		yield

	def analysis_backlog_for_path(self, path=None):
		# empty generator pattern, yield is intentionally unreachable
		return
		yield

	def last_modified(self, path=None, recursive=False):
		"""
		Get the last modification date of the specified ``path`` or ``path``'s subtree.

		Args:
		    path (str or None): Path for which to determine the subtree's last modification date. If left out or
		        set to None, defatuls to storage root.
		    recursive (bool): Whether to determine only the date of the specified ``path`` (False, default) or
		        the whole ``path``'s subtree (True).

		Returns: (float) The last modification date of the indicated subtree
		"""
		raise NotImplementedError()

	def file_in_path(self, path, filepath):
		"""
		Returns whether the file indicated by ``file`` is inside ``path`` or not.
		:param string path: the path to check
		:param string filepath: path to the file
		:return: ``True`` if the file is inside the path, ``False`` otherwise
		"""
		return NotImplementedError()

	def file_exists(self, path):
		"""
		Returns whether the file indicated by ``path`` exists or not.
		:param string path: the path to check for existence
		:return: ``True`` if the file exists, ``False`` otherwise
		"""
		raise NotImplementedError()

	def folder_exists(self, path):
		"""
		Returns whether the folder indicated by ``path`` exists or not.
		:param string path: the path to check for existence
		:return: ``True`` if the folder exists, ``False`` otherwise
		"""
		raise NotImplementedError()

	def list_files(self, path=None, filter=None, recursive=True):
		"""
		List all files in storage starting at ``path``. If ``recursive`` is set to True (the default), also dives into
		subfolders.

		An optional filter function can be supplied which will be called with a file name and file data and which has
		to return True if the file is to be included in the result or False if not.

		The data structure of the returned result will be a dictionary mapping from file names to entry data. File nodes
		will contain their metadata here, folder nodes will contain their contained files and folders. Example::

		   {
		     "some_folder": {
		       "name": "some_folder",
		       "path": "some_folder",
		       "type": "folder",
		       "children": {
		         "some_sub_folder": {
		           "name": "some_sub_folder",
		           "path": "some_folder/some_sub_folder",
		           "type": "folder",
		           "typePath": ["folder"],
		           "children": { ... }
		         },
		         "some_file.gcode": {
		           "name": "some_file.gcode",
		           "path": "some_folder/some_file.gcode",
		           "type": "machinecode",
		           "typePath": ["machinecode", "gcode"],
		           "hash": "<sha1 hash>",
		           "links": [ ... ],
		           ...
		         },
		         ...
		       }
		     "test.gcode": {
		       "name": "test.gcode",
		       "path": "test.gcode",
		       "type": "machinecode",
		       "typePath": ["machinecode", "gcode"],
		       "hash": "<sha1 hash>",
		       "links": [...],
		       ...
		     },
		     "test.stl": {
		       "name": "test.stl",
		       "path": "test.stl",
		       "type": "model",
		       "typePath": ["model", "stl"],
		       "hash": "<sha1 hash>",
		       "links": [...],
		       ...
		     },
		     ...
		   }

		:param string path:     base path from which to recursively list all files, optional, if not supplied listing will start
		                        from root of base folder
		:param function filter: a filter that matches the files that are to be returned, may be left out in which case no
		                        filtering will take place
		:param bool recursive:  will also step into sub folders for building the complete list if set to True, otherwise will only
		                        do one step down into sub folders to be able to populate the ``children``.
		:return: a dictionary mapping entry names to entry data that represents the whole file list
		"""
		raise NotImplementedError()

	def add_folder(self, path, ignore_existing=True, display=None):
		"""
		Adds a folder as ``path``

		The ``path`` will be sanitized.

		:param string path:          the path of the new folder
		:param bool ignore_existing: if set to True, no error will be raised if the folder to be added already exists
		:param unicode display:      display name of the folder
		:return: the sanitized name of the new folder to be used for future references to the folder
		"""
		raise NotImplementedError()

	def remove_folder(self, path, recursive=True):
		"""
		Removes the folder at ``path``

		:param string path:    the path of the folder to remove
		:param bool recursive: if set to True, contained folders and files will also be removed, otherwise an error will
		                       be raised if the folder is not empty (apart from any metadata files) when it's to be removed
		"""
		raise NotImplementedError()

	def copy_folder(self, source, destination):
		"""
		Copies the folder ``source`` to ``destination``

		:param string source: path to the source folder
		:param string destination: path to destination

		:return: the path in the storage to the copy of the folder
		"""
		raise NotImplementedError()

	def move_folder(self, source, destination):
		"""
		Moves the folder ``source`` to ``destination``

		:param string source: path to the source folder
		:param string destination: path to destination

		:return: the new path in the storage to the folder
		"""
		raise NotImplementedError()

	def add_file(self, path, file_object, printer_profile=None, links=None, allow_overwrite=False, display=None):
		"""
		Adds the file ``file_object`` as ``path``

		:param string path:            the file's new path, will be sanitized
		:param object file_object:     a file object that provides a ``save`` method which will be called with the destination path
		                               where the object should then store its contents
		:param object printer_profile: the printer profile associated with this file (if any)
		:param list links:             any links to add with the file
		:param bool allow_overwrite:   if set to True no error will be raised if the file already exists and the existing file
		                               and its metadata will just be silently overwritten
		:param unicode display:        display name of the file
		:return: the sanitized name of the file to be used for future references to it
		"""
		raise NotImplementedError()

	def remove_file(self, path):
		"""
		Removes the file at ``path``

		Will also take care of deleting the corresponding entries
		in the metadata and deleting all links pointing to the file.

		:param string path: path of the file to remove
		"""
		raise NotImplementedError()

	def copy_file(self, source, destination):
		"""
		Copies the file ``source`` to ``destination``

		:param string source: path to the source file
		:param string destination: path to destination

		:return: the path in the storage to the copy of the file
		"""
		raise NotImplementedError()

	def move_file(self, source, destination):
		"""
		Moves the file ``source`` to ``destination``

		:param string source: path to the source file
		:param string destination: path to destination

		:return: the new path in the storage to the file
		"""
		raise NotImplementedError()

	def has_analysis(self, path):
		"""
		Returns whether the file at path has been analysed yet

		:param path: virtual path to the file for which to retrieve the metadata
		"""
		raise NotImplementedError()

	def get_metadata(self, path):
		"""
		Retrieves the metadata for the file ``path``.

		:param path: virtual path to the file for which to retrieve the metadata
		:return: the metadata associated with the file
		"""
		raise NotImplementedError()

	def add_link(self, path, rel, data):
		"""
		Adds a link of relation ``rel`` to file ``path`` with the given ``data``.

		The following relation types are currently supported:

		  * ``model``: adds a link to a model from which the file was created/sliced, expected additional data is the ``name``
		    and optionally the ``hash`` of the file to link to. If the link can be resolved against another file on the
		    current ``path``, not only will it be added to the links of ``name`` but a reverse link of type ``machinecode``
		    referring to ``name`` and its hash will also be added to the linked ``model`` file
		  * ``machinecode``: adds a link to a file containing machine code created from the current file (model), expected
		    additional data is the ``name`` and optionally the ``hash`` of the file to link to. If the link can be resolved
		    against another file on the current ``path``, not only will it be added to the links of ``name`` but a reverse
		    link of type ``model`` referring to ``name`` and its hash will also be added to the linked ``model`` file.
		  * ``web``: adds a location on the web associated with this file (e.g. a website where to download a model),
		    expected additional data is a ``href`` attribute holding the website's URL and optionally a ``retrieved``
		    attribute describing when the content was retrieved

		Note that adding ``model`` links to files identifying as models or ``machinecode`` links to files identifying
		as machine code will be refused.

		:param path: path of the file for which to add a link
		:param rel: type of relation of the link to add (currently ``model``, ``machinecode`` and ``web`` are supported)
		:param data: additional data of the link to add
		"""
		raise NotImplementedError()

	def remove_link(self, path, rel, data):
		"""
		Removes the link consisting of ``rel`` and ``data`` from file ``name`` on ``path``.

		:param path: path of the file from which to remove the link
		:param rel: type of relation of the link to remove (currently ``model``, ``machinecode`` and ``web`` are supported)
		:param data: additional data of the link to remove, must match existing link
		"""
		raise NotImplementedError()

	def get_additional_metadata(self, path, key):
		"""
		Fetches additional metadata at ``key`` from the metadata of ``path``.

		:param path: the virtual path to the file for which to fetch additional metadata
		:param key: key of metadata to fetch
		"""
		raise NotImplementedError()

	def set_additional_metadata(self, path, key, data, overwrite=False, merge=False):
		"""
		Adds additional metadata to the metadata of ``path``. Metadata in ``data`` will be saved under ``key``.

		If ``overwrite`` is set and ``key`` already exists in ``name``'s metadata, the current value will be overwritten.

		If ``merge`` is set and ``key`` already exists and both ``data`` and the existing data under ``key`` are dictionaries,
		the two dictionaries will be merged recursively.

		:param path: the virtual path to the file for which to add additional metadata
		:param key: key of metadata to add
		:param data: metadata to add
		:param overwrite: if True and ``key`` already exists, it will be overwritten
		:param merge: if True and ``key`` already exists and both ``data`` and the existing data are dictionaries, they
		              will be merged
		"""
		raise NotImplementedError()

	def remove_additional_metadata(self, path, key):
		"""
		Removes additional metadata under ``key`` for ``name`` on ``path``

		:param path: the virtual path to the file for which to remove the metadata under ``key``
		:param key: the key to remove
		"""
		raise NotImplementedError()

	def canonicalize(self, path):
		"""
		Canonicalizes the given ``path``. The ``path`` may consist of both folder and file name, the underlying
		implementation must separate those if necessary.

		By default, this calls :func:`~octoprint.filemanager.StorageInterface.sanitize`, which also takes care
		of stripping any invalid characters.

		Args:
			path: the path to canonicalize

		Returns:
			a 2-tuple containing the canonicalized path and file name

		"""
		return self.sanitize(path)

	def sanitize(self, path):
		"""
		Sanitizes the given ``path``, stripping it of all invalid characters. The ``path`` may consist of both
		folder and file name, the underlying implementation must separate those if necessary and sanitize individually.

		:param string path: the path to sanitize
		:return: a 2-tuple containing the sanitized path and file name
		"""
		raise NotImplementedError()

	def sanitize_path(self, path):
		"""
		Sanitizes the given folder-only ``path``, stripping it of all invalid characters.
		:param string path: the path to sanitize
		:return: the sanitized path
		"""
		raise NotImplementedError()

	def sanitize_name(self, name):
		"""
		Sanitizes the given file ``name``, stripping it of all invalid characters.
		:param string name: the file name to sanitize
		:return: the sanitized name
		"""
		raise NotImplementedError()

	def split_path(self, path):
		"""
		Split ``path`` into base directory and file name.
		:param path: the path to split
		:return: a tuple (base directory, file name)
		"""
		raise NotImplementedError()

	def join_path(self, *path):
		"""
		Join path elements together
		:param path: path elements to join
		:return: joined representation of the path to be usable as fully qualified path for further operations
		"""
		raise NotImplementedError()

	def path_on_disk(self, path):
		"""
		Retrieves the path on disk for ``path``.

		Note: if the storage is not on disk and there exists no path on disk to refer to it, this method should
		raise an :class:`io.UnsupportedOperation`

		Opposite of :func:`path_in_storage`.

		:param string path: the virtual path for which to retrieve the path on disk
		:return: the path on disk to ``path``
		"""
		raise NotImplementedError()

	def path_in_storage(self, path):
		"""
		Retrieves the equivalent in the storage adapter for ``path``.

		Opposite of :func:`path_on_disk`.

		:param string path: the path for which to retrieve the storage path
		:return: the path in storage to ``path``
		"""
		raise NotImplementedError()
=======
class StorageInterface(object):
    """
    Interface of storage adapters for OctoPrint.
    """

    @property
    def analysis_backlog(self):
        """
        Get an iterator over all items stored in the storage that need to be analysed by the :class:`~octoprint.filemanager.AnalysisQueue`.

        The yielded elements are expected as storage specific absolute paths to the respective files. Don't forget
        to recurse into folders if your storage adapter supports those.

        :return: an iterator yielding all un-analysed files in the storage
        """
        # empty generator pattern, yield is intentionally unreachable
        return
        yield

    def analysis_backlog_for_path(self, path=None):
        # empty generator pattern, yield is intentionally unreachable
        return
        yield

    def last_modified(self, path=None, recursive=False):
        """
        Get the last modification date of the specified ``path`` or ``path``'s subtree.

        Args:
            path (str or None): Path for which to determine the subtree's last modification date. If left out or
                set to None, defatuls to storage root.
            recursive (bool): Whether to determine only the date of the specified ``path`` (False, default) or
                the whole ``path``'s subtree (True).

        Returns: (float) The last modification date of the indicated subtree
        """
        raise NotImplementedError()

    def file_in_path(self, path, filepath):
        """
        Returns whether the file indicated by ``file`` is inside ``path`` or not.
        :param string path: the path to check
        :param string filepath: path to the file
        :return: ``True`` if the file is inside the path, ``False`` otherwise
        """
        return NotImplementedError()

    def file_exists(self, path):
        """
        Returns whether the file indicated by ``path`` exists or not.
        :param string path: the path to check for existence
        :return: ``True`` if the file exists, ``False`` otherwise
        """
        raise NotImplementedError()

    def folder_exists(self, path):
        """
        Returns whether the folder indicated by ``path`` exists or not.
        :param string path: the path to check for existence
        :return: ``True`` if the folder exists, ``False`` otherwise
        """
        raise NotImplementedError()

    def list_files(self, path=None, filter=None, recursive=True, force_refresh=False):
        """
        List all files in storage starting at ``path``. If ``recursive`` is set to True (the default), also dives into
        subfolders.

        An optional filter function can be supplied which will be called with a file name and file data and which has
        to return True if the file is to be included in the result or False if not.

        The data structure of the returned result will be a dictionary mapping from file names to entry data. File nodes
        will contain their metadata here, folder nodes will contain their contained files and folders. Example::

           {
             "some_folder": {
               "name": "some_folder",
               "path": "some_folder",
               "type": "folder",
               "children": {
                 "some_sub_folder": {
                   "name": "some_sub_folder",
                   "path": "some_folder/some_sub_folder",
                   "type": "folder",
                   "typePath": ["folder"],
                   "children": { ... }
                 },
                 "some_file.gcode": {
                   "name": "some_file.gcode",
                   "path": "some_folder/some_file.gcode",
                   "type": "machinecode",
                   "typePath": ["machinecode", "gcode"],
                   "hash": "<sha1 hash>",
                   "links": [ ... ],
                   ...
                 },
                 ...
               }
             "test.gcode": {
               "name": "test.gcode",
               "path": "test.gcode",
               "type": "machinecode",
               "typePath": ["machinecode", "gcode"],
               "hash": "<sha1 hash>",
               "links": [...],
               ...
             },
             "test.stl": {
               "name": "test.stl",
               "path": "test.stl",
               "type": "model",
               "typePath": ["model", "stl"],
               "hash": "<sha1 hash>",
               "links": [...],
               ...
             },
             ...
           }

        :param string path:     base path from which to recursively list all files, optional, if not supplied listing will start
                                from root of base folder
        :param function filter: a filter that matches the files that are to be returned, may be left out in which case no
                                filtering will take place
        :param bool recursive:  will also step into sub folders for building the complete list if set to True, otherwise will only
                                do one step down into sub folders to be able to populate the ``children``.
        :return: a dictionary mapping entry names to entry data that represents the whole file list
        """
        raise NotImplementedError()

    def add_folder(self, path, ignore_existing=True, display=None):
        """
        Adds a folder as ``path``

        The ``path`` will be sanitized.

        :param string path:          the path of the new folder
        :param bool ignore_existing: if set to True, no error will be raised if the folder to be added already exists
        :param unicode display:      display name of the folder
        :return: the sanitized name of the new folder to be used for future references to the folder
        """
        raise NotImplementedError()

    def remove_folder(self, path, recursive=True):
        """
        Removes the folder at ``path``

        :param string path:    the path of the folder to remove
        :param bool recursive: if set to True, contained folders and files will also be removed, otherwise an error will
                               be raised if the folder is not empty (apart from any metadata files) when it's to be removed
        """
        raise NotImplementedError()

    def copy_folder(self, source, destination):
        """
        Copies the folder ``source`` to ``destination``

        :param string source: path to the source folder
        :param string destination: path to destination

        :return: the path in the storage to the copy of the folder
        """
        raise NotImplementedError()

    def move_folder(self, source, destination):
        """
        Moves the folder ``source`` to ``destination``

        :param string source: path to the source folder
        :param string destination: path to destination

        :return: the new path in the storage to the folder
        """
        raise NotImplementedError()

    def add_file(
        self,
        path,
        file_object,
        printer_profile=None,
        links=None,
        allow_overwrite=False,
        display=None,
    ):
        """
        Adds the file ``file_object`` as ``path``

        :param string path:            the file's new path, will be sanitized
        :param object file_object:     a file object that provides a ``save`` method which will be called with the destination path
                                       where the object should then store its contents
        :param object printer_profile: the printer profile associated with this file (if any)
        :param list links:             any links to add with the file
        :param bool allow_overwrite:   if set to True no error will be raised if the file already exists and the existing file
                                       and its metadata will just be silently overwritten
        :param unicode display:        display name of the file
        :return: the sanitized name of the file to be used for future references to it
        """
        raise NotImplementedError()

    def remove_file(self, path):
        """
        Removes the file at ``path``

        Will also take care of deleting the corresponding entries
        in the metadata and deleting all links pointing to the file.

        :param string path: path of the file to remove
        """
        raise NotImplementedError()

    def copy_file(self, source, destination):
        """
        Copies the file ``source`` to ``destination``

        :param string source: path to the source file
        :param string destination: path to destination

        :return: the path in the storage to the copy of the file
        """
        raise NotImplementedError()

    def move_file(self, source, destination):
        """
        Moves the file ``source`` to ``destination``

        :param string source: path to the source file
        :param string destination: path to destination

        :return: the new path in the storage to the file
        """
        raise NotImplementedError()

    def has_analysis(self, path):
        """
        Returns whether the file at path has been analysed yet

        :param path: virtual path to the file for which to retrieve the metadata
        """
        raise NotImplementedError()

    def get_metadata(self, path):
        """
        Retrieves the metadata for the file ``path``.

        :param path: virtual path to the file for which to retrieve the metadata
        :return: the metadata associated with the file
        """
        raise NotImplementedError()

    def add_link(self, path, rel, data):
        """
        Adds a link of relation ``rel`` to file ``path`` with the given ``data``.

        The following relation types are currently supported:

          * ``model``: adds a link to a model from which the file was created/sliced, expected additional data is the ``name``
            and optionally the ``hash`` of the file to link to. If the link can be resolved against another file on the
            current ``path``, not only will it be added to the links of ``name`` but a reverse link of type ``machinecode``
            referring to ``name`` and its hash will also be added to the linked ``model`` file
          * ``machinecode``: adds a link to a file containing machine code created from the current file (model), expected
            additional data is the ``name`` and optionally the ``hash`` of the file to link to. If the link can be resolved
            against another file on the current ``path``, not only will it be added to the links of ``name`` but a reverse
            link of type ``model`` referring to ``name`` and its hash will also be added to the linked ``model`` file.
          * ``web``: adds a location on the web associated with this file (e.g. a website where to download a model),
            expected additional data is a ``href`` attribute holding the website's URL and optionally a ``retrieved``
            attribute describing when the content was retrieved

        Note that adding ``model`` links to files identifying as models or ``machinecode`` links to files identifying
        as machine code will be refused.

        :param path: path of the file for which to add a link
        :param rel: type of relation of the link to add (currently ``model``, ``machinecode`` and ``web`` are supported)
        :param data: additional data of the link to add
        """
        raise NotImplementedError()

    def remove_link(self, path, rel, data):
        """
        Removes the link consisting of ``rel`` and ``data`` from file ``name`` on ``path``.

        :param path: path of the file from which to remove the link
        :param rel: type of relation of the link to remove (currently ``model``, ``machinecode`` and ``web`` are supported)
        :param data: additional data of the link to remove, must match existing link
        """
        raise NotImplementedError()

    def get_additional_metadata(self, path, key):
        """
        Fetches additional metadata at ``key`` from the metadata of ``path``.

        :param path: the virtual path to the file for which to fetch additional metadata
        :param key: key of metadata to fetch
        """
        raise NotImplementedError()

    def set_additional_metadata(self, path, key, data, overwrite=False, merge=False):
        """
        Adds additional metadata to the metadata of ``path``. Metadata in ``data`` will be saved under ``key``.

        If ``overwrite`` is set and ``key`` already exists in ``name``'s metadata, the current value will be overwritten.

        If ``merge`` is set and ``key`` already exists and both ``data`` and the existing data under ``key`` are dictionaries,
        the two dictionaries will be merged recursively.

        :param path: the virtual path to the file for which to add additional metadata
        :param key: key of metadata to add
        :param data: metadata to add
        :param overwrite: if True and ``key`` already exists, it will be overwritten
        :param merge: if True and ``key`` already exists and both ``data`` and the existing data are dictionaries, they
                      will be merged
        """
        raise NotImplementedError()

    def remove_additional_metadata(self, path, key):
        """
        Removes additional metadata under ``key`` for ``name`` on ``path``

        :param path: the virtual path to the file for which to remove the metadata under ``key``
        :param key: the key to remove
        """
        raise NotImplementedError()

    def canonicalize(self, path):
        """
        Canonicalizes the given ``path``. The ``path`` may consist of both folder and file name, the underlying
        implementation must separate those if necessary.

        By default, this calls :func:`~octoprint.filemanager.StorageInterface.sanitize`, which also takes care
        of stripping any invalid characters.

        Args:
                path: the path to canonicalize

        Returns:
                a 2-tuple containing the canonicalized path and file name

        """
        return self.sanitize(path)

    def sanitize(self, path):
        """
        Sanitizes the given ``path``, stripping it of all invalid characters. The ``path`` may consist of both
        folder and file name, the underlying implementation must separate those if necessary and sanitize individually.

        :param string path: the path to sanitize
        :return: a 2-tuple containing the sanitized path and file name
        """
        raise NotImplementedError()

    def sanitize_path(self, path):
        """
        Sanitizes the given folder-only ``path``, stripping it of all invalid characters.
        :param string path: the path to sanitize
        :return: the sanitized path
        """
        raise NotImplementedError()

    def sanitize_name(self, name):
        """
        Sanitizes the given file ``name``, stripping it of all invalid characters.
        :param string name: the file name to sanitize
        :return: the sanitized name
        """
        raise NotImplementedError()

    def split_path(self, path):
        """
        Split ``path`` into base directory and file name.
        :param path: the path to split
        :return: a tuple (base directory, file name)
        """
        raise NotImplementedError()

    def join_path(self, *path):
        """
        Join path elements together
        :param path: path elements to join
        :return: joined representation of the path to be usable as fully qualified path for further operations
        """
        raise NotImplementedError()

    def path_on_disk(self, path):
        """
        Retrieves the path on disk for ``path``.

        Note: if the storage is not on disk and there exists no path on disk to refer to it, this method should
        raise an :class:`io.UnsupportedOperation`

        Opposite of :func:`path_in_storage`.

        :param string path: the virtual path for which to retrieve the path on disk
        :return: the path on disk to ``path``
        """
        raise NotImplementedError()

    def path_in_storage(self, path):
        """
        Retrieves the equivalent in the storage adapter for ``path``.

        Opposite of :func:`path_on_disk`.

        :param string path: the path for which to retrieve the storage path
        :return: the path in storage to ``path``
        """
        raise NotImplementedError()
>>>>>>> 29726b15


class StorageError(Exception):
    UNKNOWN = "unknown"
    INVALID_DIRECTORY = "invalid_directory"
    INVALID_FILE = "invalid_file"
    INVALID_SOURCE = "invalid_source"
    INVALID_DESTINATION = "invalid_destination"
    DOES_NOT_EXIST = "does_not_exist"
    ALREADY_EXISTS = "already_exists"
    SOURCE_EQUALS_DESTINATION = "source_equals_destination"
    NOT_EMPTY = "not_empty"

    def __init__(self, message, code=None, cause=None):
        BaseException.__init__(self)
        self.message = message
        self.cause = cause

        if code is None:
            code = StorageError.UNKNOWN
        self.code = code


class LocalFileStorage(StorageInterface):
    """
    The ``LocalFileStorage`` is a storage implementation which holds all files, folders and metadata on disk.

    Metadata is managed inside ``.metadata.json`` files in the respective folders, indexed by the sanitized filenames
    stored within the folder. Metadata access is managed through an LRU cache to minimize access overhead.

    This storage type implements :func:`path_on_disk`.
    """

    _UNICODE_VARIATIONS = re.compile("[\uFE00-\uFE0F]", re.U)

    @classmethod
    def _no_unicode_variations(cls, text):
        return cls._UNICODE_VARIATIONS.sub("", text)

    _SLUGIFY = Slugify()
    _SLUGIFY.safe_chars = "-_.()[] "

    @classmethod
    def _slugify(cls, text):
        text = to_unicode(text)
        text = cls._no_unicode_variations(text)
        text = demojize(text, delimiters=("", ""))
        return cls._SLUGIFY(text)

    def __init__(self, basefolder, create=False):
        """
        Initializes a ``LocalFileStorage`` instance under the given ``basefolder``, creating the necessary folder
        if necessary and ``create`` is set to ``True``.

        :param string basefolder: the path to the folder under which to create the storage
        :param bool create:       ``True`` if the folder should be created if it doesn't exist yet, ``False`` otherwise
        """
        self._logger = logging.getLogger(__name__)

        self.basefolder = os.path.realpath(os.path.abspath(to_unicode(basefolder)))
        if not os.path.exists(self.basefolder) and create:
            os.makedirs(self.basefolder)
        if not os.path.exists(self.basefolder) or not os.path.isdir(self.basefolder):
            raise StorageError(
                "{basefolder} is not a valid directory".format(**locals()),
                code=StorageError.INVALID_DIRECTORY,
            )

        import threading

        self._metadata_lock_mutex = threading.RLock()
        self._metadata_locks = {}
        self._persisted_metadata_lock_mutex = threading.RLock()
        self._persisted_metadata_locks = {}

        self._metadata_cache = pylru.lrucache(100)
        self._filelist_cache = {}
        self._filelist_cache_mutex = threading.RLock()

        self._old_metadata = None
        self._initialize_metadata()

    def _initialize_metadata(self):
        self._logger.info(
            "Initializing the file metadata for {}...".format(self.basefolder)
        )

        old_metadata_path = os.path.join(self.basefolder, "metadata.yaml")
        backup_path = os.path.join(self.basefolder, "metadata.yaml.backup")

        if os.path.exists(old_metadata_path):
            # load the old metadata file
            try:
                with io.open(old_metadata_path, "rt", encoding="utf-8") as f:
                    import yaml

                    self._old_metadata = yaml.safe_load(f)
            except Exception:
                self._logger.exception("Error while loading old metadata file")

            # make sure the metadata is initialized as far as possible
            self._list_folder(self.basefolder)

            # rename the old metadata file
            self._old_metadata = None
            try:
                import shutil

                shutil.move(old_metadata_path, backup_path)
            except Exception:
                self._logger.exception("Could not rename old metadata.yaml file")

        else:
            # make sure the metadata is initialized as far as possible
            self._list_folder(self.basefolder)

        self._logger.info(
            "... file metadata for {} initialized successfully.".format(self.basefolder)
        )

    @property
    def analysis_backlog(self):
        return self.analysis_backlog_for_path()

    def analysis_backlog_for_path(self, path=None):
        if path:
            path = self.sanitize_path(path)

        for entry in self._analysis_backlog_generator(path):
            yield entry

    def _analysis_backlog_generator(self, path=None):
        if path is None:
            path = self.basefolder

        metadata = self._get_metadata(path)
        if not metadata:
            metadata = {}
        for entry in scandir(path):
            if is_hidden_path(entry.name):
                continue

            if entry.is_file() and octoprint.filemanager.valid_file_type(entry.name):
                if (
                    entry.name not in metadata
                    or not isinstance(metadata[entry.name], dict)
                    or "analysis" not in metadata[entry.name]
                ):
                    printer_profile_rels = self.get_link(entry.path, "printerprofile")
                    if printer_profile_rels:
                        printer_profile_id = printer_profile_rels[0]["id"]
                    else:
                        printer_profile_id = None

                    yield entry.name, entry.path, printer_profile_id
            elif os.path.isdir(entry.path):
                for sub_entry in self._analysis_backlog_generator(entry.path):
                    yield self.join_path(entry.name, sub_entry[0]), sub_entry[
                        1
                    ], sub_entry[2]

    def last_modified(self, path=None, recursive=False):
        if path is None:
            path = self.basefolder
        else:
            path = os.path.join(self.basefolder, path)

        def last_modified_for_path(p):
            metadata = os.path.join(p, ".metadata.json")
            if os.path.exists(metadata):
                return max(os.stat(p).st_mtime, os.stat(metadata).st_mtime)
            else:
                return os.stat(p).st_mtime

        if recursive:
            return max(last_modified_for_path(root) for root, _, _ in walk(path))
        else:
            return last_modified_for_path(path)

    def file_in_path(self, path, filepath):
        filepath = self.sanitize_path(filepath)
        path = self.sanitize_path(path)

        return filepath == path or filepath.startswith(path + os.sep)

    def file_exists(self, path):
        path, name = self.sanitize(path)
        file_path = os.path.join(path, name)
        return os.path.exists(file_path) and os.path.isfile(file_path)

    def folder_exists(self, path):
        path, name = self.sanitize(path)
        folder_path = os.path.join(path, name)
        return os.path.exists(folder_path) and os.path.isdir(folder_path)

    def list_files(self, path=None, filter=None, recursive=True, force_refresh=False):
        if path:
            path = self.sanitize_path(to_unicode(path))
            base = self.path_in_storage(path)
            if base:
                base += "/"
        else:
            path = self.basefolder
            base = ""

        def strip_children(nodes):
            result = {}
            for key, node in nodes.items():
                if node["type"] == "folder":
                    node = copy.copy(node)
                    node["children"] = []
                result[key] = node
            return result

        def apply_filter(nodes, filter_func):
            result = {}
            for key, node in nodes.items():
                if filter_func(node) or node["type"] == "folder":
                    if node["type"] == "folder":
                        node = copy.copy(node)
                        node["children"] = apply_filter(
                            node.get("children", []), filter_func
                        )
                    result[key] = node
            return result

        result = self._list_folder(path, base=base, force_refresh=force_refresh)
        if not recursive:
            result = strip_children(result)
        if callable(filter):
            result = apply_filter(result, filter)
        return result

    def add_folder(self, path, ignore_existing=True, display=None):
        display_path, display_name = self.canonicalize(path)
        path = self.sanitize_path(display_path)
        name = self.sanitize_name(display_name)

        if display is not None:
            display_name = display

        folder_path = os.path.join(path, name)
        if os.path.exists(folder_path):
            if not ignore_existing:
                raise StorageError(
                    "{name} does already exist in {path}".format(**locals()),
                    code=StorageError.ALREADY_EXISTS,
                )
        else:
            os.mkdir(folder_path)

        if display_name != name:
            metadata = self._get_metadata_entry(path, name, default={})
            metadata["display"] = display_name
            self._update_metadata_entry(path, name, metadata)

        return self.path_in_storage((path, name))

    def remove_folder(self, path, recursive=True):
        path, name = self.sanitize(path)

        folder_path = os.path.join(path, name)
        if not os.path.exists(folder_path):
            return

        empty = True
        for entry in scandir(folder_path):
            if entry.name == ".metadata.json" or entry.name == ".metadata.yaml":
                continue
            empty = False
            break

        if not empty and not recursive:
            raise StorageError(
                "{name} in {path} is not empty".format(**locals()),
                code=StorageError.NOT_EMPTY,
            )

        import shutil

        shutil.rmtree(folder_path)

        self._remove_metadata_entry(path, name)

    def _get_source_destination_data(self, source, destination, must_not_equal=False):
        """Prepares data dicts about source and destination for copy/move."""
        source_path, source_name = self.sanitize(source)

        destination_canon_path, destination_canon_name = self.canonicalize(destination)
        destination_path = self.sanitize_path(destination_canon_path)
        destination_name = self.sanitize_name(destination_canon_name)

        source_fullpath = os.path.join(source_path, source_name)
        destination_fullpath = os.path.join(destination_path, destination_name)

        if not os.path.exists(source_fullpath):
            raise StorageError(
                "{} in {} does not exist".format(source_name, source_path),
                code=StorageError.INVALID_SOURCE,
            )

        if not os.path.isdir(destination_path):
            raise StorageError(
                "Destination path {} does not exist or is not a folder".format(
                    destination_path
                ),
                code=StorageError.INVALID_DESTINATION,
            )
        if (
            os.path.exists(destination_fullpath)
            and source_fullpath != destination_fullpath
        ):
            raise StorageError(
                "{} does already exist in {}".format(destination_name, destination_path),
                code=StorageError.INVALID_DESTINATION,
            )

        source_meta = self._get_metadata_entry(source_path, source_name)
        if source_meta:
            source_display = source_meta.get("display", source_name)
        else:
            source_display = source_name

        if (
            must_not_equal or source_display == destination_canon_name
        ) and source_fullpath == destination_fullpath:
            raise StorageError(
                "Source {} and destination {} are the same folder".format(
                    source_path, destination_path
                ),
                code=StorageError.SOURCE_EQUALS_DESTINATION,
            )

        source_data = {
            "path": source_path,
            "name": source_name,
            "display": source_display,
            "fullpath": source_fullpath,
        }
        destination_data = {
            "path": destination_path,
            "name": destination_name,
            "display": destination_canon_name,
            "fullpath": destination_fullpath,
        }
        return source_data, destination_data

    def _set_display_metadata(self, destination_data, source_data=None):
        if (
            source_data
            and destination_data["name"] == source_data["name"]
            and source_data["name"] != source_data["display"]
        ):
            display = source_data["display"]
        elif destination_data["name"] != destination_data["display"]:
            display = destination_data["display"]
        else:
            display = None

        destination_meta = self._get_metadata_entry(
            destination_data["path"], destination_data["name"], default={}
        )
        if display:
            destination_meta["display"] = display
            self._update_metadata_entry(
                destination_data["path"], destination_data["name"], destination_meta
            )
        elif "display" in destination_meta:
            del destination_meta["display"]
            self._update_metadata_entry(
                destination_data["path"], destination_data["name"], destination_meta
            )

    def copy_folder(self, source, destination):
        source_data, destination_data = self._get_source_destination_data(
            source, destination, must_not_equal=True
        )

        try:
            shutil.copytree(source_data["fullpath"], destination_data["fullpath"])
        except Exception as e:
            raise StorageError(
                "Could not copy %s in %s to %s in %s"
                % (
                    source_data["name"],
                    source_data["path"],
                    destination_data["name"],
                    destination_data["path"],
                ),
                cause=e,
            )

        self._set_display_metadata(destination_data, source_data=source_data)

        return self.path_in_storage(destination_data["fullpath"])

    def move_folder(self, source, destination):
        source_data, destination_data = self._get_source_destination_data(
            source, destination
        )

        # only a display rename? Update that and bail early
        if source_data["fullpath"] == destination_data["fullpath"]:
            self._set_display_metadata(destination_data)
            return self.path_in_storage(destination_data["fullpath"])

        try:
            shutil.move(source_data["fullpath"], destination_data["fullpath"])
        except Exception as e:
            raise StorageError(
                "Could not move %s in %s to %s in %s"
                % (
                    source_data["name"],
                    source_data["path"],
                    destination_data["name"],
                    destination_data["path"],
                ),
                cause=e,
            )

        self._set_display_metadata(destination_data, source_data=source_data)
        self._remove_metadata_entry(source_data["path"], source_data["name"])
        self._delete_metadata(source_data["fullpath"])

        return self.path_in_storage(destination_data["fullpath"])

    def add_file(
        self,
        path,
        file_object,
        printer_profile=None,
        links=None,
        allow_overwrite=False,
        display=None,
    ):
        display_path, display_name = self.canonicalize(path)
        path = self.sanitize_path(display_path)
        name = self.sanitize_name(display_name)

        if display:
            display_name = display

        if not octoprint.filemanager.valid_file_type(name):
            raise StorageError(
                "{name} is an unrecognized file type".format(**locals()),
                code=StorageError.INVALID_FILE,
            )

        file_path = os.path.join(path, name)
        if os.path.exists(file_path) and not os.path.isfile(file_path):
            raise StorageError(
                "{name} does already exist in {path} and is not a file".format(
                    **locals()
                ),
                code=StorageError.ALREADY_EXISTS,
            )
        if os.path.exists(file_path) and not allow_overwrite:
            raise StorageError(
                "{name} does already exist in {path} and overwriting is prohibited".format(
                    **locals()
                ),
                code=StorageError.ALREADY_EXISTS,
            )

        # make sure folders exist
        if not os.path.exists(path):
            # TODO persist display names of path segments!
            os.makedirs(path)

        # save the file
        file_object.save(file_path)

        # save the file's hash to the metadata of the folder
        file_hash = self._create_hash(file_path)
        metadata = self._get_metadata_entry(path, name, default={})
        metadata_dirty = False
        if "hash" not in metadata or metadata["hash"] != file_hash:
            # hash changed -> throw away old metadata
            metadata = {"hash": file_hash}
            metadata_dirty = True

        if "display" not in metadata and display_name != name:
            # display name is not the same as file name -> store in metadata
            metadata["display"] = display_name
            metadata_dirty = True

        if metadata_dirty:
            self._update_metadata_entry(path, name, metadata)

        # process any links that were also provided for adding to the file
        if not links:
            links = []

        if printer_profile is not None:
            links.append(
                (
                    "printerprofile",
                    {"id": printer_profile["id"], "name": printer_profile["name"]},
                )
            )

        self._add_links(name, path, links)

        # touch the file to set last access and modification time to now
        os.utime(file_path, None)

        return self.path_in_storage((path, name))

    def remove_file(self, path):
        path, name = self.sanitize(path)

        file_path = os.path.join(path, name)
        if not os.path.exists(file_path):
            return
        if not os.path.isfile(file_path):
            raise StorageError(
                "{name} in {path} is not a file".format(**locals()),
                code=StorageError.INVALID_FILE,
            )

        try:
            os.remove(file_path)
        except Exception as e:
            raise StorageError(
                "Could not delete {name} in {path}".format(**locals()), cause=e
            )

        self._remove_metadata_entry(path, name)

    def copy_file(self, source, destination):
        source_data, destination_data = self._get_source_destination_data(
            source, destination, must_not_equal=True
        )

        try:
            shutil.copy2(source_data["fullpath"], destination_data["fullpath"])
        except Exception as e:
            raise StorageError(
                "Could not copy %s in %s to %s in %s"
                % (
                    source_data["name"],
                    source_data["path"],
                    destination_data["name"],
                    destination_data["path"],
                ),
                cause=e,
            )

        self._copy_metadata_entry(
            source_data["path"],
            source_data["name"],
            destination_data["path"],
            destination_data["name"],
        )
        self._set_display_metadata(destination_data, source_data=source_data)

        return self.path_in_storage(destination_data["fullpath"])

    def move_file(self, source, destination, allow_overwrite=False):
        source_data, destination_data = self._get_source_destination_data(
            source, destination
        )

        # only a display rename? Update that and bail early
        if source_data["fullpath"] == destination_data["fullpath"]:
            self._set_display_metadata(destination_data)
            return self.path_in_storage(destination_data["fullpath"])

        try:
            shutil.move(source_data["fullpath"], destination_data["fullpath"])
        except Exception as e:
            raise StorageError(
                "Could not move %s in %s to %s in %s"
                % (
                    source_data["name"],
                    source_data["path"],
                    destination_data["name"],
                    destination_data["path"],
                ),
                cause=e,
            )

        self._copy_metadata_entry(
            source_data["path"],
            source_data["name"],
            destination_data["path"],
            destination_data["name"],
            delete_source=True,
        )
        self._set_display_metadata(destination_data, source_data=source_data)

        return self.path_in_storage(destination_data["fullpath"])

    def has_analysis(self, path):
        metadata = self.get_metadata(path)
        return "analysis" in metadata

    def get_metadata(self, path):
        path, name = self.sanitize(path)
        return self._get_metadata_entry(path, name)

    def get_link(self, path, rel):
        path, name = self.sanitize(path)
        return self._get_links(name, path, rel)

    def add_link(self, path, rel, data):
        path, name = self.sanitize(path)
        self._add_links(name, path, [(rel, data)])

    def remove_link(self, path, rel, data):
        path, name = self.sanitize(path)
        self._remove_links(name, path, [(rel, data)])

    def add_history(self, path, data):
        path, name = self.sanitize(path)
        self._add_history(name, path, data)

    def update_history(self, path, index, data):
        path, name = self.sanitize(path)
        self._update_history(name, path, index, data)

    def remove_history(self, path, index):
        path, name = self.sanitize(path)
        self._delete_history(name, path, index)

    def get_additional_metadata(self, path, key):
        path, name = self.sanitize(path)
        metadata = self._get_metadata(path)

        if name not in metadata:
            return

        return metadata[name].get(key)

    def set_additional_metadata(self, path, key, data, overwrite=False, merge=False):
        path, name = self.sanitize(path)
        metadata = self._get_metadata(path)
        metadata_dirty = False

        if name not in metadata:
            return

        metadata = self._copied_metadata(metadata, name)

        if key not in metadata[name] or overwrite:
            metadata[name][key] = data
            metadata_dirty = True
        elif (
            key in metadata[name]
            and isinstance(metadata[name][key], dict)
            and isinstance(data, dict)
            and merge
        ):
            import octoprint.util

            metadata[name][key] = octoprint.util.dict_merge(
                metadata[name][key], data, in_place=True
            )
            metadata_dirty = True

        if metadata_dirty:
            self._save_metadata(path, metadata)

    def remove_additional_metadata(self, path, key):
        path, name = self.sanitize(path)
        metadata = self._get_metadata(path)

        if name not in metadata:
            return

        if key not in metadata[name]:
            return

        metadata = self._copied_metadata(metadata, name)
        del metadata[name][key]
        self._save_metadata(path, metadata)

    def split_path(self, path):
        path = to_unicode(path)
        split = path.split("/")
        if len(split) == 1:
            return "", split[0]
        else:
            return self.join_path(*split[:-1]), split[-1]

    def join_path(self, *path):
        return "/".join(map(to_unicode, path))

    def sanitize(self, path):
        """
        Returns a ``(path, name)`` tuple derived from the provided ``path``.

        ``path`` may be:
          * a storage path
          * an absolute file system path
          * a tuple or list containing all individual path elements
          * a string representation of the path
          * with or without a file name

        Note that for a ``path`` without a trailing slash the last part will be considered a file name and
        hence be returned at second position. If you only need to convert a folder path, be sure to
        include a trailing slash for a string ``path`` or an empty last element for a list ``path``.
        """

        path, name = self.canonicalize(path)
        name = self.sanitize_name(name)
        path = self.sanitize_path(path)
        return path, name

    def canonicalize(self, path):
        name = None
        if isinstance(path, basestring):
            path = to_unicode(path)
            if path.startswith(self.basefolder):
                path = path[len(self.basefolder) :]
            path = path.replace(os.path.sep, "/")
            path = path.split("/")
        if isinstance(path, (list, tuple)):
            if len(path) == 1:
                name = to_unicode(path[0])
                path = ""
            else:
                name = to_unicode(path[-1])
                path = self.join_path(*map(to_unicode, path[:-1]))
        if not path:
            path = ""

        return path, name

    def sanitize_name(self, name):
        """
        Raises a :class:`ValueError` for a ``name`` containing ``/`` or ``\\``. Otherwise
        slugifies the given ``name`` by converting it to ASCII, leaving ``-``, ``_``, ``.``,
        ``(``, and ``)`` as is.
        """
        name = to_unicode(name)

        if name is None:
            return None

        if "/" in name or "\\" in name:
            raise ValueError("name must not contain / or \\")

        result = self._slugify(name).replace(" ", "_")
        if result and result != "." and result != ".." and result[0] == ".":
            # hidden files under *nix
            result = result[1:]
        return result

    def sanitize_path(self, path):
        """
        Ensures that the on disk representation of ``path`` is located under the configured basefolder. Resolves all
        relative path elements (e.g. ``..``) and sanitizes folder names using :func:`sanitize_name`. Final path is the
        absolute path including leading ``basefolder`` path.
        """
        path = to_unicode(path)

        if len(path):
            if path[0] == "/":
                path = path[1:]
            elif path[0] == "." and path[1] == "/":
                path = path[2:]

        path_elements = path.split("/")
        joined_path = self.basefolder
        for path_element in path_elements:
            joined_path = os.path.join(joined_path, self.sanitize_name(path_element))
        path = os.path.realpath(joined_path)
        if not path.startswith(self.basefolder):
            raise ValueError(
                "path not contained in base folder: {path}".format(**locals())
            )
        return path

    def _sanitize_entry(self, entry, path, entry_path):
        entry = to_unicode(entry)
        sanitized = self.sanitize_name(entry)
        if sanitized != entry:
            # entry is not sanitized yet, let's take care of that
            sanitized_path = os.path.join(path, sanitized)
            sanitized_name, sanitized_ext = os.path.splitext(sanitized)

            counter = 1
            while os.path.exists(sanitized_path):
                counter += 1
                sanitized = self.sanitize_name(
                    "{}_({}){}".format(sanitized_name, counter, sanitized_ext)
                )
                sanitized_path = os.path.join(path, sanitized)

            try:
                shutil.move(entry_path, sanitized_path)

                self._logger.info(
                    'Sanitized "{}" to "{}"'.format(entry_path, sanitized_path)
                )
                return sanitized, sanitized_path
            except Exception:
                self._logger.exception(
                    'Error while trying to rename "{}" to "{}", ignoring file'.format(
                        entry_path, sanitized_path
                    )
                )
                raise

        return entry, entry_path

    def path_in_storage(self, path):
        if isinstance(path, (tuple, list)):
            path = self.join_path(*path)
        if isinstance(path, basestring):
            path = to_unicode(path)
            if path.startswith(self.basefolder):
                path = path[len(self.basefolder) :]
            path = path.replace(os.path.sep, "/")
        if path.startswith("/"):
            path = path[1:]

        return path

    def path_on_disk(self, path):
        path, name = self.sanitize(path)
        return os.path.join(path, name)

    ##~~ internals

    def _add_history(self, name, path, data):
        metadata = self._copied_metadata(self._get_metadata(path), name)

        if "hash" not in metadata[name]:
            metadata[name]["hash"] = self._create_hash(os.path.join(path, name))

        if "history" not in metadata[name]:
            metadata[name]["history"] = []

        metadata[name]["history"].append(data)
        self._calculate_stats_from_history(name, path, metadata=metadata, save=False)
        self._save_metadata(path, metadata)

    def _update_history(self, name, path, index, data):
        metadata = self._get_metadata(path)

        if name not in metadata or "history" not in metadata[name]:
            return

        metadata = self._copied_metadata(metadata, name)

        try:
            metadata[name]["history"][index].update(data)
            self._calculate_stats_from_history(name, path, metadata=metadata, save=False)
            self._save_metadata(path, metadata)
        except IndexError:
            pass

    def _delete_history(self, name, path, index):
        metadata = self._get_metadata(path)

        if name not in metadata or "history" not in metadata[name]:
            return

        metadata = self._copied_metadata(metadata, name)

        try:
            del metadata[name]["history"][index]
            self._calculate_stats_from_history(name, path, metadata=metadata, save=False)
            self._save_metadata(path, metadata)
        except IndexError:
            pass

    def _calculate_stats_from_history(self, name, path, metadata=None, save=True):
        if metadata is None:
            metadata = self._copied_metadata(self._get_metadata(path), name)

        if "history" not in metadata[name]:
            return

        # collect data from history
        former_print_times = {}
        last_print = {}

        for history_entry in metadata[name]["history"]:
            if (
                "printTime" not in history_entry
                or "success" not in history_entry
                or not history_entry["success"]
                or "printerProfile" not in history_entry
            ):
                continue

            printer_profile = history_entry["printerProfile"]
            if not printer_profile:
                continue

            print_time = history_entry["printTime"]
            try:
                print_time = float(print_time)
            except Exception:
                self._logger.warning(
                    "Invalid print time value found in print history for {} in {}/.metadata.json: {!r}".format(
                        name, path, print_time
                    )
                )
                continue

            if printer_profile not in former_print_times:
                former_print_times[printer_profile] = []
            former_print_times[printer_profile].append(print_time)

            if (
                printer_profile not in last_print
                or last_print[printer_profile] is None
                or (
                    "timestamp" in history_entry
                    and history_entry["timestamp"]
                    > last_print[printer_profile]["timestamp"]
                )
            ):
                last_print[printer_profile] = history_entry

        # calculate stats
        statistics = {"averagePrintTime": {}, "lastPrintTime": {}}

        for printer_profile in former_print_times:
            if not former_print_times[printer_profile]:
                continue
            statistics["averagePrintTime"][printer_profile] = sum(
                former_print_times[printer_profile]
            ) / float(len(former_print_times[printer_profile]))

        for printer_profile in last_print:
            if not last_print[printer_profile]:
                continue
            statistics["lastPrintTime"][printer_profile] = last_print[printer_profile][
                "printTime"
            ]

        metadata[name]["statistics"] = statistics

        if save:
            self._save_metadata(path, metadata)

    def _get_links(self, name, path, searched_rel):
        metadata = self._get_metadata(path)
        result = []

        if name not in metadata:
            return result

        if "links" not in metadata[name]:
            return result

        for data in metadata[name]["links"]:
            if "rel" not in data or not data["rel"] == searched_rel:
                continue
            result.append(data)
        return result

    def _add_links(self, name, path, links):
        file_type = octoprint.filemanager.get_file_type(name)
        if file_type:
            file_type = file_type[0]

        metadata = self._copied_metadata(self._get_metadata(path), name)
        metadata_dirty = False

        if "hash" not in metadata[name]:
            metadata[name]["hash"] = self._create_hash(os.path.join(path, name))

        if "links" not in metadata[name]:
            metadata[name]["links"] = []

        for rel, data in links:
            if (rel == "model" or rel == "machinecode") and "name" in data:
                if file_type == "model" and rel == "model":
                    # adding a model link to a model doesn't make sense
                    return
                elif file_type == "machinecode" and rel == "machinecode":
                    # adding a machinecode link to a machinecode doesn't make sense
                    return

                ref_path = os.path.join(path, data["name"])
                if not os.path.exists(ref_path):
                    # file doesn't exist, we won't create the link
                    continue

                # fetch hash of target file
                if data["name"] in metadata and "hash" in metadata[data["name"]]:
                    hash = metadata[data["name"]]["hash"]
                else:
                    hash = self._create_hash(ref_path)
                    if data["name"] not in metadata:
                        metadata[data["name"]] = {"hash": hash, "links": []}
                    else:
                        metadata[data["name"]]["hash"] = hash

                if "hash" in data and not data["hash"] == hash:
                    # file doesn't have the correct hash, we won't create the link
                    continue

                if "links" not in metadata[data["name"]]:
                    metadata[data["name"]]["links"] = []

                # add reverse link to link target file
                metadata[data["name"]]["links"].append(
                    {
                        "rel": "machinecode" if rel == "model" else "model",
                        "name": name,
                        "hash": metadata[name]["hash"],
                    }
                )
                metadata_dirty = True

                link_dict = {"rel": rel, "name": data["name"], "hash": hash}

            elif rel == "web" and "href" in data:
                link_dict = {"rel": rel, "href": data["href"]}
                if "retrieved" in data:
                    link_dict["retrieved"] = data["retrieved"]

            else:
                continue

            if link_dict:
                metadata[name]["links"].append(link_dict)
                metadata_dirty = True

        if metadata_dirty:
            self._save_metadata(path, metadata)

    def _remove_links(self, name, path, links):
        metadata = self._copied_metadata(self._get_metadata(path), name)
        metadata_dirty = False

        hash = metadata[name].get("hash", self._create_hash(os.path.join(path, name)))

        for rel, data in links:
            if (rel == "model" or rel == "machinecode") and "name" in data:
                if data["name"] in metadata and "links" in metadata[data["name"]]:
                    ref_rel = "model" if rel == "machinecode" else "machinecode"
                    for link in metadata[data["name"]]["links"]:
                        if (
                            link["rel"] == ref_rel
                            and "name" in link
                            and link["name"] == name
                            and "hash" in link
                            and link["hash"] == hash
                        ):
                            metadata[data["name"]] = copy.deepcopy(metadata[data["name"]])
                            metadata[data["name"]]["links"].remove(link)
                            metadata_dirty = True

            if "links" in metadata[name]:
                for link in metadata[name]["links"]:
                    if not link["rel"] == rel:
                        continue

                    matches = True
                    for k, v in data.items():
                        if k not in link or not link[k] == v:
                            matches = False
                            break

                    if not matches:
                        continue

                    metadata[name]["links"].remove(link)
                    metadata_dirty = True

        if metadata_dirty:
            self._save_metadata(path, metadata)

    @time_this(
        logtarget=__name__ + ".timings",
        message="{func}({func_args},{func_kwargs}) took {timing:.2f}ms",
        incl_func_args=True,
    )
    def _list_folder(self, path, base="", force_refresh=False, **kwargs):
        def get_size(nodes):
            total_size = 0
            for node in nodes.values():
                if "size" in node:
                    total_size += node["size"]
            return total_size

        def enrich_folders(nodes):
            nodes = copy.copy(nodes)
            for key, value in nodes.items():
                if value["type"] == "folder":
                    value = copy.copy(value)
                    value["children"] = self._list_folder(
                        os.path.join(path, key),
                        base=value["path"] + "/",
                        force_refresh=force_refresh,
                    )
                    value["size"] = get_size(value["children"])
                    nodes[key] = value
            return nodes

        metadata_dirty = False
        try:
            with self._filelist_cache_mutex:
                cache = self._filelist_cache.get(path)
                if (
                    not force_refresh
                    and cache
                    and cache[0] >= self.last_modified(path, recursive=True)
                ):
                    return enrich_folders(cache[1])

                metadata = self._get_metadata(path)
                if not metadata:
                    metadata = {}

                result = {}

                for entry in scandir(path):
                    if is_hidden_path(entry.name):
                        # no hidden files and folders
                        continue

                    try:
                        entry_name = entry_display = entry.name
                        entry_path = entry.path
                        entry_is_file = entry.is_file()
                        entry_is_dir = entry.is_dir()
                        entry_stat = entry.stat()
                    except Exception:
                        # error while trying to fetch file metadata, that might be thanks to file already having
                        # been moved or deleted - ignore it and continue
                        continue

                    try:
                        new_entry_name, new_entry_path = self._sanitize_entry(
                            entry_name, path, entry_path
                        )
                        if entry_name != new_entry_name or entry_path != new_entry_path:
                            entry_display = to_unicode(entry_name)
                            entry_name = new_entry_name
                            entry_path = new_entry_path
                            entry_stat = os.stat(entry_path)
                    except Exception:
                        # error while trying to rename the file, we'll continue here and ignore it
                        continue

                    path_in_location = entry_name if not base else base + entry_name

                    try:
                        # file handling
                        if entry_is_file:
                            type_path = octoprint.filemanager.get_file_type(entry_name)
                            if not type_path:
                                # only supported extensions
                                continue
                            else:
                                file_type = type_path[0]

                            if entry_name in metadata and isinstance(
                                metadata[entry_name], dict
                            ):
                                entry_metadata = metadata[entry_name]
                                if (
                                    "display" not in entry_metadata
                                    and entry_display != entry_name
                                ):
                                    if not metadata_dirty:
                                        metadata = self._copied_metadata(
                                            metadata, entry_name
                                        )
                                    metadata[entry_name]["display"] = entry_display
                                    entry_metadata["display"] = entry_display
                                    metadata_dirty = True
                            else:
                                if not metadata_dirty:
                                    metadata = self._copied_metadata(metadata, entry_name)
                                entry_metadata = self._add_basic_metadata(
                                    path,
                                    entry_name,
                                    display_name=entry_display,
                                    save=False,
                                    metadata=metadata,
                                )
                                metadata_dirty = True

                            extended_entry_data = {}
                            extended_entry_data.update(entry_metadata)
                            extended_entry_data["name"] = entry_name
                            extended_entry_data["display"] = entry_metadata.get(
                                "display", entry_name
                            )
                            extended_entry_data["path"] = path_in_location
                            extended_entry_data["type"] = file_type
                            extended_entry_data["typePath"] = type_path
                            stat = entry_stat
                            if stat:
                                extended_entry_data["size"] = stat.st_size
                                extended_entry_data["date"] = int(stat.st_mtime)

                            result[entry_name] = extended_entry_data

                        # folder recursion
                        elif entry_is_dir:
                            if entry_name in metadata and isinstance(
                                metadata[entry_name], dict
                            ):
                                entry_metadata = metadata[entry_name]
                                if (
                                    "display" not in entry_metadata
                                    and entry_display != entry_name
                                ):
                                    if not metadata_dirty:
                                        metadata = self._copied_metadata(
                                            metadata, entry_name
                                        )
                                    metadata[entry_name]["display"] = entry_display
                                    entry_metadata["display"] = entry_display
                                    metadata_dirty = True
                            elif entry_name != entry_display:
                                if not metadata_dirty:
                                    metadata = self._copied_metadata(metadata, entry_name)
                                entry_metadata = self._add_basic_metadata(
                                    path,
                                    entry_name,
                                    display_name=entry_display,
                                    save=False,
                                    metadata=metadata,
                                )
                                metadata_dirty = True
                            else:
                                entry_metadata = {}

                            entry_data = {
                                "name": entry_name,
                                "display": entry_metadata.get("display", entry_name),
                                "path": path_in_location,
                                "type": "folder",
                                "typePath": ["folder"],
                            }

                            result[entry_name] = entry_data
                    except Exception:
                        # So something went wrong somewhere while processing this file entry - log that and continue
                        self._logger.exception(
                            "Error while processing entry {}".format(entry_path)
                        )
                        continue

                self._filelist_cache[path] = (
                    self.last_modified(path, recursive=True),
                    result,
                )
                return enrich_folders(result)
        finally:
            # save metadata
            if metadata_dirty:
                self._save_metadata(path, metadata)

    def _add_basic_metadata(
        self,
        path,
        entry,
        display_name=None,
        additional_metadata=None,
        save=True,
        metadata=None,
    ):
        if additional_metadata is None:
            additional_metadata = {}

        if metadata is None:
            metadata = self._get_metadata(path)

        entry_path = os.path.join(path, entry)

        if os.path.isfile(entry_path):
            entry_data = {
                "hash": self._create_hash(os.path.join(path, entry)),
                "links": [],
                "notes": [],
            }
            if (
                path == self.basefolder
                and self._old_metadata is not None
                and entry in self._old_metadata
                and "gcodeAnalysis" in self._old_metadata[entry]
            ):
                # if there is still old metadata available and that contains an analysis for this file, use it!
                entry_data["analysis"] = self._old_metadata[entry]["gcodeAnalysis"]

        elif os.path.isdir(entry_path):
            entry_data = {}

        else:
            return

        if display_name is not None and not display_name == entry:
            entry_data["display"] = display_name

        entry_data.update(additional_metadata)

        metadata = copy.copy(metadata)
        metadata[entry] = entry_data

        if save:
            self._save_metadata(path, metadata)

        return entry_data

    def _create_hash(self, path):
        import hashlib

        blocksize = 65536
        hash = hashlib.sha1()
        with io.open(path, "rb") as f:
            buffer = f.read(blocksize)
            while len(buffer) > 0:
                hash.update(buffer)
                buffer = f.read(blocksize)

        return hash.hexdigest()

    def _get_metadata_entry(self, path, name, default=None):
        with self._get_metadata_lock(path):
            metadata = self._get_metadata(path)
            return metadata.get(name, default)

    def _remove_metadata_entry(self, path, name):
        with self._get_metadata_lock(path):
            metadata = self._get_metadata(path)
            if name not in metadata:
                return

            metadata = copy.copy(metadata)

            if "hash" in metadata[name]:
                hash = metadata[name]["hash"]
                for m in metadata.values():
                    if "links" not in m:
                        continue
                    links_hash = (
                        lambda link: "hash" in link
                        and link["hash"] == hash
                        and "rel" in link
                        and (link["rel"] == "model" or link["rel"] == "machinecode")
                    )
                    m["links"] = [link for link in m["links"] if not links_hash(link)]

            del metadata[name]
            self._save_metadata(path, metadata)

    def _update_metadata_entry(self, path, name, data):
        with self._get_metadata_lock(path):
            metadata = copy.copy(self._get_metadata(path))
            metadata[name] = data
            self._save_metadata(path, metadata)

    def _copy_metadata_entry(
        self,
        source_path,
        source_name,
        destination_path,
        destination_name,
        delete_source=False,
        updates=None,
    ):
        with self._get_metadata_lock(source_path):
            source_data = self._get_metadata_entry(source_path, source_name, default={})
            if not source_data:
                return

            if delete_source:
                self._remove_metadata_entry(source_path, source_name)

        if updates is not None:
            source_data.update(updates)

        with self._get_metadata_lock(destination_path):
            self._update_metadata_entry(destination_path, destination_name, source_data)

    def _get_metadata(self, path, force=False):
        import json

        if not force:
            metadata = self._metadata_cache.get(path)
            if metadata:
                return metadata

        self._migrate_metadata(path)

        metadata_path = os.path.join(path, ".metadata.json")

        metadata = None
        with self._get_persisted_metadata_lock(path):
            if os.path.exists(metadata_path):
                with io.open(metadata_path, "rt", encoding="utf-8") as f:
                    try:
                        metadata = json.load(f)
                    except Exception:
                        self._logger.exception(
                            "Error while reading .metadata.json from {path}".format(
                                **locals()
                            )
                        )

        def valid_json(value):
            try:
                json.dumps(value, allow_nan=False)
                return True
            except Exception:
                return False

        if isinstance(metadata, dict):
            old_size = len(metadata)
            metadata = {k: v for k, v in metadata.items() if valid_json(v)}
            metadata = {
                k: v for k, v in metadata.items() if os.path.exists(os.path.join(path, k))
            }
            new_size = len(metadata)
            if new_size != old_size:
                self._logger.info(
                    "Deleted {} stale or invalid entries from metadata for path {}".format(
                        old_size - new_size, path
                    )
                )
                self._save_metadata(path, metadata)
            else:
                with self._get_metadata_lock(path):
                    self._metadata_cache[path] = metadata
            return metadata
        else:
            return {}

    def _save_metadata(self, path, metadata):
        import json

        with self._get_metadata_lock(path):
            self._metadata_cache[path] = metadata

        with self._get_persisted_metadata_lock(path):
            metadata_path = os.path.join(path, ".metadata.json")
            try:
                with atomic_write(metadata_path, mode="wb") as f:
                    f.write(
                        to_bytes(json.dumps(metadata, indent=4, separators=(",", ": ")))
                    )
            except Exception:
                self._logger.exception(
                    "Error while writing .metadata.json to {path}".format(**locals())
                )

    def _delete_metadata(self, path):
        with self._get_metadata_lock(path):
            if path in self._metadata_cache:
                del self._metadata_cache[path]

        with self._get_persisted_metadata_lock(path):
            metadata_files = (".metadata.json", ".metadata.yaml")
            for metadata_file in metadata_files:
                metadata_path = os.path.join(path, metadata_file)
                if os.path.exists(metadata_path):
                    try:
                        os.remove(metadata_path)
                    except Exception:
                        self._logger.exception(
                            "Error while deleting {metadata_file} from {path}".format(
                                **locals()
                            )
                        )

    @staticmethod
    def _copied_metadata(metadata, name):
        metadata = copy.copy(metadata)
        metadata[name] = copy.deepcopy(metadata.get(name, {}))
        return metadata

    def _migrate_metadata(self, path):
        # we switched to json in 1.3.9 - if we still have yaml here, migrate it now
        import json

        import yaml

        with self._get_persisted_metadata_lock(path):
            metadata_path_yaml = os.path.join(path, ".metadata.yaml")
            metadata_path_json = os.path.join(path, ".metadata.json")

            if not os.path.exists(metadata_path_yaml):
                # nothing to migrate
                return

            if os.path.exists(metadata_path_json):
                # already migrated
                try:
                    os.remove(metadata_path_yaml)
                except Exception:
                    self._logger.exception(
                        "Error while removing .metadata.yaml from {path}".format(
                            **locals()
                        )
                    )
                return

            with io.open(metadata_path_yaml, "rt", encoding="utf-8") as f:
                try:
                    metadata = yaml.safe_load(f)
                except Exception:
                    self._logger.exception(
                        "Error while reading .metadata.yaml from {path}".format(
                            **locals()
                        )
                    )
                    return

            if not isinstance(metadata, dict):
                # looks invalid, ignore it
                return

            with atomic_write(metadata_path_json, mode="wb") as f:
                f.write(to_bytes(json.dumps(metadata, indent=4, separators=(",", ": "))))

            try:
                os.remove(metadata_path_yaml)
            except Exception:
                self._logger.exception(
                    "Error while removing .metadata.yaml from {path}".format(**locals())
                )

    @contextmanager
    def _get_metadata_lock(self, path):
        with self._metadata_lock_mutex:
            if path not in self._metadata_locks:
                import threading

                self._metadata_locks[path] = (0, threading.RLock())

            counter, lock = self._metadata_locks[path]
            counter += 1
            self._metadata_locks[path] = (counter, lock)

        yield lock

        with self._metadata_lock_mutex:
            counter = self._metadata_locks[path][0]
            counter -= 1
            if counter <= 0:
                del self._metadata_locks[path]
            else:
                self._metadata_locks[path] = (counter, lock)

    @contextmanager
    def _get_persisted_metadata_lock(self, path):
        with self._persisted_metadata_lock_mutex:
            if path not in self._persisted_metadata_locks:
                import threading

                self._persisted_metadata_locks[path] = (0, threading.RLock())

            counter, lock = self._persisted_metadata_locks[path]
            counter += 1
            self._persisted_metadata_locks[path] = (counter, lock)

        yield lock

        with self._persisted_metadata_lock_mutex:
            counter = self._persisted_metadata_locks[path][0]
            counter -= 1
            if counter <= 0:
                del self._persisted_metadata_locks[path]
            else:
                self._persisted_metadata_locks[path] = (counter, lock)<|MERGE_RESOLUTION|>--- conflicted
+++ resolved
@@ -26,405 +26,7 @@
 from octoprint.vendor.awesome_slugify import Slugify
 
 
-<<<<<<< HEAD
 class StorageInterface:
-	"""
-	Interface of storage adapters for OctoPrint.
-	"""
-
-	@property
-	def analysis_backlog(self):
-		"""
-		Get an iterator over all items stored in the storage that need to be analysed by the :class:`~octoprint.filemanager.AnalysisQueue`.
-
-		The yielded elements are expected as storage specific absolute paths to the respective files. Don't forget
-		to recurse into folders if your storage adapter supports those.
-
-		:return: an iterator yielding all un-analysed files in the storage
-		"""
-		# empty generator pattern, yield is intentionally unreachable
-		return
-		yield
-
-	def analysis_backlog_for_path(self, path=None):
-		# empty generator pattern, yield is intentionally unreachable
-		return
-		yield
-
-	def last_modified(self, path=None, recursive=False):
-		"""
-		Get the last modification date of the specified ``path`` or ``path``'s subtree.
-
-		Args:
-		    path (str or None): Path for which to determine the subtree's last modification date. If left out or
-		        set to None, defatuls to storage root.
-		    recursive (bool): Whether to determine only the date of the specified ``path`` (False, default) or
-		        the whole ``path``'s subtree (True).
-
-		Returns: (float) The last modification date of the indicated subtree
-		"""
-		raise NotImplementedError()
-
-	def file_in_path(self, path, filepath):
-		"""
-		Returns whether the file indicated by ``file`` is inside ``path`` or not.
-		:param string path: the path to check
-		:param string filepath: path to the file
-		:return: ``True`` if the file is inside the path, ``False`` otherwise
-		"""
-		return NotImplementedError()
-
-	def file_exists(self, path):
-		"""
-		Returns whether the file indicated by ``path`` exists or not.
-		:param string path: the path to check for existence
-		:return: ``True`` if the file exists, ``False`` otherwise
-		"""
-		raise NotImplementedError()
-
-	def folder_exists(self, path):
-		"""
-		Returns whether the folder indicated by ``path`` exists or not.
-		:param string path: the path to check for existence
-		:return: ``True`` if the folder exists, ``False`` otherwise
-		"""
-		raise NotImplementedError()
-
-	def list_files(self, path=None, filter=None, recursive=True):
-		"""
-		List all files in storage starting at ``path``. If ``recursive`` is set to True (the default), also dives into
-		subfolders.
-
-		An optional filter function can be supplied which will be called with a file name and file data and which has
-		to return True if the file is to be included in the result or False if not.
-
-		The data structure of the returned result will be a dictionary mapping from file names to entry data. File nodes
-		will contain their metadata here, folder nodes will contain their contained files and folders. Example::
-
-		   {
-		     "some_folder": {
-		       "name": "some_folder",
-		       "path": "some_folder",
-		       "type": "folder",
-		       "children": {
-		         "some_sub_folder": {
-		           "name": "some_sub_folder",
-		           "path": "some_folder/some_sub_folder",
-		           "type": "folder",
-		           "typePath": ["folder"],
-		           "children": { ... }
-		         },
-		         "some_file.gcode": {
-		           "name": "some_file.gcode",
-		           "path": "some_folder/some_file.gcode",
-		           "type": "machinecode",
-		           "typePath": ["machinecode", "gcode"],
-		           "hash": "<sha1 hash>",
-		           "links": [ ... ],
-		           ...
-		         },
-		         ...
-		       }
-		     "test.gcode": {
-		       "name": "test.gcode",
-		       "path": "test.gcode",
-		       "type": "machinecode",
-		       "typePath": ["machinecode", "gcode"],
-		       "hash": "<sha1 hash>",
-		       "links": [...],
-		       ...
-		     },
-		     "test.stl": {
-		       "name": "test.stl",
-		       "path": "test.stl",
-		       "type": "model",
-		       "typePath": ["model", "stl"],
-		       "hash": "<sha1 hash>",
-		       "links": [...],
-		       ...
-		     },
-		     ...
-		   }
-
-		:param string path:     base path from which to recursively list all files, optional, if not supplied listing will start
-		                        from root of base folder
-		:param function filter: a filter that matches the files that are to be returned, may be left out in which case no
-		                        filtering will take place
-		:param bool recursive:  will also step into sub folders for building the complete list if set to True, otherwise will only
-		                        do one step down into sub folders to be able to populate the ``children``.
-		:return: a dictionary mapping entry names to entry data that represents the whole file list
-		"""
-		raise NotImplementedError()
-
-	def add_folder(self, path, ignore_existing=True, display=None):
-		"""
-		Adds a folder as ``path``
-
-		The ``path`` will be sanitized.
-
-		:param string path:          the path of the new folder
-		:param bool ignore_existing: if set to True, no error will be raised if the folder to be added already exists
-		:param unicode display:      display name of the folder
-		:return: the sanitized name of the new folder to be used for future references to the folder
-		"""
-		raise NotImplementedError()
-
-	def remove_folder(self, path, recursive=True):
-		"""
-		Removes the folder at ``path``
-
-		:param string path:    the path of the folder to remove
-		:param bool recursive: if set to True, contained folders and files will also be removed, otherwise an error will
-		                       be raised if the folder is not empty (apart from any metadata files) when it's to be removed
-		"""
-		raise NotImplementedError()
-
-	def copy_folder(self, source, destination):
-		"""
-		Copies the folder ``source`` to ``destination``
-
-		:param string source: path to the source folder
-		:param string destination: path to destination
-
-		:return: the path in the storage to the copy of the folder
-		"""
-		raise NotImplementedError()
-
-	def move_folder(self, source, destination):
-		"""
-		Moves the folder ``source`` to ``destination``
-
-		:param string source: path to the source folder
-		:param string destination: path to destination
-
-		:return: the new path in the storage to the folder
-		"""
-		raise NotImplementedError()
-
-	def add_file(self, path, file_object, printer_profile=None, links=None, allow_overwrite=False, display=None):
-		"""
-		Adds the file ``file_object`` as ``path``
-
-		:param string path:            the file's new path, will be sanitized
-		:param object file_object:     a file object that provides a ``save`` method which will be called with the destination path
-		                               where the object should then store its contents
-		:param object printer_profile: the printer profile associated with this file (if any)
-		:param list links:             any links to add with the file
-		:param bool allow_overwrite:   if set to True no error will be raised if the file already exists and the existing file
-		                               and its metadata will just be silently overwritten
-		:param unicode display:        display name of the file
-		:return: the sanitized name of the file to be used for future references to it
-		"""
-		raise NotImplementedError()
-
-	def remove_file(self, path):
-		"""
-		Removes the file at ``path``
-
-		Will also take care of deleting the corresponding entries
-		in the metadata and deleting all links pointing to the file.
-
-		:param string path: path of the file to remove
-		"""
-		raise NotImplementedError()
-
-	def copy_file(self, source, destination):
-		"""
-		Copies the file ``source`` to ``destination``
-
-		:param string source: path to the source file
-		:param string destination: path to destination
-
-		:return: the path in the storage to the copy of the file
-		"""
-		raise NotImplementedError()
-
-	def move_file(self, source, destination):
-		"""
-		Moves the file ``source`` to ``destination``
-
-		:param string source: path to the source file
-		:param string destination: path to destination
-
-		:return: the new path in the storage to the file
-		"""
-		raise NotImplementedError()
-
-	def has_analysis(self, path):
-		"""
-		Returns whether the file at path has been analysed yet
-
-		:param path: virtual path to the file for which to retrieve the metadata
-		"""
-		raise NotImplementedError()
-
-	def get_metadata(self, path):
-		"""
-		Retrieves the metadata for the file ``path``.
-
-		:param path: virtual path to the file for which to retrieve the metadata
-		:return: the metadata associated with the file
-		"""
-		raise NotImplementedError()
-
-	def add_link(self, path, rel, data):
-		"""
-		Adds a link of relation ``rel`` to file ``path`` with the given ``data``.
-
-		The following relation types are currently supported:
-
-		  * ``model``: adds a link to a model from which the file was created/sliced, expected additional data is the ``name``
-		    and optionally the ``hash`` of the file to link to. If the link can be resolved against another file on the
-		    current ``path``, not only will it be added to the links of ``name`` but a reverse link of type ``machinecode``
-		    referring to ``name`` and its hash will also be added to the linked ``model`` file
-		  * ``machinecode``: adds a link to a file containing machine code created from the current file (model), expected
-		    additional data is the ``name`` and optionally the ``hash`` of the file to link to. If the link can be resolved
-		    against another file on the current ``path``, not only will it be added to the links of ``name`` but a reverse
-		    link of type ``model`` referring to ``name`` and its hash will also be added to the linked ``model`` file.
-		  * ``web``: adds a location on the web associated with this file (e.g. a website where to download a model),
-		    expected additional data is a ``href`` attribute holding the website's URL and optionally a ``retrieved``
-		    attribute describing when the content was retrieved
-
-		Note that adding ``model`` links to files identifying as models or ``machinecode`` links to files identifying
-		as machine code will be refused.
-
-		:param path: path of the file for which to add a link
-		:param rel: type of relation of the link to add (currently ``model``, ``machinecode`` and ``web`` are supported)
-		:param data: additional data of the link to add
-		"""
-		raise NotImplementedError()
-
-	def remove_link(self, path, rel, data):
-		"""
-		Removes the link consisting of ``rel`` and ``data`` from file ``name`` on ``path``.
-
-		:param path: path of the file from which to remove the link
-		:param rel: type of relation of the link to remove (currently ``model``, ``machinecode`` and ``web`` are supported)
-		:param data: additional data of the link to remove, must match existing link
-		"""
-		raise NotImplementedError()
-
-	def get_additional_metadata(self, path, key):
-		"""
-		Fetches additional metadata at ``key`` from the metadata of ``path``.
-
-		:param path: the virtual path to the file for which to fetch additional metadata
-		:param key: key of metadata to fetch
-		"""
-		raise NotImplementedError()
-
-	def set_additional_metadata(self, path, key, data, overwrite=False, merge=False):
-		"""
-		Adds additional metadata to the metadata of ``path``. Metadata in ``data`` will be saved under ``key``.
-
-		If ``overwrite`` is set and ``key`` already exists in ``name``'s metadata, the current value will be overwritten.
-
-		If ``merge`` is set and ``key`` already exists and both ``data`` and the existing data under ``key`` are dictionaries,
-		the two dictionaries will be merged recursively.
-
-		:param path: the virtual path to the file for which to add additional metadata
-		:param key: key of metadata to add
-		:param data: metadata to add
-		:param overwrite: if True and ``key`` already exists, it will be overwritten
-		:param merge: if True and ``key`` already exists and both ``data`` and the existing data are dictionaries, they
-		              will be merged
-		"""
-		raise NotImplementedError()
-
-	def remove_additional_metadata(self, path, key):
-		"""
-		Removes additional metadata under ``key`` for ``name`` on ``path``
-
-		:param path: the virtual path to the file for which to remove the metadata under ``key``
-		:param key: the key to remove
-		"""
-		raise NotImplementedError()
-
-	def canonicalize(self, path):
-		"""
-		Canonicalizes the given ``path``. The ``path`` may consist of both folder and file name, the underlying
-		implementation must separate those if necessary.
-
-		By default, this calls :func:`~octoprint.filemanager.StorageInterface.sanitize`, which also takes care
-		of stripping any invalid characters.
-
-		Args:
-			path: the path to canonicalize
-
-		Returns:
-			a 2-tuple containing the canonicalized path and file name
-
-		"""
-		return self.sanitize(path)
-
-	def sanitize(self, path):
-		"""
-		Sanitizes the given ``path``, stripping it of all invalid characters. The ``path`` may consist of both
-		folder and file name, the underlying implementation must separate those if necessary and sanitize individually.
-
-		:param string path: the path to sanitize
-		:return: a 2-tuple containing the sanitized path and file name
-		"""
-		raise NotImplementedError()
-
-	def sanitize_path(self, path):
-		"""
-		Sanitizes the given folder-only ``path``, stripping it of all invalid characters.
-		:param string path: the path to sanitize
-		:return: the sanitized path
-		"""
-		raise NotImplementedError()
-
-	def sanitize_name(self, name):
-		"""
-		Sanitizes the given file ``name``, stripping it of all invalid characters.
-		:param string name: the file name to sanitize
-		:return: the sanitized name
-		"""
-		raise NotImplementedError()
-
-	def split_path(self, path):
-		"""
-		Split ``path`` into base directory and file name.
-		:param path: the path to split
-		:return: a tuple (base directory, file name)
-		"""
-		raise NotImplementedError()
-
-	def join_path(self, *path):
-		"""
-		Join path elements together
-		:param path: path elements to join
-		:return: joined representation of the path to be usable as fully qualified path for further operations
-		"""
-		raise NotImplementedError()
-
-	def path_on_disk(self, path):
-		"""
-		Retrieves the path on disk for ``path``.
-
-		Note: if the storage is not on disk and there exists no path on disk to refer to it, this method should
-		raise an :class:`io.UnsupportedOperation`
-
-		Opposite of :func:`path_in_storage`.
-
-		:param string path: the virtual path for which to retrieve the path on disk
-		:return: the path on disk to ``path``
-		"""
-		raise NotImplementedError()
-
-	def path_in_storage(self, path):
-		"""
-		Retrieves the equivalent in the storage adapter for ``path``.
-
-		Opposite of :func:`path_on_disk`.
-
-		:param string path: the path for which to retrieve the storage path
-		:return: the path in storage to ``path``
-		"""
-		raise NotImplementedError()
-=======
-class StorageInterface(object):
     """
     Interface of storage adapters for OctoPrint.
     """
@@ -828,7 +430,6 @@
         :return: the path in storage to ``path``
         """
         raise NotImplementedError()
->>>>>>> 29726b15
 
 
 class StorageError(Exception):
