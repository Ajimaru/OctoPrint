(function (factory) {
    'use strict';
    if (typeof define === 'function' && define.amd) {
        // Register as an anonymous AMD module:
        define(["OctoPrint", "jquery", "lodash"], factory);
    } else {
        // Browser globals:
        factory(window.OctoPrint, window.jQuery, window._);
    }
})(function(OctoPrint, $, _) {
    var url = "api/files";

    var resourceForLocation = function(location) {
        return url + "/" + location;
    };

    var resourceForFile = function(location, filename) {
        return resourceForLocation(location) + "/" + filename;
    };

    var issueFileCommand = function(location, filename, command, data, opts) {
        var url = resourceForFile(location, filename);
        return OctoPrint.issueCommand(url, command, data, opts);
    };

    var getFile = function(location, filename, opts) {
        return OctoPrint.get(resourceForFile(location, filename), opts);
    };

    var preProcessList = function(response) {
        var recursiveCheck = function(element, index, list) {
            if (!element.hasOwnProperty("parent")) element.parent = { children: list, parent: undefined };
            if (!element.hasOwnProperty("size")) element.size = undefined;
            if (!element.hasOwnProperty("date")) element.date = undefined;

            if (element.type == "folder") {
                _.each(element.children, function(e, i, l) {
                    e.parent = element;
                    recursiveCheck(e, i, l);
                });
            }
        };
        _.each(response.files, recursiveCheck);
    };

    OctoPrint.files = {
        get: getFile,

        list: function (opts) {
            return OctoPrint.get(url, opts)
                .done(preProcessList);
        },

        listForLocation: function (location, opts) {
            return OctoPrint.get(resourceForLocation(location), opts)
                .done(preProcessList);
        },

        select: function (location, filename, print, opts) {
            print = print || false;

            var data = {
                print: print
            };

            return issueFileCommand(location, filename, "select", data, opts);
        },

        slice: function (location, filename, parameters, opts) {
            return issueFileCommand(location, filename, "slice",
                parameters || {}, opts);
        },

        delete: function (location, filename, opts) {
            return OctoPrint.delete(resourceForFile(location, filename), opts);
        },

        copy: function(location, filename, destination, opts) {
            return issueFileCommand(location, filename, "copy", { destination: destination }, opts);
        },

        move: function(location, filename, destination, opts) {
            return issueFileCommand(location, filename, "move", { destination: destination }, opts);
        },

        createFolder: function (location, name, path) {
<<<<<<< HEAD
            var data = "foldername=" + name;
            if (path != undefined && path != "") {
                data = "foldername:" + path + "/" + name;
            }

            return OctoPrint.post(resourceForLocation(location), data);
=======
            var data = { foldername: name };
            if (path != undefined && path != "") {
                data["foldername"] = path + "/" + name;
            }

            return OctoPrint.postJson(resourceForLocation(location), data);
>>>>>>> 76718317
        },

        upload: function (location, file, data) {
            data = data || {};

            var filename = data.filename || undefined;
            return OctoPrint.upload(resourceForLocation(location), file, filename, data);
        },

        download: function (location, filename, opts) {
            var deferred = $.Deferred();
            getFile(location, filename, opts)
                .done(function (response) {
                    OctoPrint.download(response.refs.download, opts)
                        .done(function () {
                            deferred.resolve.apply(null, arguments);
                        })
                        .fail(function () {
                            deferred.reject.apply(null, arguments);
                        });
                })
                .fail(function () {
                    deferred.reject.apply(null, arguments);
                });
            return deferred.promise();
        },

        pathForElement: function(element) {
            if (!element || !element.hasOwnProperty("parent") || element.parent == undefined)
                return "";

            var recursivePath = function(element, path) {
              if (element.hasOwnProperty("parent") && element.parent != undefined)
                  return recursivePath(element.parent, element.name + "/" + path);

              return path;
            };

            return recursivePath(element.parent, element.name);
        },

        elementByPath: function(location, startElement) {
            var recursiveSearch = function(location, element) {
                if (location.length == 0)
                    return element;

                if (!element.hasOwnProperty("children"))
                    return undefined;

                var name = location.shift();
                for(var i = 0; i < element.children.length; i++) {
                    if (name == element.children[i].name) {
                        return recursiveSearch(location, element.children[i]);
                    }
                }

                return undefined;
            };

            return recursiveSearch(location.split("/"), startElement);
        }
    }
});<|MERGE_RESOLUTION|>--- conflicted
+++ resolved
@@ -84,21 +84,13 @@
         },
 
         createFolder: function (location, name, path) {
-<<<<<<< HEAD
             var data = "foldername=" + name;
             if (path != undefined && path != "") {
                 data = "foldername:" + path + "/" + name;
             }
 
             return OctoPrint.post(resourceForLocation(location), data);
-=======
-            var data = { foldername: name };
-            if (path != undefined && path != "") {
-                data["foldername"] = path + "/" + name;
-            }
 
-            return OctoPrint.postJson(resourceForLocation(location), data);
->>>>>>> 76718317
         },
 
         upload: function (location, file, data) {
