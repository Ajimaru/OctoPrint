--- conflicted
+++ resolved
@@ -743,17 +743,9 @@
         };
     }
 
-<<<<<<< HEAD
-    OCTOPRINT_VIEWMODELS.push([
-        GcodeViewModel,
-        ["loginStateViewModel", "settingsViewModel", "accessViewModel"],
-        ["#gcode", "#gcode_link"]
-    ]);
-=======
     OCTOPRINT_VIEWMODELS.push({
         construct: GcodeViewModel,
-        dependencies: ["loginStateViewModel", "settingsViewModel"],
-        elements: ["#gcode"]
+        dependencies: ["loginStateViewModel", "settingsViewModel", "accessViewModel"],
+        elements: ["#gcode", "#gcode_link"]
     });
->>>>>>> 312760f8
 });