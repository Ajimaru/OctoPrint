--- conflicted
+++ resolved
@@ -610,15 +610,8 @@
         }
     }
 
-<<<<<<< HEAD
-    OCTOPRINT_VIEWMODELS.push([
-        PrinterProfilesViewModel,
-        ["loginStateViewModel", "accessViewModel"],
-        []
-    ]);
-=======
     OCTOPRINT_VIEWMODELS.push({
-        construct: PrinterProfilesViewModel
+        construct: PrinterProfilesViewModel,
+        dependencies: ["loginStateViewModel", "accessViewModel"]
     });
->>>>>>> 312760f8
 });