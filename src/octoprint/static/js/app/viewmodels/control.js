--- conflicted
+++ resolved
@@ -363,10 +363,7 @@
                 return;
             }
 
-<<<<<<< HEAD
-=======
             var timeout = self.settings.webcam_streamTimeout() || 5;
->>>>>>> 2e6d6537
             self.webcamDisableTimeout = setTimeout(function () {
                 log.debug("Unloading webcam stream");
                 $("#webcam_image").attr("src", "");
