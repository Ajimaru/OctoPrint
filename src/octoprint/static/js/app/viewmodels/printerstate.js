$(function() {
    function PrinterStateViewModel(parameters) {
        var self = this;

        self.loginState = parameters[0];
        self.settings = parameters[1];
        self.access = parameters[2];

        self.stateString = ko.observable(undefined);
        self.isErrorOrClosed = ko.observable(undefined);
        self.isOperational = ko.observable(undefined);
        self.isPrinting = ko.observable(undefined);
        self.isCancelling = ko.observable(undefined);
        self.isPausing = ko.observable(undefined);
        self.isPaused = ko.observable(undefined);
        self.isError = ko.observable(undefined);
        self.isReady = ko.observable(undefined);
        self.isLoading = ko.observable(undefined);
        self.isSdReady = ko.observable(undefined);

        self.enablePrint = ko.pureComputed(function() {
<<<<<<< HEAD
            return self.isOperational() &&
                self.isReady() &&
                !self.isPrinting() &&
                !self.isCancelling() &&
                !self.isPausing() &&
                self.loginState.hasPermission(self.access.permissions.PRINT) &&
                self.filename() !== undefined;
=======
            return self.isOperational() && self.isReady() && !self.isPrinting() && !self.isCancelling() && !self.isPausing() && self.loginState.isUser() && self.filename();
>>>>>>> b51cb31b
        });
        self.enablePause = ko.pureComputed(function() {
            return self.isOperational() &&
                (self.isPrinting() || self.isPaused()) &&
                !self.isCancelling() &&
                !self.isPausing() &&
                self.loginState.hasPermission(self.access.permissions.PRINT);
        });
        self.enableCancel = ko.pureComputed(function() {
            return self.isOperational() &&
                (self.isPrinting() || self.isPaused()) &&
                !self.isCancelling() &&
                !self.isPausing() &&
                self.loginState.loggedIn();
        });

        self.filename = ko.observable(undefined);
        self.filepath = ko.observable(undefined);
        self.filedisplay = ko.observable(undefined);
        self.progress = ko.observable(undefined);
        self.filesize = ko.observable(undefined);
        self.filepos = ko.observable(undefined);
        self.printTime = ko.observable(undefined);
        self.printTimeLeft = ko.observable(undefined);
        self.printTimeLeftOrigin = ko.observable(undefined);
        self.sd = ko.observable(undefined);
        self.timelapse = ko.observable(undefined);
        self.user = ko.observable(undefined);

        self.busyFiles = ko.observableArray([]);

        self.filament = ko.observableArray([]);
        self.estimatedPrintTime = ko.observable(undefined);
        self.lastPrintTime = ko.observable(undefined);

        self.currentHeight = ko.observable(undefined);

        self.TITLE_PRINT_BUTTON_PAUSED = gettext("Restarts the print job from the beginning");
        self.TITLE_PRINT_BUTTON_UNPAUSED = gettext("Starts the print job");
        self.TITLE_PAUSE_BUTTON_PAUSED = gettext("Resumes the print job");
        self.TITLE_PAUSE_BUTTON_UNPAUSED = gettext("Pauses the print job");

        self.titlePrintButton = ko.observable(self.TITLE_PRINT_BUTTON_UNPAUSED);
        self.titlePauseButton = ko.observable(self.TITLE_PAUSE_BUTTON_UNPAUSED);

        self.estimatedPrintTimeString = ko.pureComputed(function() {
            if (self.lastPrintTime())
                return formatFuzzyPrintTime(self.lastPrintTime());
            if (self.estimatedPrintTime())
                return formatFuzzyPrintTime(self.estimatedPrintTime());
            return "-";
        });
        self.byteString = ko.pureComputed(function() {
            if (!self.filesize())
                return "-";
            var filepos = self.filepos() ? formatSize(self.filepos()) : "-";
            return filepos + " / " + formatSize(self.filesize());
        });
        self.heightString = ko.pureComputed(function() {
            if (!self.currentHeight())
                return "-";
            return _.sprintf("%.02fmm", self.currentHeight());
        });
        self.printTimeString = ko.pureComputed(function() {
            if (!self.printTime())
                return "-";
            return formatDuration(self.printTime());
        });
        self.printTimeLeftString = ko.pureComputed(function() {
            if (self.printTimeLeft() === undefined) {
                if (!self.printTime() || !(self.isPrinting() || self.isPaused())) {
                    return "-";
                } else {
                    return gettext("Still stabilizing...");
                }
            } else {
                return formatFuzzyPrintTime(self.printTimeLeft());
            }
        });
        self.printTimeLeftOriginString = ko.pureComputed(function() {
            var value = self.printTimeLeftOrigin();
            switch (value) {
                case "linear": {
                    return gettext("Based on a linear approximation (very low accuracy, especially at the beginning of the print)");
                }
                case "analysis": {
                    return gettext("Based on the estimate from analysis of file (medium accuracy)");
                }
                case "mixed-analysis": {
                    return gettext("Based on a mix of estimate from analysis and calculation (medium accuracy)");
                }
                case "average": {
                    return gettext("Based on the average total of past prints of this model with the same printer profile (usually good accuracy)");
                }
                case "mixed-average": {
                    return gettext("Based on a mix of average total from past prints and calculation (usually good accuracy)");
                }
                case "estimate": {
                    return gettext("Based on the calculated estimate (best accuracy)");
                }
                default: {
                    return "";
                }
            }
        });
        self.printTimeLeftOriginClass = ko.pureComputed(function() {
            var value = self.printTimeLeftOrigin();
            switch (value) {
                default:
                case "linear": {
                    return "text-error";
                }
                case "analysis":
                case "mixed-analysis": {
                    return "text-warning";
                }
                case "average":
                case "mixed-average":
                case "estimate": {
                    return "text-success";
                }
            }
        });
        self.progressString = ko.pureComputed(function() {
            if (!self.progress())
                return 0;
            return self.progress();
        });
        self.progressBarString = ko.pureComputed(function() {
            if (!self.progress()) {
                return "";
            }
            return _.sprintf("%d%%", self.progress());
        });
        self.pauseString = ko.pureComputed(function() {
            if (self.isPaused())
                return gettext("Continue");
            else
                return gettext("Pause");
        });

        self.timelapseString = ko.pureComputed(function() {
            var timelapse = self.timelapse();

            if (!timelapse || !timelapse.hasOwnProperty("type"))
                return "-";

            var type = timelapse["type"];
            if (type === "zchange") {
                return gettext("On Z Change");
            } else if (type === "timed") {
                return gettext("Timed") + " (" + timelapse["options"]["interval"] + " " + gettext("sec") + ")";
            } else {
                return "-";
            }
        });

        self.userString = ko.pureComputed(function() {
            var user = self.user();
            if (!CONFIG_ACCESS_CONTROL || user === "_dummy") {
                return "";
            }

            if (user === "_api") {
                user = "API client";
            }

            var file = self.filename();
            return (user ? user : (file ? "-" : ""));
        });

        self.fromCurrentData = function(data) {
            self._fromData(data);
        };

        self.fromHistoryData = function(data) {
            self._fromData(data);
        };

        self.fromTimelapseData = function(data) {
            self.timelapse(data);
        };

        self._fromData = function(data) {
            self._processStateData(data.state);
            self._processJobData(data.job);
            self._processProgressData(data.progress);
            self._processZData(data.currentZ);
            self._processBusyFiles(data.busyFiles);
        };

        self._processStateData = function(data) {
            var prevPaused = self.isPaused();

            self.stateString(gettext(data.text));
            self.isErrorOrClosed(data.flags.closedOrError);
            self.isOperational(data.flags.operational);
            self.isPaused(data.flags.paused);
            self.isPrinting(data.flags.printing);
            self.isCancelling(data.flags.cancelling);
            self.isPausing(data.flags.pausing);
            self.isError(data.flags.error);
            self.isReady(data.flags.ready);
            self.isSdReady(data.flags.sdReady);

            if (self.isPaused() !== prevPaused) {
                if (self.isPaused()) {
                    self.titlePrintButton(self.TITLE_PRINT_BUTTON_PAUSED);
                    self.titlePauseButton(self.TITLE_PAUSE_BUTTON_PAUSED);
                } else {
                    self.titlePrintButton(self.TITLE_PRINT_BUTTON_UNPAUSED);
                    self.titlePauseButton(self.TITLE_PAUSE_BUTTON_UNPAUSED);
                }
            }
        };

        self._processJobData = function(data) {
            if (data.file) {
                self.filename(data.file.name);
                self.filepath(data.file.path);
                self.filesize(data.file.size);
                self.filedisplay(data.file.display);
                self.sd(data.file.origin === "sdcard");
            } else {
                self.filename(undefined);
                self.filepath(undefined);
                self.filesize(undefined);
                self.filedisplay(undefined);
                self.sd(undefined);
            }

            self.estimatedPrintTime(data.estimatedPrintTime);
            self.lastPrintTime(data.lastPrintTime);

            var result = [];
            if (data.filament && typeof(data.filament) === "object" && _.keys(data.filament).length > 0) {
                var keys = _.keys(data.filament);
                keys.sort();
                _.each(keys, function(key) {
                    if (!_.startsWith(key, "tool") || !data.filament[key] || !data.filament[key].hasOwnProperty("length") || data.filament[key].length <= 0) return;

                    result.push({
                        name: ko.observable(gettext("Tool") + " " + key.substr("tool".length)),
                        data: ko.observable(data.filament[key])
                    });
                });
            }
            self.filament(result);

            self.user(data.user);
        };

        self._processProgressData = function(data) {
            if (data.completion) {
                self.progress(data.completion);
            } else {
                self.progress(undefined);
            }
            self.filepos(data.filepos);
            self.printTime(data.printTime);
            self.printTimeLeft(data.printTimeLeft);
            self.printTimeLeftOrigin(data.printTimeLeftOrigin);
        };

        self._processZData = function(data) {
            self.currentHeight(data);
        };

        self._processBusyFiles = function(data) {
            var busyFiles = [];
            _.each(data, function(entry) {
                if (entry.hasOwnProperty("path") && entry.hasOwnProperty("origin")) {
                    busyFiles.push(entry.origin + ":" + entry.path);
                }
            });
            self.busyFiles(busyFiles);
        };

        self.print = function() {
            if (self.isPaused()) {
                showConfirmationDialog({
                    message: gettext("This will restart the print job from the beginning."),
                    onproceed: function() {
                        OctoPrint.job.restart();
                    }
                });
            } else {
                OctoPrint.job.start();
            }
        };

        self.onlyPause = function() {
            OctoPrint.job.pause();
        };

        self.onlyResume = function() {
            OctoPrint.job.resume();
        };

        self.pause = function(action) {
            OctoPrint.job.togglePause();
        };

        self.cancel = function() {
            if (!self.settings.feature_printCancelConfirmation()) {
                OctoPrint.job.cancel();
            } else {
                showConfirmationDialog({
                    message: gettext("This will cancel your print."),
                    cancel: gettext("No"),
                    proceed: gettext("Yes"),
                    onproceed: function() {
                        OctoPrint.job.cancel();
                    },
                    nofade: true
                });
            }
        };
    }

    OCTOPRINT_VIEWMODELS.push({
        construct: PrinterStateViewModel,
        dependencies: ["loginStateViewModel", "settingsViewModel", "accessViewModel"],
        elements: ["#state_wrapper", "#drop_overlay"]
    });
});<|MERGE_RESOLUTION|>--- conflicted
+++ resolved
@@ -19,17 +19,13 @@
         self.isSdReady = ko.observable(undefined);
 
         self.enablePrint = ko.pureComputed(function() {
-<<<<<<< HEAD
             return self.isOperational() &&
                 self.isReady() &&
                 !self.isPrinting() &&
                 !self.isCancelling() &&
                 !self.isPausing() &&
                 self.loginState.hasPermission(self.access.permissions.PRINT) &&
-                self.filename() !== undefined;
-=======
-            return self.isOperational() && self.isReady() && !self.isPrinting() && !self.isCancelling() && !self.isPausing() && self.loginState.isUser() && self.filename();
->>>>>>> b51cb31b
+                self.filename();
         });
         self.enablePause = ko.pureComputed(function() {
             return self.isOperational() &&
