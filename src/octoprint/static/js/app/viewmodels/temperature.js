--- conflicted
+++ resolved
@@ -760,12 +760,7 @@
 
     OCTOPRINT_VIEWMODELS.push([
         TemperatureViewModel,
-<<<<<<< HEAD
         ["loginStateViewModel", "settingsViewModel", "accessViewModel"],
-        ["#temp", "#temp_link"]
-=======
-        ["loginStateViewModel", "settingsViewModel"],
         ["#temp", "#change_offset_dialog"]
->>>>>>> 2e6d6537
     ]);
 });