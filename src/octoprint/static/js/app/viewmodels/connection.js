$(function () {
    function ConnectionViewModel(parameters) {
        var self = this;

        self.loginState = parameters[0];
        self.settings = parameters[1];
        self.connectionProfiles = parameters[2];
        self.printerProfiles = parameters[3];
        self.access = parameters[4];

        var checkRecursively = function(params, check) {
            return _.any(params, function(p) {
                if (p.type === "group") {
                    return check(p) || checkRecursively(p.params, check);
                } else if (p.type === "groupchoice" && p.group) {
                    return check(p) || check(p.group) || checkRecursively(p.group.params, check);
                } else {
                    return check(p);
                }
            });
        };

<<<<<<< HEAD
        var convertValue = function(value, option, override) {
            if (override !== undefined) {
                value = override;
            }

            if (value === undefined && option.default !== undefined) {
                value = option.default;
            }

            if (value && (option.type === "list" || option.type === "smalllist")) {
                value = value.join(", ");
            }

            return value;
        };

        var extendOption = function(option, value, override) {
            if (option.type === "group") {
                if (value === undefined) {
                    value = {};
                }
                _.each(option.params, function (option) {
                    extendOption(option, value[option.name]);
                });

                option.advancedParameters = option.advanced || _.any(option.params, function(p) { return p.advanced });
                option.expertParameters = option.expert || _.any(option.params, function(p) { return p.expert });
            } else {
                if (option.type === "groupchoice") {
                    value = convertValue(value, option);
                    _.each(option.group.params, function(p) {
                        extendOption(p, option.defaults[option.default][p.name], override ? override[p.name] : undefined);
                    });
                } else {
                    value = convertValue(value, option, override);
                }

                if (option.value) {
                    option.value(value);
                } else {
                    option.value = ko.observable(value);
                    option.defaultValue = ko.observable(option.default);
                    option.reset = function() {
                        option.value(option.defaultValue());
                    };

                    option.modified = ko.pureComputed(function() {
                        // noinspection EqualityComparisonWithCoercionJS
                        return option.value() != option.defaultValue();
                    });

                    if (option.type === "groupchoice" && option.defaults) {
                        option.group.advancedParameters = option.group.advanced || _.any(option.group.params, function(p) { return p.advanced });
                        option.group.expertParameters = option.group.expert || _.any(option.group.params, function(p) { return p.expert });

                        var updateDefaults = function(keepValue) {
                            keepValue = !!keepValue;

                            var choice = _.find(option.choices, function (c) {
                                return c.value === option.value()
                            });
                            if (choice) {
                                _.each(option.group.params, function(p) {
                                    if (option.defaults[choice.value]) {
                                        var d = option.defaults[choice.value][p.name];
                                        if (d !== undefined) {
                                            p.defaultValue(convertValue(d, p, override ? override[p.name] : undefined));
                                            if (!keepValue) {
                                                p.value(p.defaultValue());
                                            }
                                        }
                                    }
                                })
                            }
                        };
                        option.value.subscribe(function() { updateDefaults() });
                        updateDefaults(true);
                    }
                }

            }

        };

        // Connection profiles

        self.availableConnectionProfiles = ko.observableArray();

        self.selectedConnectionProfile = ko.observable(undefined);
        self.selectedConnectionProfile.subscribe(function() {
            var protocolParameters, transportParameters;

            var profile = self.selectedConnectionProfile();

            if (profile) {
                self.selectedPrinter(_.find(self.availablePrinterProfiles(), function(p) { return p.id === profile.printer_profile }));
                self.selectedProtocol(_.find(self.availableProtocols(), function(p) { return p.key === profile.protocol }));
                self.selectedTransport(_.find(self.availableTransports(), function(t) { return t.key === profile.transport }));

                protocolParameters = self.protocolParameters();
                _.each(protocolParameters, function(option) {
                    extendOption(option, profile.protocol_parameters[option.name], option.group ? profile.protocol_parameters[option.group.name] : undefined);
                });
                self.protocolParameters(protocolParameters);

                transportParameters = self.transportParameters();
                _.each(transportParameters, function(option) {
                    extendOption(option, profile.transport_parameters[option.name], option.group ? profile.transport_parameters[option.group.name] : undefined);
                });
                self.transportParameters(transportParameters);
            } else {
                self.selectedPrinter(undefined);
                self.selectedProtocol(undefined);
                self.selectedTransport(undefined);

                protocolParameters = self.protocolParameters();
                _.each(protocolParameters, function(option) {
                    extendOption(option);
                });
                self.protocolParameters(protocolParameters);

                transportParameters = self.transportParameters();
                _.each(transportParameters, function(option) {
                    extendOption(option);
                });
                self.transportParameters(transportParameters);
            }
=======
        self.printerProfiles.profiles.items.subscribe(function () {
            var allProfiles = self.printerProfiles.profiles.items();

            var printerOptions = [];
            _.each(allProfiles, function (profile) {
                printerOptions.push({id: profile.id, name: profile.name});
            });
            self.printerOptions(printerOptions);
        });

        self.printerProfiles.currentProfile.subscribe(function () {
            self.selectedPrinter(self.printerProfiles.currentProfile());
>>>>>>> 2a6f7478
        });

        // Printer profiles

        self.availablePrinterProfiles = ko.observableArray();
        self.selectedPrinter = ko.observable(undefined);

        // Protocols

        self.availableProtocols = ko.observableArray();
        self.selectedProtocol = ko.observable(undefined);
        self.protocolParameters = ko.observable();
        self.advancedProtocolParameters = ko.observable();
        self.expertProtocolParameters = ko.observable();
        self.showAdvancedProtocolOptions = function() {
            $("#connection_protocol_dialog").modal("show");
        };

        self.selectedProtocol.subscribe(function() {
            var protocol = self.selectedProtocol();
            if (protocol) {
                self.protocolParameters(protocol.options);
            } else {
                self.protocolParameters([]);
            }

            self.advancedProtocolParameters(_.any(self.protocolParameters(), function(p) { return p.advanced }));
            self.expertProtocolParameters(_.any(self.protocolParameters(), function(p) { return p.expert }));
        });

        // Transports

        self.availableTransports = ko.observableArray();
        self.selectedTransport = ko.observable(undefined);
        self.transportParameters = ko.observableArray();
        self.advancedTransportParameters = ko.observable();
        self.expertTransportParameters = ko.observable();
        self.showAdvancedTransportOptions = function() {
            $("#connection_transport_dialog").modal("show");
        };

        self.selectedTransport.subscribe(function() {
            var transport = self.selectedTransport();
            if (transport) {
                self.transportParameters(transport.options);
            } else {
                self.transportParameters([]);
            }

            self.advancedTransportParameters(_.any(self.transportParameters(), function(p) { return p.advanced }));
            self.expertTransportParameters(_.any(self.transportParameters(), function(p) { return p.expert }));
        });

        // Various other bits

        self.adjustConnectionParameters = ko.observable();
        self.updateProfile = ko.observable(undefined);
        self.saveSettings = ko.observable(undefined);
        self.autoconnect = ko.observable(undefined);

        self.isErrorOrClosed = ko.observable(undefined);
        self.isOperational = ko.observable(undefined);
        self.isPrinting = ko.observable(undefined);
        self.isPaused = ko.observable(undefined);
        self.isError = ko.observable(undefined);
        self.isReady = ko.observable(undefined);
        self.isLoading = ko.observable(undefined);

        self.buttonText = ko.pureComputed(function () {
            if (self.isErrorOrClosed()) return gettext("Connect");
            else return gettext("Disconnect");
        });

        self.previousIsOperational = undefined;

        self.refreshVisible = ko.observable(true);

        self.requestData = function () {
            if (!self.loginState.hasPermission(self.access.permissions.CONNECTION)) {
                return;
            }

<<<<<<< HEAD
            return OctoPrint.connection.getSettings()
                .done(self.fromResponse);
        };

        self.fromResponse = function(response) {
            //~~ Available options...

            // connection profiles
            var connections = response.options.connectionProfiles;
            self.availableConnectionProfiles(connections);

            // printer profiles
            var printers = response.options.printerProfiles;
            self.availablePrinterProfiles(printers);

            // protocols
            var protocols = response.options.protocols;
            var protocolOptions = response.current.protocolOptions;
            if (!protocolOptions) {
                protocolOptions = {};
=======
            OctoPrint.connection.getSettings().done(self.fromResponse);
        };

        self.fromResponse = function (response) {
            var ports = response.options.ports;
            var baudrates = response.options.baudrates;
            var currentPort = response.current.port;
            var currentBaudrate = response.current.baudrate;
            var currentPrinterProfile = response.current.printerProfile;
            var portPreference = response.options.portPreference;
            var baudratePreference = response.options.baudratePreference;
            var printerPreference = response.options.printerProfilePreference;
            var printerProfiles = response.options.printerProfiles;

            self.portOptions(ports);
            self.baudrateOptions(baudrates);

            if (!self.selectedPort() && ports) {
                if (ports.indexOf(currentPort) >= 0) {
                    self.selectedPort(currentPort);
                } else if (ports.indexOf(portPreference) >= 0) {
                    self.selectedPort(portPreference);
                }
>>>>>>> 2a6f7478
            }

            _.each(protocols, function(protocol) {
                _.each(protocol.options, function(option) {
                    extendOption(option, protocolOptions[option.name], option.group ? protocolOptions[option.group.name] : undefined);
                });
            });

            self.availableProtocols(protocols);

            // transports
            var transports = response.options.transports;
            var transportOptions = response.current.transportOptions;
            if (!transportOptions) {
                transportOptions = {};
            }

            _.each(transports, function(transport) {
                _.each(transport.options, function(option) {
                    extendOption(option, transportOptions[option.name], option.group ? transportOptions[option.group.name] : undefined);
                });
            });

            self.availableTransports(transports);

            //~~ Currently active config

            var connectionKey = response.current.connection;
            if (!connectionKey) {
                connectionKey = response.options.connectionProfilePreference;
            }

            if (connectionKey) {
                // there's currently a connection profile selected on the server
                var connection = _.find(connections, function (c) {
                    return c.id === connectionKey
                });
                self.selectedConnectionProfile(connection);
            } else {
                self.adjustConnectionParameters(true);
                self.saveSettings(false);
            }

            var printerKey = response.current.profile;
            if (!connectionKey && !printerKey) {
                printerKey = response.options.printerProfilePreference;
            }

            if (printerKey) {
                var printer = _.find(printers, function(p) { return p.id === printerKey });
                self.selectedPrinter(printer);
            }

            var protocolKey = response.current.protocol;
            if (protocolKey) {
                var protocol = _.find(protocols, function(p) { return p.key === protocolKey });
                self.selectedProtocol(protocol);
                var protocolParameters = self.protocolParameters();
                _.each(protocolParameters, function(option) {
                    extendOption(option, response.current.protocolOptions[option.name]);
                });
                self.protocolParameters(protocolParameters);
            }

            var transportKey = response.current.transport;
            if (transportKey) {
                var transport = _.find(transports, function(t) { return t.key === transportKey });
                self.selectedTransport(transport);
                var transportParameters = self.transportParameters();
                _.each(transportParameters, function(option) {
                    extendOption(option, response.current.transportOptions[option.name]);
                });
                self.transportParameters(transportParameters);
            }
        };

        self.fromHistoryData = function (data) {
            self._processStateData(data.state);
        };

        self.fromCurrentData = function (data) {
            self._processStateData(data.state);
        };

        self.openOrCloseOnStateChange = function (force) {
            if (!self._startupComplete && !force) return;

            var connectionTab = $("#connection");
            if (self.isOperational() && connectionTab.hasClass("in")) {
                connectionTab.collapse("hide");
                self.refreshVisible(false);
            } else if (!self.isOperational() && !connectionTab.hasClass("in")) {
                connectionTab.collapse("show");
                self.refreshVisible(true);
            }
        };

        self._processStateData = function (data) {
            self.previousIsOperational = self.isOperational();

            self.isErrorOrClosed(data.flags.closedOrError);
            self.isOperational(data.flags.operational);
            self.isPaused(data.flags.paused);
            self.isPrinting(data.flags.printing);
            self.isError(data.flags.error);
            self.isReady(data.flags.ready);
            self.isLoading(data.flags.loading);

            if (self.previousIsOperational !== self.isOperational()) {
                // only open or close if the panel is visible (for admins) and
                // the state just changed to avoid thwarting manual open/close
                self.openOrCloseOnStateChange();
            }
        };

<<<<<<< HEAD
        self.connect = function(save) {
=======
        self.connect = function () {
>>>>>>> 2a6f7478
            if (self.isErrorOrClosed()) {
                var toOptions = function(parameters) {
                    var result = {};
                    _.each(parameters, function(parameter) {
                        if (parameter.type === "group") {
                            result[parameter.name] = toOptions(parameter.params);
                        } else if (parameter.type === "groupchoice") {
                            result[parameter.name] = parameter.value();
                            result[parameter.group.name] = toOptions(parameter.group.params);
                        } else if (parameter.type === "list" || parameter.type === "smalllist") {
                            result[parameter.name] = splitTextToArray(parameter.value(), ",", true);
                        } else {
                            result[parameter.name] = parameter.value();
                        }
                    });
                    return result;
                };

                var data = {
<<<<<<< HEAD
                    "autoconnect": self.settings.serial_autoconnect()
                };

                var connectionProfile = self.selectedConnectionProfile();
                if (connectionProfile) {
                    data.connection = connectionProfile.id;
                }

                if (self.adjustConnectionParameters() || connectionProfile === undefined) {
                    data.printerProfile = self.selectedPrinter().id;
                    data.protocol = self.selectedProtocol().key;
                    data.protocolOptions = toOptions(self.protocolParameters());
                    data.transport = self.selectedTransport().key;
                    data.transportOptions = toOptions(self.transportParameters());
                }

                if (save) {
                    var profile = {
                        printer_profile: data.printerProfile,
                        protocol: data.protocol,
                        protocol_parameters: data.protocolOptions,
                        transport: data.transport,
                        transport_parameters: data.transportOptions
                    };

                    if (connectionProfile) {
                        profile.id = connectionProfile.id;
                        profile.name = connectionProfile.name;
                    }

                    self.connectionProfiles.editor.showDialog(profile, gettext("Save & Connect"))
                        .done(function(profile) {
                            OctoPrint.connection.connect({connection: profile.id});
                        });
                } else {
                    OctoPrint.connection.connect(data);
                }

=======
                    port: self.selectedPort() || "AUTO",
                    baudrate: self.selectedBaudrate() || 0,
                    printerProfile: self.selectedPrinter(),
                    autoconnect: self.settings.serial_autoconnect()
                };

                if (self.saveSettings()) data["save"] = true;

                OctoPrint.connection.connect(data).done(function () {
                    self.settings.requestData();
                    self.settings.printerProfiles.requestData();
                });
>>>>>>> 2a6f7478
            } else {
                if (!self.isPrinting() && !self.isPaused()) {
                    OctoPrint.connection.disconnect();
                } else {
                    showConfirmationDialog({
                        title: gettext("Are you sure?"),
                        message: gettext(
                            "<p><strong>You are about to disconnect from the printer while a print " +
                                "is in progress.</strong></p>" +
                                "<p>Disconnecting while a print is in progress will prevent OctoPrint from " +
                                "completing the print. If you're printing from an SD card attached directly " +
                                "to the printer, any attempt to restart OctoPrint or reconnect to the printer " +
                                "could interrupt the print.<p>"
                        ),
                        question: gettext(
                            "Are you sure you want to disconnect from the printer?"
                        ),
                        cancel: gettext("Stay Connected"),
                        proceed: gettext("Disconnect"),
<<<<<<< HEAD
                        onproceed:  function() {
=======
                        onproceed: function () {
                            self.requestData();
>>>>>>> 2a6f7478
                            OctoPrint.connection.disconnect();
                        }
                    });
                }
            }
        };

        self.onEventSettingsUpdated = function () {
            self.requestData();
        };

        self.onEventConnected = function () {
            self.requestData();
        };

        self.onEventDisconnected = function () {
            self.requestData();
        };

        self.onStartup = function () {
            var connectionTab = $("#connection");
            connectionTab.on("show", function () {
                self.refreshVisible(true);
            });
            connectionTab.on("hide", function () {
                self.refreshVisible(false);
            });
        };

        self.onStartupComplete = function () {
            self.openOrCloseOnStateChange(true);
        };

        self.onUserPermissionsChanged = self.onUserLoggedIn = self.onUserLoggedOut = function () {
            self.requestData();
        };

        self._sanitize = function(name) {
            return name.replace(/[^a-zA-Z0-9\-_.() ]/g, "").replace(/ /g, "_");
        };
    }

    OCTOPRINT_VIEWMODELS.push({
        construct: ConnectionViewModel,
<<<<<<< HEAD
        dependencies: ["loginStateViewModel", "settingsViewModel", "connectionProfilesViewModel", "printerProfilesViewModel", "accessViewModel"],
        elements: ["#connection_wrapper", "#connection_protocol_dialog", "#connection_transport_dialog"]
=======
        dependencies: [
            "loginStateViewModel",
            "settingsViewModel",
            "printerProfilesViewModel",
            "accessViewModel"
        ],
        elements: ["#connection_wrapper"]
>>>>>>> 2a6f7478
    });
});<|MERGE_RESOLUTION|>--- conflicted
+++ resolved
@@ -8,20 +8,23 @@
         self.printerProfiles = parameters[3];
         self.access = parameters[4];
 
-        var checkRecursively = function(params, check) {
-            return _.any(params, function(p) {
+        var checkRecursively = function (params, check) {
+            return _.any(params, function (p) {
                 if (p.type === "group") {
                     return check(p) || checkRecursively(p.params, check);
                 } else if (p.type === "groupchoice" && p.group) {
-                    return check(p) || check(p.group) || checkRecursively(p.group.params, check);
+                    return (
+                        check(p) ||
+                        check(p.group) ||
+                        checkRecursively(p.group.params, check)
+                    );
                 } else {
                     return check(p);
                 }
             });
         };
 
-<<<<<<< HEAD
-        var convertValue = function(value, option, override) {
+        var convertValue = function (value, option, override) {
             if (override !== undefined) {
                 value = override;
             }
@@ -37,7 +40,7 @@
             return value;
         };
 
-        var extendOption = function(option, value, override) {
+        var extendOption = function (option, value, override) {
             if (option.type === "group") {
                 if (value === undefined) {
                     value = {};
@@ -46,13 +49,25 @@
                     extendOption(option, value[option.name]);
                 });
 
-                option.advancedParameters = option.advanced || _.any(option.params, function(p) { return p.advanced });
-                option.expertParameters = option.expert || _.any(option.params, function(p) { return p.expert });
+                option.advancedParameters =
+                    option.advanced ||
+                    _.any(option.params, function (p) {
+                        return p.advanced;
+                    });
+                option.expertParameters =
+                    option.expert ||
+                    _.any(option.params, function (p) {
+                        return p.expert;
+                    });
             } else {
                 if (option.type === "groupchoice") {
                     value = convertValue(value, option);
-                    _.each(option.group.params, function(p) {
-                        extendOption(p, option.defaults[option.default][p.name], override ? override[p.name] : undefined);
+                    _.each(option.group.params, function (p) {
+                        extendOption(
+                            p,
+                            option.defaults[option.default][p.name],
+                            override ? override[p.name] : undefined
+                        );
                     });
                 } else {
                     value = convertValue(value, option, override);
@@ -63,46 +78,62 @@
                 } else {
                     option.value = ko.observable(value);
                     option.defaultValue = ko.observable(option.default);
-                    option.reset = function() {
+                    option.reset = function () {
                         option.value(option.defaultValue());
                     };
 
-                    option.modified = ko.pureComputed(function() {
+                    option.modified = ko.pureComputed(function () {
                         // noinspection EqualityComparisonWithCoercionJS
                         return option.value() != option.defaultValue();
                     });
 
                     if (option.type === "groupchoice" && option.defaults) {
-                        option.group.advancedParameters = option.group.advanced || _.any(option.group.params, function(p) { return p.advanced });
-                        option.group.expertParameters = option.group.expert || _.any(option.group.params, function(p) { return p.expert });
-
-                        var updateDefaults = function(keepValue) {
+                        option.group.advancedParameters =
+                            option.group.advanced ||
+                            _.any(option.group.params, function (p) {
+                                return p.advanced;
+                            });
+                        option.group.expertParameters =
+                            option.group.expert ||
+                            _.any(option.group.params, function (p) {
+                                return p.expert;
+                            });
+
+                        var updateDefaults = function (keepValue) {
                             keepValue = !!keepValue;
 
                             var choice = _.find(option.choices, function (c) {
-                                return c.value === option.value()
+                                return c.value === option.value();
                             });
                             if (choice) {
-                                _.each(option.group.params, function(p) {
+                                _.each(option.group.params, function (p) {
                                     if (option.defaults[choice.value]) {
                                         var d = option.defaults[choice.value][p.name];
                                         if (d !== undefined) {
-                                            p.defaultValue(convertValue(d, p, override ? override[p.name] : undefined));
+                                            p.defaultValue(
+                                                convertValue(
+                                                    d,
+                                                    p,
+                                                    override
+                                                        ? override[p.name]
+                                                        : undefined
+                                                )
+                                            );
                                             if (!keepValue) {
                                                 p.value(p.defaultValue());
                                             }
                                         }
                                     }
-                                })
+                                });
                             }
                         };
-                        option.value.subscribe(function() { updateDefaults() });
+                        option.value.subscribe(function () {
+                            updateDefaults();
+                        });
                         updateDefaults(true);
                     }
                 }
-
-            }
-
+            }
         };
 
         // Connection profiles
@@ -110,25 +141,49 @@
         self.availableConnectionProfiles = ko.observableArray();
 
         self.selectedConnectionProfile = ko.observable(undefined);
-        self.selectedConnectionProfile.subscribe(function() {
+        self.selectedConnectionProfile.subscribe(function () {
             var protocolParameters, transportParameters;
 
             var profile = self.selectedConnectionProfile();
 
             if (profile) {
-                self.selectedPrinter(_.find(self.availablePrinterProfiles(), function(p) { return p.id === profile.printer_profile }));
-                self.selectedProtocol(_.find(self.availableProtocols(), function(p) { return p.key === profile.protocol }));
-                self.selectedTransport(_.find(self.availableTransports(), function(t) { return t.key === profile.transport }));
+                self.selectedPrinter(
+                    _.find(self.availablePrinterProfiles(), function (p) {
+                        return p.id === profile.printer_profile;
+                    })
+                );
+                self.selectedProtocol(
+                    _.find(self.availableProtocols(), function (p) {
+                        return p.key === profile.protocol;
+                    })
+                );
+                self.selectedTransport(
+                    _.find(self.availableTransports(), function (t) {
+                        return t.key === profile.transport;
+                    })
+                );
 
                 protocolParameters = self.protocolParameters();
-                _.each(protocolParameters, function(option) {
-                    extendOption(option, profile.protocol_parameters[option.name], option.group ? profile.protocol_parameters[option.group.name] : undefined);
+                _.each(protocolParameters, function (option) {
+                    extendOption(
+                        option,
+                        profile.protocol_parameters[option.name],
+                        option.group
+                            ? profile.protocol_parameters[option.group.name]
+                            : undefined
+                    );
                 });
                 self.protocolParameters(protocolParameters);
 
                 transportParameters = self.transportParameters();
-                _.each(transportParameters, function(option) {
-                    extendOption(option, profile.transport_parameters[option.name], option.group ? profile.transport_parameters[option.group.name] : undefined);
+                _.each(transportParameters, function (option) {
+                    extendOption(
+                        option,
+                        profile.transport_parameters[option.name],
+                        option.group
+                            ? profile.transport_parameters[option.group.name]
+                            : undefined
+                    );
                 });
                 self.transportParameters(transportParameters);
             } else {
@@ -137,31 +192,17 @@
                 self.selectedTransport(undefined);
 
                 protocolParameters = self.protocolParameters();
-                _.each(protocolParameters, function(option) {
+                _.each(protocolParameters, function (option) {
                     extendOption(option);
                 });
                 self.protocolParameters(protocolParameters);
 
                 transportParameters = self.transportParameters();
-                _.each(transportParameters, function(option) {
+                _.each(transportParameters, function (option) {
                     extendOption(option);
                 });
                 self.transportParameters(transportParameters);
             }
-=======
-        self.printerProfiles.profiles.items.subscribe(function () {
-            var allProfiles = self.printerProfiles.profiles.items();
-
-            var printerOptions = [];
-            _.each(allProfiles, function (profile) {
-                printerOptions.push({id: profile.id, name: profile.name});
-            });
-            self.printerOptions(printerOptions);
-        });
-
-        self.printerProfiles.currentProfile.subscribe(function () {
-            self.selectedPrinter(self.printerProfiles.currentProfile());
->>>>>>> 2a6f7478
         });
 
         // Printer profiles
@@ -176,11 +217,11 @@
         self.protocolParameters = ko.observable();
         self.advancedProtocolParameters = ko.observable();
         self.expertProtocolParameters = ko.observable();
-        self.showAdvancedProtocolOptions = function() {
+        self.showAdvancedProtocolOptions = function () {
             $("#connection_protocol_dialog").modal("show");
         };
 
-        self.selectedProtocol.subscribe(function() {
+        self.selectedProtocol.subscribe(function () {
             var protocol = self.selectedProtocol();
             if (protocol) {
                 self.protocolParameters(protocol.options);
@@ -188,8 +229,16 @@
                 self.protocolParameters([]);
             }
 
-            self.advancedProtocolParameters(_.any(self.protocolParameters(), function(p) { return p.advanced }));
-            self.expertProtocolParameters(_.any(self.protocolParameters(), function(p) { return p.expert }));
+            self.advancedProtocolParameters(
+                _.any(self.protocolParameters(), function (p) {
+                    return p.advanced;
+                })
+            );
+            self.expertProtocolParameters(
+                _.any(self.protocolParameters(), function (p) {
+                    return p.expert;
+                })
+            );
         });
 
         // Transports
@@ -199,11 +248,11 @@
         self.transportParameters = ko.observableArray();
         self.advancedTransportParameters = ko.observable();
         self.expertTransportParameters = ko.observable();
-        self.showAdvancedTransportOptions = function() {
+        self.showAdvancedTransportOptions = function () {
             $("#connection_transport_dialog").modal("show");
         };
 
-        self.selectedTransport.subscribe(function() {
+        self.selectedTransport.subscribe(function () {
             var transport = self.selectedTransport();
             if (transport) {
                 self.transportParameters(transport.options);
@@ -211,8 +260,16 @@
                 self.transportParameters([]);
             }
 
-            self.advancedTransportParameters(_.any(self.transportParameters(), function(p) { return p.advanced }));
-            self.expertTransportParameters(_.any(self.transportParameters(), function(p) { return p.expert }));
+            self.advancedTransportParameters(
+                _.any(self.transportParameters(), function (p) {
+                    return p.advanced;
+                })
+            );
+            self.expertTransportParameters(
+                _.any(self.transportParameters(), function (p) {
+                    return p.expert;
+                })
+            );
         });
 
         // Various other bits
@@ -244,12 +301,10 @@
                 return;
             }
 
-<<<<<<< HEAD
-            return OctoPrint.connection.getSettings()
-                .done(self.fromResponse);
-        };
-
-        self.fromResponse = function(response) {
+            return OctoPrint.connection.getSettings().done(self.fromResponse);
+        };
+
+        self.fromResponse = function (response) {
             //~~ Available options...
 
             // connection profiles
@@ -265,36 +320,15 @@
             var protocolOptions = response.current.protocolOptions;
             if (!protocolOptions) {
                 protocolOptions = {};
-=======
-            OctoPrint.connection.getSettings().done(self.fromResponse);
-        };
-
-        self.fromResponse = function (response) {
-            var ports = response.options.ports;
-            var baudrates = response.options.baudrates;
-            var currentPort = response.current.port;
-            var currentBaudrate = response.current.baudrate;
-            var currentPrinterProfile = response.current.printerProfile;
-            var portPreference = response.options.portPreference;
-            var baudratePreference = response.options.baudratePreference;
-            var printerPreference = response.options.printerProfilePreference;
-            var printerProfiles = response.options.printerProfiles;
-
-            self.portOptions(ports);
-            self.baudrateOptions(baudrates);
-
-            if (!self.selectedPort() && ports) {
-                if (ports.indexOf(currentPort) >= 0) {
-                    self.selectedPort(currentPort);
-                } else if (ports.indexOf(portPreference) >= 0) {
-                    self.selectedPort(portPreference);
-                }
->>>>>>> 2a6f7478
-            }
-
-            _.each(protocols, function(protocol) {
-                _.each(protocol.options, function(option) {
-                    extendOption(option, protocolOptions[option.name], option.group ? protocolOptions[option.group.name] : undefined);
+            }
+
+            _.each(protocols, function (protocol) {
+                _.each(protocol.options, function (option) {
+                    extendOption(
+                        option,
+                        protocolOptions[option.name],
+                        option.group ? protocolOptions[option.group.name] : undefined
+                    );
                 });
             });
 
@@ -307,9 +341,13 @@
                 transportOptions = {};
             }
 
-            _.each(transports, function(transport) {
-                _.each(transport.options, function(option) {
-                    extendOption(option, transportOptions[option.name], option.group ? transportOptions[option.group.name] : undefined);
+            _.each(transports, function (transport) {
+                _.each(transport.options, function (option) {
+                    extendOption(
+                        option,
+                        transportOptions[option.name],
+                        option.group ? transportOptions[option.group.name] : undefined
+                    );
                 });
             });
 
@@ -325,7 +363,7 @@
             if (connectionKey) {
                 // there's currently a connection profile selected on the server
                 var connection = _.find(connections, function (c) {
-                    return c.id === connectionKey
+                    return c.id === connectionKey;
                 });
                 self.selectedConnectionProfile(connection);
             } else {
@@ -339,16 +377,20 @@
             }
 
             if (printerKey) {
-                var printer = _.find(printers, function(p) { return p.id === printerKey });
+                var printer = _.find(printers, function (p) {
+                    return p.id === printerKey;
+                });
                 self.selectedPrinter(printer);
             }
 
             var protocolKey = response.current.protocol;
             if (protocolKey) {
-                var protocol = _.find(protocols, function(p) { return p.key === protocolKey });
+                var protocol = _.find(protocols, function (p) {
+                    return p.key === protocolKey;
+                });
                 self.selectedProtocol(protocol);
                 var protocolParameters = self.protocolParameters();
-                _.each(protocolParameters, function(option) {
+                _.each(protocolParameters, function (option) {
                     extendOption(option, response.current.protocolOptions[option.name]);
                 });
                 self.protocolParameters(protocolParameters);
@@ -356,10 +398,12 @@
 
             var transportKey = response.current.transport;
             if (transportKey) {
-                var transport = _.find(transports, function(t) { return t.key === transportKey });
+                var transport = _.find(transports, function (t) {
+                    return t.key === transportKey;
+                });
                 self.selectedTransport(transport);
                 var transportParameters = self.transportParameters();
-                _.each(transportParameters, function(option) {
+                _.each(transportParameters, function (option) {
                     extendOption(option, response.current.transportOptions[option.name]);
                 });
                 self.transportParameters(transportParameters);
@@ -405,22 +449,27 @@
             }
         };
 
-<<<<<<< HEAD
-        self.connect = function(save) {
-=======
-        self.connect = function () {
->>>>>>> 2a6f7478
+        self.connect = function (save) {
             if (self.isErrorOrClosed()) {
-                var toOptions = function(parameters) {
+                var toOptions = function (parameters) {
                     var result = {};
-                    _.each(parameters, function(parameter) {
+                    _.each(parameters, function (parameter) {
                         if (parameter.type === "group") {
                             result[parameter.name] = toOptions(parameter.params);
                         } else if (parameter.type === "groupchoice") {
                             result[parameter.name] = parameter.value();
-                            result[parameter.group.name] = toOptions(parameter.group.params);
-                        } else if (parameter.type === "list" || parameter.type === "smalllist") {
-                            result[parameter.name] = splitTextToArray(parameter.value(), ",", true);
+                            result[parameter.group.name] = toOptions(
+                                parameter.group.params
+                            );
+                        } else if (
+                            parameter.type === "list" ||
+                            parameter.type === "smalllist"
+                        ) {
+                            result[parameter.name] = splitTextToArray(
+                                parameter.value(),
+                                ",",
+                                true
+                            );
                         } else {
                             result[parameter.name] = parameter.value();
                         }
@@ -429,8 +478,7 @@
                 };
 
                 var data = {
-<<<<<<< HEAD
-                    "autoconnect": self.settings.serial_autoconnect()
+                    autoconnect: self.settings.serial_autoconnect()
                 };
 
                 var connectionProfile = self.selectedConnectionProfile();
@@ -438,7 +486,10 @@
                     data.connection = connectionProfile.id;
                 }
 
-                if (self.adjustConnectionParameters() || connectionProfile === undefined) {
+                if (
+                    self.adjustConnectionParameters() ||
+                    connectionProfile === undefined
+                ) {
                     data.printerProfile = self.selectedPrinter().id;
                     data.protocol = self.selectedProtocol().key;
                     data.protocolOptions = toOptions(self.protocolParameters());
@@ -460,28 +511,14 @@
                         profile.name = connectionProfile.name;
                     }
 
-                    self.connectionProfiles.editor.showDialog(profile, gettext("Save & Connect"))
-                        .done(function(profile) {
+                    self.connectionProfiles.editor
+                        .showDialog(profile, gettext("Save & Connect"))
+                        .done(function (profile) {
                             OctoPrint.connection.connect({connection: profile.id});
                         });
                 } else {
                     OctoPrint.connection.connect(data);
                 }
-
-=======
-                    port: self.selectedPort() || "AUTO",
-                    baudrate: self.selectedBaudrate() || 0,
-                    printerProfile: self.selectedPrinter(),
-                    autoconnect: self.settings.serial_autoconnect()
-                };
-
-                if (self.saveSettings()) data["save"] = true;
-
-                OctoPrint.connection.connect(data).done(function () {
-                    self.settings.requestData();
-                    self.settings.printerProfiles.requestData();
-                });
->>>>>>> 2a6f7478
             } else {
                 if (!self.isPrinting() && !self.isPaused()) {
                     OctoPrint.connection.disconnect();
@@ -501,12 +538,7 @@
                         ),
                         cancel: gettext("Stay Connected"),
                         proceed: gettext("Disconnect"),
-<<<<<<< HEAD
-                        onproceed:  function() {
-=======
                         onproceed: function () {
-                            self.requestData();
->>>>>>> 2a6f7478
                             OctoPrint.connection.disconnect();
                         }
                     });
@@ -544,24 +576,24 @@
             self.requestData();
         };
 
-        self._sanitize = function(name) {
+        self._sanitize = function (name) {
             return name.replace(/[^a-zA-Z0-9\-_.() ]/g, "").replace(/ /g, "_");
         };
     }
 
     OCTOPRINT_VIEWMODELS.push({
         construct: ConnectionViewModel,
-<<<<<<< HEAD
-        dependencies: ["loginStateViewModel", "settingsViewModel", "connectionProfilesViewModel", "printerProfilesViewModel", "accessViewModel"],
-        elements: ["#connection_wrapper", "#connection_protocol_dialog", "#connection_transport_dialog"]
-=======
         dependencies: [
             "loginStateViewModel",
             "settingsViewModel",
+            "connectionProfilesViewModel",
             "printerProfilesViewModel",
             "accessViewModel"
         ],
-        elements: ["#connection_wrapper"]
->>>>>>> 2a6f7478
+        elements: [
+            "#connection_wrapper",
+            "#connection_protocol_dialog",
+            "#connection_transport_dialog"
+        ]
     });
 });