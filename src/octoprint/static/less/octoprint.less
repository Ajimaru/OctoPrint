--- conflicted
+++ resolved
@@ -444,7 +444,6 @@
       width: 80px;
       .actioncol;
     }
-<<<<<<< HEAD
 
     // Connection profiles
     &.settings_connectionProfiles_profiles_name {
@@ -456,9 +455,6 @@
       width: 80px;
       .actioncol;
     }
-
-=======
->>>>>>> 2a6f7478
   }
 }
 
