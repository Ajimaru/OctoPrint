<<<<<<< HEAD
__author__ = "Gina Häußge <osd@foosel.net>"
__license__ = "GNU Affero General Public License http://www.gnu.org/licenses/agpl.html"
__copyright__ = "Copyright (C) 2015 The OctoPrint Project - Released under terms of the AGPLv3 License"
=======
# -*- coding: utf-8 -*-
from __future__ import absolute_import, division, print_function

### NOTE #################################################################################
# This file has to stay format compatible to Python 2, or pip under Python 2 will
# not be able to detect that OctoPrint requires Python 3 but instead fail with a
# syntax error.
#
# So, no f-strings, no walrus operators, no pyupgrade or codemods.
##########################################################################################

__author__ = u"Gina Häußge <osd@foosel.net>"
__license__ = u"GNU Affero General Public License http://www.gnu.org/licenses/agpl.html"
__copyright__ = u"Copyright (C) 2015 The OctoPrint Project - Released under terms of the AGPLv3 License"
>>>>>>> 535dcb71

import glob
import os
import shutil
from distutils.command.clean import clean as _clean

from setuptools import Command


def package_data_dirs(source, sub_folders):
    dirs = []

    for d in sub_folders:
        folder = os.path.join(source, d)
        if not os.path.exists(folder):
            continue

        for dirname, _, files in os.walk(folder):
            dirname = os.path.relpath(dirname, source)
            for f in files:
                dirs.append(os.path.join(dirname, f))

    return dirs


def recursively_handle_files(
    directory, file_matcher, folder_matcher=None, folder_handler=None, file_handler=None
):
    applied_handler = False

    for filename in os.listdir(directory):
        path = os.path.join(directory, filename)

        if file_handler is not None and file_matcher(filename):
            file_handler(path)
            applied_handler = True

        elif os.path.isdir(path) and (
            folder_matcher is None or folder_matcher(directory, filename, path)
        ):
            sub_applied_handler = recursively_handle_files(
                path,
                file_matcher,
                folder_handler=folder_handler,
                file_handler=file_handler,
            )
            if sub_applied_handler:
                applied_handler = True

            if folder_handler is not None:
                folder_handler(path, sub_applied_handler)

    return applied_handler


def has_requirement(requirement, requirements):
    if requirement is None or requirements is None:
        return False

<<<<<<< HEAD
    # assert isinstance(requirement, str)
    # assert isinstance(requirements, (list, tuple))
    # assert all(list(map(lambda x: x is not None and isinstance(x, str), requirements)))

=======
>>>>>>> 535dcb71
    requirement = requirement.lower()
    requirements = [r.lower() for r in requirements]
    compat = [
        requirement.lower() + c for c in ("<", "<=", "!=", "==", ">=", ">", "~=", "===")
    ]

    return requirement in requirements or any(
        any(r.startswith(c) for c in compat) for r in requirements
    )


class CleanCommand(_clean):
    user_options = _clean.user_options + [
        ("orig", None, "behave like original clean command"),
        ("noeggs", None, "don't clean up eggs"),
        ("nopyc", None, "don't clean up pyc files"),
    ]
    boolean_options = _clean.boolean_options + ["orig", "noeggs", "nopyc"]

    source_folder = "src"
    eggs = None

    @classmethod
    def for_options(cls, source_folder="src", eggs=None):
        if eggs is None:
            eggs = []
        return type(cls)(
            cls.__name__, (cls,), {"source_folder": source_folder, "eggs": eggs}
        )

    def initialize_options(self):
        _clean.initialize_options(self)

        self.orig = None
        self.noeggs = None
        self.nopyc = None

    def finalize_options(self):
        _clean.finalize_options(self)

        if not self.orig:
            self.all = True

    def run(self):
        _clean.run(self)
        if self.orig:
            return

        # eggs
        if not self.noeggs:
            for egg in self.eggs:
                globbed_eggs = glob.glob(egg)
                for globbed_egg in globbed_eggs:
                    print("deleting '%s' egg" % globbed_egg)
                    if not self.dry_run:
                        shutil.rmtree(globbed_egg)

        # pyc files
        if not self.nopyc:

            def delete_folder_if_empty(path, applied_handler):
                if not applied_handler:
                    return
                if len(os.listdir(path)) == 0:
                    if not self.dry_run:
                        shutil.rmtree(path)
                    print(
                        "removed %s since it was empty" % path[len(self.source_folder) :]
                    )

            def delete_file(path):
                print("removing '%s'" % path[len(self.source_folder) :])
                if not self.dry_run:
                    os.remove(path)

            import fnmatch

            print("recursively removing *.pyc from '%s'" % self.source_folder)
            recursively_handle_files(
                os.path.abspath(self.source_folder),
                lambda name: fnmatch.fnmatch(name.lower(), "*.pyc"),
                folder_matcher=lambda dir, name, path: name != ".git",
                folder_handler=delete_folder_if_empty,
                file_handler=delete_file,
            )


class NewTranslation(Command):
    description = "create a new translation"
    user_options = [
        ("locale=", "l", "locale for the new translation"),
    ]
    boolean_options = []

    pot_file = None
    output_dir = None

    @classmethod
    def for_options(cls, pot_file=None, output_dir=None):
        if pot_file is None:
            raise ValueError("pot_file must not be None")
        if output_dir is None:
            raise ValueError("output_dir must not be None")

        return type(cls)(
            cls.__name__, (cls,), {"pot_file": pot_file, "output_dir": output_dir}
        )

    def __init__(self, dist, **kw):
        from babel.messages import frontend as babel

        self.babel_init_messages = babel.init_catalog(dist)
        Command.__init__(self, dist, **kw)

    def initialize_options(self):
        self.locale = None
        self.babel_init_messages.initialize_options()

    def finalize_options(self):
        self.babel_init_messages.locale = self.locale
        self.babel_init_messages.input_file = self.__class__.pot_file
        self.babel_init_messages.output_dir = self.__class__.output_dir
        self.babel_init_messages.finalize_options()

    def run(self):
        self.babel_init_messages.run()


class ExtractTranslation(Command):
    description = "extract translations"
    user_options = []
    boolean_options = []

    mail_address = "i18n@octoprint.org"
    copyright_holder = "The OctoPrint Project"
    mapping_file = None
    pot_file = None
    input_dirs = None

    @classmethod
    def for_options(
        cls,
        mail_address="i18n@octoprint.org",
        copyright_holder="The OctoPrint Project",
        mapping_file=None,
        pot_file=None,
        input_dirs=None,
    ):
        if mapping_file is None:
            raise ValueError("mapping_file must not be None")
        if pot_file is None:
            raise ValueError("pot_file must not be None")
        if input_dirs is None:
            raise ValueError("input_dirs must not be None")

        return type(cls)(
            cls.__name__,
            (cls,),
            {
                "mapping_file": mapping_file,
                "pot_file": pot_file,
                "input_dirs": input_dirs,
                "mail_address": mail_address,
                "copyright_holder": copyright_holder,
            },
        )

    def __init__(self, dist, **kw):
        from babel.messages import frontend as babel

        self.babel_extract_messages = babel.extract_messages(dist)
        Command.__init__(self, dist, **kw)

    def initialize_options(self):
        self.babel_extract_messages.initialize_options()

    def finalize_options(self):
        self.babel_extract_messages.mapping_file = self.__class__.mapping_file
        self.babel_extract_messages.output_file = self.__class__.pot_file
        self.babel_extract_messages.input_dirs = self.__class__.input_dirs
        self.babel_extract_messages.msgid_bugs_address = self.__class__.mail_address
        self.babel_extract_messages.copyright_holder = self.__class__.copyright_holder
        self.babel_extract_messages.finalize_options()

    def run(self):
        self.babel_extract_messages.run()


class RefreshTranslation(Command):
    description = "refresh translations"
    user_options = [
        ("locale=", "l", "locale for the translation to refresh"),
    ]
    boolean_options = []

    mail_address = "i18n@octoprint.org"
    copyright_holder = "The OctoPrint Project"
    mapping_file = None
    pot_file = None
    input_dirs = None
    output_dir = None

    @classmethod
    def for_options(
        cls,
        mail_address="i18n@octoprint.org",
        copyright_holder="The OctoPrint Project",
        mapping_file=None,
        pot_file=None,
        input_dirs=None,
        output_dir=None,
    ):
        if mapping_file is None:
            raise ValueError("mapping_file must not be None")
        if pot_file is None:
            raise ValueError("pot_file must not be None")
        if input_dirs is None:
            raise ValueError("input_dirs must not be None")
        if output_dir is None:
            raise ValueError("output_dir must not be None")

        return type(cls)(
            cls.__name__,
            (cls,),
            {
                "mapping_file": mapping_file,
                "pot_file": pot_file,
                "input_dirs": input_dirs,
                "mail_address": mail_address,
                "copyright_holder": copyright_holder,
                "output_dir": output_dir,
            },
        )

    def __init__(self, dist, **kw):
        from babel.messages import frontend as babel

        self.babel_extract_messages = babel.extract_messages(dist)
        self.babel_update_messages = babel.update_catalog(dist)
        Command.__init__(self, dist, **kw)

    def initialize_options(self):
        self.locale = None
        self.babel_extract_messages.initialize_options()
        self.babel_update_messages.initialize_options()

    def finalize_options(self):
        self.babel_extract_messages.mapping_file = self.__class__.mapping_file
        self.babel_extract_messages.output_file = self.__class__.pot_file
        self.babel_extract_messages.input_dirs = self.__class__.input_dirs
        self.babel_extract_messages.msgid_bugs_address = self.__class__.mail_address
        self.babel_extract_messages.copyright_holder = self.__class__.copyright_holder
        self.babel_extract_messages.finalize_options()

        self.babel_update_messages.input_file = self.__class__.pot_file
        self.babel_update_messages.output_dir = self.__class__.output_dir
        self.babel_update_messages.locale = self.locale
        self.babel_update_messages.finalize_options()

    def run(self):
        self.babel_extract_messages.run()
        self.babel_update_messages.run()


class CompileTranslation(Command):
    description = "compile translations"
    user_options = []
    boolean_options = []

    output_dir = None

    @classmethod
    def for_options(cls, output_dir=None):
        if output_dir is None:
            raise ValueError("output_dir must not be None")

        return type(cls)(cls.__name__, (cls,), {"output_dir": output_dir})

    def __init__(self, dist, **kw):
        from babel.messages import frontend as babel

        self.babel_compile_messages = babel.compile_catalog(dist)
        Command.__init__(self, dist, **kw)

    def initialize_options(self):
        self.babel_compile_messages.initialize_options()

    def finalize_options(self):
        self.babel_compile_messages.directory = self.__class__.output_dir
        self.babel_compile_messages.finalize_options()

    def run(self):
        self.babel_compile_messages.run()


class BundleTranslation(Command):
    description = "bundles translations"
    user_options = [("locale=", "l", "locale for the translation to bundle")]
    boolean_options = []

    source_dir = None
    target_dir = None

    @classmethod
    def for_options(cls, source_dir=None, target_dir=None):
        if source_dir is None:
            raise ValueError("source_dir must not be None")
        if target_dir is None:
            raise ValueError("target_dir must not be None")

        return type(cls)(
            cls.__name__, (cls,), {"source_dir": source_dir, "target_dir": target_dir}
        )

    def initialize_options(self):
        self.locale = None

    def finalize_options(self):
        pass

    def run(self):
        locale = self.locale
        source_path = os.path.join(self.__class__.source_dir, locale)
        target_path = os.path.join(self.__class__.target_dir, locale)

        if not os.path.exists(source_path):
            raise RuntimeError("source path " + source_path + " does not exist")

        if os.path.exists(target_path):
            if not os.path.isdir(target_path):
                raise RuntimeError(
                    "target path " + target_path + " exists and is not a directory"
                )
            shutil.rmtree(target_path)

        print(
            "Copying translations for locale {locale} from {source_path} to {target_path}...".format(
                **locals()
            )
        )
        shutil.copytree(source_path, target_path)


class PackTranslation(Command):
    description = "creates language packs for translations"
    user_options = [
        ("locale=", "l", "locale for the translation to pack"),
        ("author=", "a", "author of the translation"),
        ("target=", "t", "target folder for the pack"),
    ]
    boolean_options = []

    source_dir = None
    pack_name_prefix = None
    pack_path_prefix = None

    @classmethod
    def for_options(cls, source_dir=None, pack_name_prefix=None, pack_path_prefix=None):
        if source_dir is None:
            raise ValueError("source_dir must not be None")
        if pack_name_prefix is None:
            raise ValueError("pack_name_prefix must not be None")
        if pack_path_prefix is None:
            raise ValueError("pack_path_prefix must not be None")

        return type(cls)(
            cls.__name__,
            (cls,),
            {
                "source_dir": source_dir,
                "pack_name_prefix": pack_name_prefix,
                "pack_path_prefix": pack_path_prefix,
            },
        )

    def initialize_options(self):
        self.locale = None
        self.author = None
        self.target = None

    def finalize_options(self):
        if self.locale is None:
            raise ValueError("locale must be provided")

    def run(self):
        locale = self.locale
        locale_dir = os.path.join(self.__class__.source_dir, locale)

        if not os.path.isdir(locale_dir):
            raise RuntimeError("translation does not exist, please create it first")

        import datetime

        now = datetime.datetime.utcnow().replace(microsecond=0)

        if self.target is None:
            self.target = self.__class__.source_dir

        zip_path = os.path.join(
            self.target,
            "{prefix}{locale}_{date}.zip".format(
                prefix=self.__class__.pack_name_prefix,
                locale=locale,
                date=now.strftime("%Y%m%d%H%M%S"),
            ),
        )
        print("Packing translation to {zip_path}".format(**locals()))

        def add_recursively(zip, path, prefix):
            if not os.path.isdir(path):
                return

            for entry in os.listdir(path):
                entry_path = os.path.join(path, entry)
                new_prefix = prefix + "/" + entry
                if os.path.isdir(entry_path):
                    add_recursively(zip, entry_path, new_prefix)
                elif os.path.isfile(entry_path):
                    print("Adding {entry_path} as {new_prefix}".format(**locals()))
                    zip.write(entry_path, new_prefix)

        meta_str = f"last_update: {now.isoformat()}\n"
        if self.author:
            meta_str += f"author: {self.author}\n"

        zip_locale_root = self.__class__.pack_path_prefix + locale

        import zipfile

        with zipfile.ZipFile(zip_path, "w") as zip:
            add_recursively(zip, locale_dir, zip_locale_root)

            print("Adding meta.yaml as {zip_locale_root}/meta.yaml".format(**locals()))
            zip.writestr(zip_locale_root + "/meta.yaml", meta_str)


def get_babel_commandclasses(
    pot_file=None,
    mapping_file="babel.cfg",
    input_dirs=".",
    output_dir=None,
    pack_name_prefix=None,
    pack_path_prefix=None,
    bundled_dir=None,
    mail_address="i18n@octoprint.org",
    copyright_holder="The OctoPrint Project",
):
    result = {
        "babel_new": NewTranslation.for_options(pot_file=pot_file, output_dir=output_dir),
        "babel_extract": ExtractTranslation.for_options(
            mapping_file=mapping_file,
            pot_file=pot_file,
            input_dirs=input_dirs,
            mail_address=mail_address,
            copyright_holder=copyright_holder,
        ),
        "babel_refresh": RefreshTranslation.for_options(
            mapping_file=mapping_file,
            pot_file=pot_file,
            input_dirs=input_dirs,
            output_dir=output_dir,
            mail_address=mail_address,
            copyright_holder=copyright_holder,
        ),
        "babel_compile": CompileTranslation.for_options(output_dir=output_dir),
        "babel_pack": PackTranslation.for_options(
            source_dir=output_dir,
            pack_name_prefix=pack_name_prefix,
            pack_path_prefix=pack_path_prefix,
        ),
    }

    if bundled_dir is not None:
        result["babel_bundle"] = BundleTranslation.for_options(
            source_dir=output_dir, target_dir=bundled_dir
        )

    return result


def create_plugin_setup_parameters(
    identifier="todo",
    name="TODO",
    version="0.1",
    description="TODO",
    author="TODO",
    mail="todo@example.com",
    url="TODO",
    license="AGPLv3",
    source_folder=".",
    additional_data=None,
    additional_packages=None,
    ignored_packages=None,
    requires=None,
    extra_requires=None,
    cmdclass=None,
    eggs=None,
    package=None,
    dependency_links=None,
):
    import pkg_resources

    if package is None:
        package = "octoprint_{identifier}".format(**locals())

    if additional_data is None:
        additional_data = list()

    if additional_packages is None:
        additional_packages = list()

    if ignored_packages is None:
        ignored_packages = list()

    if dependency_links is None:
        dependency_links = list()

    if requires is None:
        requires = ["OctoPrint"]
    if not isinstance(requires, list):
        raise ValueError("requires must be a list")
    if not has_requirement("OctoPrint", requires):
        requires = ["OctoPrint"] + list(requires)

    if extra_requires is None:
        extra_requires = {}
    if not isinstance(extra_requires, dict):
        raise ValueError("extra_requires must be a dict")

    if cmdclass is None:
        cmdclass = {}
    if not isinstance(cmdclass, dict):
        raise ValueError("cmdclass must be a dict")

    if eggs is None:
        eggs = []
    if not isinstance(eggs, list):
        raise ValueError("eggs must be a list")

    egg = "{name}*.egg-info".format(
        name=pkg_resources.to_filename(pkg_resources.safe_name(name))
    )
    if egg not in eggs:
        eggs = [egg] + eggs

    cmdclass.update(
        {
            "clean": CleanCommand.for_options(
                source_folder=os.path.join(source_folder, package), eggs=eggs
            )
        }
    )

    translation_dir = os.path.join(source_folder, "translations")
    pot_file = os.path.join(translation_dir, "messages.pot")
    bundled_dir = os.path.join(source_folder, package, "translations")
    cmdclass.update(
        get_babel_commandclasses(
            pot_file=pot_file,
            output_dir=translation_dir,
            bundled_dir=bundled_dir,
            pack_name_prefix="{name}-i18n-".format(**locals()),
            pack_path_prefix="_plugins/{identifier}/".format(**locals()),
        )
    )

    from setuptools import find_packages

    packages = set(
        [package]
        + list(
            filter(
                lambda x: x.startswith(f"{package}."),
                find_packages(where=source_folder, exclude=ignored_packages),
            )
        )
        + additional_packages
    )
    print("Found packages: {packages!r}".format(**locals()))

    return {
        "name": name,
        "version": version,
        "description": description,
        "author": author,
        "author_email": mail,
        "url": url,
        "license": license,
        # adding new commands
        "cmdclass": cmdclass,
        # we only have our plugin package to install
        "packages": packages,
        # we might have additional data files in sub folders that need to be installed too
        "package_data": {
            package: package_data_dirs(
                os.path.join(source_folder, package),
                ["static", "templates", "translations"] + additional_data,
            )
        },
        "include_package_data": True,
        # If you have any package data that needs to be accessible on the file system, such as templates or static assets
        # this plugin is not zip_safe.
        "zip_safe": False,
        "install_requires": requires,
        "extras_require": extra_requires,
        "dependency_links": dependency_links,
        # Hook the plugin into the "octoprint.plugin" entry point, mapping the plugin_identifier to the plugin_package.
        # That way OctoPrint will be able to find the plugin and load it.
        "entry_points": {
            "octoprint.plugin": ["{identifier} = {package}".format(**locals())]
        },
    }<|MERGE_RESOLUTION|>--- conflicted
+++ resolved
@@ -1,8 +1,3 @@
-<<<<<<< HEAD
-__author__ = "Gina Häußge <osd@foosel.net>"
-__license__ = "GNU Affero General Public License http://www.gnu.org/licenses/agpl.html"
-__copyright__ = "Copyright (C) 2015 The OctoPrint Project - Released under terms of the AGPLv3 License"
-=======
 # -*- coding: utf-8 -*-
 from __future__ import absolute_import, division, print_function
 
@@ -17,7 +12,6 @@
 __author__ = u"Gina Häußge <osd@foosel.net>"
 __license__ = u"GNU Affero General Public License http://www.gnu.org/licenses/agpl.html"
 __copyright__ = u"Copyright (C) 2015 The OctoPrint Project - Released under terms of the AGPLv3 License"
->>>>>>> 535dcb71
 
 import glob
 import os
@@ -77,13 +71,6 @@
     if requirement is None or requirements is None:
         return False
 
-<<<<<<< HEAD
-    # assert isinstance(requirement, str)
-    # assert isinstance(requirements, (list, tuple))
-    # assert all(list(map(lambda x: x is not None and isinstance(x, str), requirements)))
-
-=======
->>>>>>> 535dcb71
     requirement = requirement.lower()
     requirements = [r.lower() for r in requirements]
     compat = [
@@ -505,9 +492,9 @@
                     print("Adding {entry_path} as {new_prefix}".format(**locals()))
                     zip.write(entry_path, new_prefix)
 
-        meta_str = f"last_update: {now.isoformat()}\n"
+        meta_str = "last_update: {date}\n".format(date=now.isoformat())
         if self.author:
-            meta_str += f"author: {self.author}\n"
+            meta_str += "author: {author}\n".format(author=self.author)
 
         zip_locale_root = self.__class__.pack_path_prefix + locale
 
@@ -656,7 +643,7 @@
         [package]
         + list(
             filter(
-                lambda x: x.startswith(f"{package}."),
+                lambda x: x.startswith("{package}.".format(package=package)),
                 find_packages(where=source_folder, exclude=ignored_packages),
             )
         )
