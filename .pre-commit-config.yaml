--- conflicted
+++ resolved
@@ -13,13 +13,9 @@
       - id: fix-encoding-pragma
         args: ["--remove"]
   - repo: https://github.com/OctoPrint/codemods
-<<<<<<< HEAD
-    rev: 3e0c32250907092998f8892a4da1abc238c95891
-=======
     rev: devel
->>>>>>> dbc012fa
     hooks:
-      - id: codemod_check_future_imports
+      - id: codemod_remove_future_imports
         args: ["--ignore", "src/octoprint/vendor"]
         stages: ["manual"]
       - id: codemod_dict_to_literal
