--- conflicted
+++ resolved
@@ -205,13 +205,8 @@
 			with whitespace(sphinx.highlighting.lexers["none"]) as l:
 				hlsource = highlight(source, l, formatter)
 			# /MODIFIED
-<<<<<<< HEAD
-		if self._bridge.dest == 'html':
+
 			return hlsource
-
-=======
-		return hlsource
->>>>>>> 0de671a1
 
 class whitespace_highlighter(object):
 	"""
