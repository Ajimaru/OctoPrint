--- conflicted
+++ resolved
@@ -24,13 +24,8 @@
 fix/.* 1.6.0 b7a45b79bf86339f0b28177ac1eaebb56d00ea37 pep440-dev
 improve/.* 1.6.0 b7a45b79bf86339f0b28177ac1eaebb56d00ea37 pep440-dev
 
-<<<<<<< HEAD
-# staging/hotfix is the branch for preparation of the 1.4.3 hotfix release
-staging/hotfix 1.4.3 3ab84ed7e4c3aaaf71fe0f184b465f25d689f929 pep440-dev
-=======
 # staging/hotfix is the branch for preparation of the 1.5.1 hotfix release
 staging/hotfix 1.5.1 f67c15a9a47794a68be9aed4f2d5a12a87e70179 pep440-dev
->>>>>>> 82dd94d5
 
 # staging/maintenance is currently the branch for preparation of 1.5.0rc4
 # so is regressionfix/...
