# Authors

The following people have contributed to OctoPrint's code base (ordered roughly by
date of first contribution):

  * [Gina Häußge](https://github.com/foosel)
  * [Thomas Sanladerer](https://github.com/imitation)
  * [Alex Ustyantsev](https://github.com/hudbrog)
  * [Andrew Dalgleish](https://github.com/ajd4096)
  * [Dale Price](https://github.com/daprice)
  * [Václav "ax" Hůla](https://github.com/AxTheB)
  * [Tom Perry](https://github.com/daftscience)
  * [Andreas Gohr](https://github.com/splitbrain)
  * [Lars Norpchen](https://github.com/norpchen)
  * [Marlon Wünnemann](https://github.com/marwue)
  * ["algspd"](https://github.com/algspd)
  * [Peter Uithoven](https://github.com/peteruithoven)
  * [Bryan Mayland](https://github.com/CapnBry)
  * [Ross Hendrickson](https://github.com/savorywatt)
  * [Dan Lipsitt](https://github.com/DanLipsitt)
  * [James Gao](https://github.com/jamesgao)
  * [Tonnerre Lombard](https://github.com/tonnerre)
  * [Marc Hannappel](https://github.com/Salandora)
  * [Brad Pitcher](https://github.com/brad)
  * [Gabe Rosenhouse](https://github.com/rosenhouse)
  * [chriskoz](https://github.com/chriskoz)
  * [Ilya Novoselov](https://github.com/nullie)
  * [Corey C](https://github.com/C-o-r-E)
  * [Jarek Szczepanski](https://github.com/imrahil)
  * [Jon Nordby](https://github.com/jonnor)
  * [Aaron Bieber](https://github.com/qbit)
  * [Guy Sheffer](https://github.com/guysoft)
  * [Dattas Moonchaser](https://github.com/dattas)
  * [Pim Rutgers](https://github.com/Booli)
  * [Koen Kooi](https://github.com/koenkooi)
  * [Colin Wallace](https://github.com/Wallacoloo)
  * [Michael Ang](https://github.com/mangtronix)
  * [Philipp Engel](https://github.com/nosyjoe)
  * [Giles Hall](https://github.com/vishnubob)
  * [Bevaz](https://github.com/Bevaz)
  * [Bortek](https://github.com/bortek)
  * [Rob Speed](https://github.com/rspeed)
  * [Renha](https://github.com/Renha)
  * [Antoine Bertin](https://github.com/Diaoul)
  * [Teja Philipp](https://github.com/hungerpirat)
  * ["matobago"](https://github.com/matobago)
  * ["nophead"](https://github.com/nophead)
  * [Bob Clough](https://github.com/thinkl33t)
  * [Mikk Kiilaspää](https://github.com/Mikk36)
  * [Jack Minardi](https://github.com/jminardi)
  * [Mark Walker](https://github.com/markwal)
  * [Lucas Clemente](https://github.com/lucas-clemente)
  * [Andrew Erickson](https://github.com/aerickson)
  * [Nicanor Romero Venier](https://github.com/nicanor-romero)
  * [Thomas Hou](https://github.com/masterhou)
  * [Mark Bastiaans](https://github.com/markbastiaans)
  * [Marcel Hellwig](https://github.com/punkkeks)
  * [Kevin Murphy](https://github.com/kevingelion)
  * [Richard Joyce](https://github.com/richjoyce)
  * ["bwgan"](https://github.com/bwgan)
  * [Siim Raud](https://github.com/2ndalpha)
  * ["geoporalis"](https://github.com/geoporalis)
  * [Andrew Malota](https://github.com/2bitoperations)
  * [Ishwar Agarwal](https://github.com/agarwali)
  * [Kye Hoover](https://github.com/eykrevooh)
  * [Joseph Carrick](https://github.com/carricktel)
  * [Alexander Leisentritt](https://github.com/Alex9779)
  * [therealbstern](https://github.com/therealbstern)
  * [Philipp Baum](https://github.com/philphilphil)
  * [Kyle Evans](https://github.com/kevans91)
  * [Javier Martínez Arrieta](https://github.com/Javierma)
  * ["MirceaDan"](https://github.com/ByReaL)
  * [Ovidiu Hossu](https://github.com/MoonshineSG)
  * [Eyck Jentzsch](https://github.com/eyck)
  * [Mathias Rangel Wulff](https://github.com/mathiasrw)
  * [Clemens Niemeyer](https://github.com/clemniem)
  * ["I-am-me"](https://github.com/I-am-me)
  * [Noah Martin](https://github.com/noahsmartin)
  * [Eyal Soha](https://github.com/eyal0)
  * [Greg Hulands](https://github.com/ghulands)
  * [Andreas Werner](https://github.com/gallore)
  * [Shawn Bruce](https://github.com/kantlivelong)
  * [Claudiu Ceia](https://github.com/ClaudiuCeia)
  * [Goswin von Brederlow](https://github.com/mrvn)
  * [Luke McKechnie](https://github.com/galamdring)
  * [Peter Backx](https://github.com/pbackx)
  * [Josh Major](https://github.com/astateofblank)
  * ["alex-gh"](https://github.com/alex-gh)
  * [Bernd Zeimetz](https://github.com/bzed)
<<<<<<< HEAD
  * [Ganey](https://github.com/ganey)
=======
  * [Daniele Forsi](https://github.com/dforsi)
>>>>>>> 4ef01610

OctoPrint started off as a fork of [Cura](https://github.com/daid/Cura) by
[Daid Braam](https://github.com/daid). Parts of its communication layer and
the server side GCODE interpreter are still based on Cura's code base from
December 2012 and hence on the work of its authors up until then.<|MERGE_RESOLUTION|>--- conflicted
+++ resolved
@@ -87,11 +87,8 @@
   * [Josh Major](https://github.com/astateofblank)
   * ["alex-gh"](https://github.com/alex-gh)
   * [Bernd Zeimetz](https://github.com/bzed)
-<<<<<<< HEAD
+  * [Daniele Forsi](https://github.com/dforsi)
   * [Ganey](https://github.com/ganey)
-=======
-  * [Daniele Forsi](https://github.com/dforsi)
->>>>>>> 4ef01610
 
 OctoPrint started off as a fork of [Cura](https://github.com/daid/Cura) by
 [Daid Braam](https://github.com/daid). Parts of its communication layer and
