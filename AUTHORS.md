# Authors

The following people have contributed to OctoPrint's code base (ordered roughly by
date of first contribution):

  * [Gina Häußge](https://github.com/foosel)
  * [Thomas Sanladerer](https://github.com/imitation)
  * [Alex Ustyantsev](https://github.com/hudbrog)
  * [Andrew Dalgleish](https://github.com/ajd4096)
  * [Dale Price](https://github.com/daprice)
  * [Václav "ax" Hůla](https://github.com/AxTheB)
  * [Tom Perry](https://github.com/daftscience)
  * [Andreas Gohr](https://github.com/splitbrain)
  * [Lars Norpchen](https://github.com/norpchen)
  * [Marlon Wünnemann](https://github.com/marwue)
  * ["algspd"](https://github.com/algspd)
  * [Peter Uithoven](https://github.com/peteruithoven)
  * [Bryan Mayland](https://github.com/CapnBry)
  * [Ross Hendrickson](https://github.com/savorywatt)
  * [Dan Lipsitt](https://github.com/DanLipsitt)
  * [James Gao](https://github.com/jamesgao)
  * [Tonnerre Lombard](https://github.com/tonnerre)
  * [Marc Hannappel](https://github.com/Salandora)
  * [Brad Pitcher](https://github.com/brad)
  * [Gabe Rosenhouse](https://github.com/rosenhouse)
  * [chriskoz](https://github.com/chriskoz)
  * [Ilya Novoselov](https://github.com/nullie)
  * [Corey C](https://github.com/C-o-r-E)
  * [Jarek Szczepanski](https://github.com/imrahil)
  * [Jon Nordby](https://github.com/jonnor)
  * [Aaron Bieber](https://github.com/qbit)
  * [Guy Sheffer](https://github.com/guysoft)
  * [Dattas Moonchaser](https://github.com/dattas)
  * [Pim Rutgers](https://github.com/Booli)
  * [Koen Kooi](https://github.com/koenkooi)
  * [Colin Wallace](https://github.com/Wallacoloo)
  * [Michael Ang](https://github.com/mangtronix)
  * [Philipp Engel](https://github.com/nosyjoe)
  * [Giles Hall](https://github.com/vishnubob)
  * [Bevaz](https://github.com/Bevaz)
  * [Bortek](https://github.com/bortek)
  * [Rob Speed](https://github.com/rspeed)
  * [Renha](https://github.com/Renha)
  * [Antoine Bertin](https://github.com/Diaoul)
  * [Teja Philipp](https://github.com/hungerpirat)
  * ["matobago"](https://github.com/matobago)
  * ["nophead"](https://github.com/nophead)
  * [Bob Clough](https://github.com/thinkl33t)
  * [Mikk Kiilaspää](https://github.com/Mikk36)
  * [Jack Minardi](https://github.com/jminardi)
  * [Mark Walker](https://github.com/markwal)
  * [Lucas Clemente](https://github.com/lucas-clemente)
  * [Andrew Erickson](https://github.com/aerickson)
  * [Nicanor Romero Venier](https://github.com/nicanor-romero)
  * [Thomas Hou](https://github.com/masterhou)
  * [Mark Bastiaans](https://github.com/markbastiaans)
  * [Marcel Hellwig](https://github.com/punkkeks)
  * [Kevin Murphy](https://github.com/kevingelion)
  * [Richard Joyce](https://github.com/richjoyce)
  * ["bwgan"](https://github.com/bwgan)
  * [Siim Raud](https://github.com/2ndalpha)
  * ["geoporalis"](https://github.com/geoporalis)
  * [Andrew Malota](https://github.com/2bitoperations)
  * [Ishwar Agarwal](https://github.com/agarwali)
  * [Kye Hoover](https://github.com/eykrevooh)
  * [Joseph Carrick](https://github.com/carricktel)
  * [Alexander Leisentritt](https://github.com/Alex9779)
  * [therealbstern](https://github.com/therealbstern)
  * [Philipp Baum](https://github.com/philphilphil)
  * [Kyle Evans](https://github.com/kevans91)
  * [Javier Martínez Arrieta](https://github.com/Javierma)
  * [Mircea Dan Gheorghe](https://github.com/ByReaL)
  * [Ovidiu Hossu](https://github.com/MoonshineSG)
  * [Eyck Jentzsch](https://github.com/eyck)
  * [Mathias Rangel Wulff](https://github.com/mathiasrw)
  * [Clemens Niemeyer](https://github.com/clemniem)
  * ["I-am-me"](https://github.com/I-am-me)
  * [J-J Heinonen](https://github.com/jammi)
  * [Noah Martin](https://github.com/noahsmartin)
  * [Eyal Soha](https://github.com/eyal0)
  * [Greg Hulands](https://github.com/ghulands)
  * [Andreas Werner](https://github.com/gallore)
  * [Shawn Bruce](https://github.com/kantlivelong)
  * [Claudiu Ceia](https://github.com/ClaudiuCeia)
  * [Goswin von Brederlow](https://github.com/mrvn)
  * [Luke McKechnie](https://github.com/galamdring)
  * [Peter Backx](https://github.com/pbackx)
  * [Josh Major](https://github.com/astateofblank)
  * ["alex-gh"](https://github.com/alex-gh)
  * [Bernd Zeimetz](https://github.com/bzed)
  * [Daniele Forsi](https://github.com/dforsi)
  * [Ganey](https://github.com/ganey)
  * [Sven Lohrmann](https://github.com/malnvenshorn)
  * [Andy Castille](https://github.com/klikini)
  * [Zachary Nofzinger](https://github.com/ZachNo)
  * [Gaston Dombiak](https://github.com/gdombiak)
  * [Brad Fisher](https://github.com/bradcfisher)
  * [Aldo Hoeben](https://github.com/fieldofview)
  * [Henning Groß](https://github.com/hgross)
  * [Jubaleth](https://github.com/jubaleth)
  * [Matthias Urlichs](https://github.com/smurfix)
  * [Daniel Joyce](https://github.com/DanielJoyce)
  * [Andy Qua](https://github.com/AndyQ)
  * [Fabio Santos](https://github.com/Fabi0San)
  * [Jack Wilsdon](https://github.com/jackwilsdon)
  * [Ryan Finnie](https://github.com/rfinnie)
  * [Timur Duehr](https://github.com/tduehr)
  * [Nicolai Nielsen](https://github.com/dovecode)
  * [Janne Mäntyharju](https://github.com/JanneMantyharju)
  * [Steven Spungin](https://github.com/flamenco)
  * [Piotr Usewicz](https://github.com/pusewicz)
  * [Aliaksei Pilko](https://github.com/aliaksei135)
  * [Ben Yarmis](https://github.com/byarmis)
  * [Florian Heilmann](https://github.com/FHeilmann)
  * [Ludovico de Nittis](https://github.com/RyuzakiKK)
  * [Dominik Paľo](https://github.com/DominikPalo)
  * [Kelly Anderson](https://github.com/cbxbiker61)
  * [Jim Neill](https://github.com/jneilliii)
  * [Dustin Kerber](https://github.com/kerber)
  * [Tobias Schürg](https://github.com/tobiasschuerg)
  * [Josh Friend](https://github.com/joshfriend)
  * [Lachlan Cresswell](https://github.com/lachyc)
  * [Khoi Pham](https://github.com/osubuu)
  * [Timofei Korostelev](https://github.com/chudsaviet)
  * [Federico Nembrini](https://github.com/FedericoNembrini)
  * [Uri Shaked](https://github.com/urish)
  * [Brian Vanderbusch](https://github.com/LongLiveCHIEF)
  * [Charlie Powell](https://github.com/cp2004)
  * [Ollis Git](https://github.com/OllisGit)
  * [Sophist](https://github.com/Sophist-UK)
  * [Manuel McLure](https://github.com/ManuelMcLure)
  * ["j7126"](https://github.com/j7126)
  * ["coliss86"](https://github.com/coliss86)
  * ["MichaIng"](https://github.com/MichaIng)
  * ["jasonbcox"](https://github.com/jasonbcox)
  * ["shadycuz"](https://github.com/shadycuz)
  * [David Rifkind](https://github.com/drifkind)
  * [Nils Hofmann](https://github.com/Master92)
  * [Miroslav Šedivý](https://github.com/eumiro)
  * [Costas Basdekis](https://github.com/costas-basdekis)
  * [Joe Martella](https://github.com/martellaj)
  * [Scott Lahteine](https://github.com/thinkyhead)
  * [Karthikeyan Singaravelan](https://github.com/tirkarthi)
  * [Yvan Rodrigues](https://github.com/TwoRedCells)
  * [Elton Law](https://github.com/eltonlaw)
  * ["sparxooo"](https://github.com/sparxooo)
  * ["Stevil Knevil"](https://github.com/StevilKnevil)
  * [ldursw](https://github.com/ldursw)
  * [Ian Wilt](https://github.com/ianwiltdotcom)
  * [Ben Sycha](https://github.com/Sycha)
  * [John Boiles](https://github.com/johnboiles)
  * [Adam DeMuri](https://github.com/ademuri)
  * [Daniel Shenkle](https://github.com/DShenkle)
  * [Bryan Kenote](https://github.com/bryankenote)
<<<<<<< HEAD
  * [Sven Samoray](https://github.com/thelastWallE)
=======
>>>>>>> 7d5474cb
  * [Quinn Damerell](https://github.com/QuinnDamerell)

OctoPrint started off as a fork of [Cura](https://github.com/daid/Cura) by
[Daid Braam](https://github.com/daid). Parts of its communication layer and
the server side GCODE interpreter are still based on Cura's code base from
December 2012 and hence on the work of its authors up until then.<|MERGE_RESOLUTION|>--- conflicted
+++ resolved
@@ -152,11 +152,8 @@
   * [Adam DeMuri](https://github.com/ademuri)
   * [Daniel Shenkle](https://github.com/DShenkle)
   * [Bryan Kenote](https://github.com/bryankenote)
-<<<<<<< HEAD
+  * [Quinn Damerell](https://github.com/QuinnDamerell)
   * [Sven Samoray](https://github.com/thelastWallE)
-=======
->>>>>>> 7d5474cb
-  * [Quinn Damerell](https://github.com/QuinnDamerell)
 
 OctoPrint started off as a fork of [Cura](https://github.com/daid/Cura) by
 [Daid Braam](https://github.com/daid). Parts of its communication layer and
