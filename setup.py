#!/usr/bin/env python2
# coding=utf-8

from setuptools import setup, find_packages
from distutils.command.build_py import build_py as _build_py
import os
import versioneer

import sys
sys.path.insert(0, os.path.join(os.path.dirname(os.path.realpath(__file__)), "src"))
import octoprint_setuptools

#-----------------------------------------------------------------------------------------------------------------------

# Requirements for our application
INSTALL_REQUIRES = [
	"flask>=0.12,<0.13",
	"werkzeug>=0.11.1,<0.12",
	"tornado>=4.4.2,<4.5",
	"Jinja2>=2.8,<2.9", # Jinja 2.9 has breaking changes WRT template scope - we can't
	                    # guarantee backwards compatibility for plugins and such with that
	                    # version, hence we need to pin to a lower version for now. See #1697
	"sockjs-tornado>=1.0.3,<1.1",
	"PyYAML>=3.12,<3.13",
	"Flask-Login>=0.4,<0.5",
	"Flask-Principal>=0.4,<0.5",
	"Flask-Babel>=0.11,<0.12",
	"Flask-Assets>=0.12,<0.13",
	"markdown>=2.6.4,<2.7",
	"pyserial>=3.2.1,<3.3",
	"netaddr>=0.7.17,<0.8",
	"watchdog>=0.8.3,<0.9",
	"sarge>=0.1.4,<0.2",
	"netifaces>=0.10,<0.11",
	"pylru>=1.0.9,<1.1",
<<<<<<< HEAD
	"rsa>=3.4,<3.5",
	"pkginfo>=1.4.1,<1.5",
	"requests>=2.13.0,<2.14",
	"semantic_version>=2.6.0,<2.7",
	"psutil>=5.1.3,<5.2",
	"Click>=6.7,<6.8",
=======
	"rsa>=3.2,<3.3",
	"pkginfo>=1.2.1,<1.3",
	"requests>=2.18.4,<3",
	"semantic_version>=2.4.2,<2.5",
	"psutil>=3.2.1,<3.3",
	"Click>=6.2,<6.3",
>>>>>>> 38c410f8
	"awesome-slugify>=1.6.5,<1.7",
	"feedparser>=5.2.1,<5.3",
	"chainmap>=1.0.2,<1.1",
	"future>=0.15,<0.16",
	"scandir>=1.3,<1.4",
	"websocket-client>=0.40,<0.41",
	"python-dateutil>=2.6,<2.7",
	"wrapt>=1.10.10,<1.11",
	"futures>=3.1.1,<3.2",
	"emoji>=0.4.5,<0.5"
]

if sys.platform == "darwin":
	INSTALL_REQUIRES.append("appdirs>=1.4.0")

# Additional requirements for optional install options
EXTRA_REQUIRES = dict(
	# Dependencies for developing OctoPrint
	develop=[
		# Testing dependencies
		"mock>=2.0,<2.1",
		"nose>=1.3.0,<1.4",
		"ddt",

		# Documentation dependencies
		"sphinx>=1.6,<1.7",
		"sphinxcontrib-httpdomain",
		"sphinxcontrib-mermaid",
		"sphinx_rtd_theme",

		# PyPi upload related
		"pypandoc"
	],

	# Dependencies for developing OctoPrint plugins
	plugins=[
<<<<<<< HEAD
		"cookiecutter>=1.5,<1.6"
=======
		"cookiecutter>=1.4,<1.7"
>>>>>>> 38c410f8
	]
)

# Additional requirements for setup
SETUP_REQUIRES = []

# Dependency links for any of the aforementioned dependencies
DEPENDENCY_LINKS = []

#-----------------------------------------------------------------------------------------------------------------------
# Anything below here is just command setup and general setup configuration

def data_copy_build_py_factory(files, baseclass):
	class data_copy_build_py(baseclass):
		files = dict()

		def run(self):
			import shutil
			if not self.dry_run:
				for directory, files in self.__class__.files.items():
					target_dir = os.path.join(self.build_lib, directory)
					self.mkpath(target_dir)

					for entry in files:
						if isinstance(entry, tuple):
							if len(entry) != 2:
								continue
							source, dest = entry
						else:
							source = dest = entry
						shutil.copy(source, os.path.join(target_dir, dest))

			baseclass.run(self)

	return type(data_copy_build_py)(data_copy_build_py.__name__,
	                                (data_copy_build_py,),
	                                dict(files=files))

def get_cmdclass():
	cmdclass = versioneer.get_cmdclass()

	# add clean command
	cmdclass.update(dict(clean=octoprint_setuptools.CleanCommand.for_options(source_folder="src", eggs=["OctoPrint*.egg-info"])))

	# add translation commands
	translation_dir = "translations"
	pot_file = os.path.join(translation_dir, "messages.pot")
	bundled_dir = os.path.join("src", "octoprint", "translations")
	cmdclass.update(octoprint_setuptools.get_babel_commandclasses(pot_file=pot_file, output_dir=translation_dir, pack_name_prefix="OctoPrint-i18n-", pack_path_prefix="", bundled_dir=bundled_dir))

	cmdclass["build_py"] = data_copy_build_py_factory({
		"octoprint/templates/_data": [
			"AUTHORS.md",
			"CHANGELOG.md",
			"SUPPORTERS.md",
			"THIRDPARTYLICENSES.md",
		]
	}, cmdclass["build_py"] if "build_py" in cmdclass else _build_py)

	return cmdclass


def params():
	name = "OctoPrint"
	version = versioneer.get_version()
	cmdclass = get_cmdclass()

	description = "A snappy web interface for 3D printers"
	long_description = open("README.md").read()

	install_requires = INSTALL_REQUIRES
	extras_require = EXTRA_REQUIRES
	dependency_links = DEPENDENCY_LINKS
	setup_requires = SETUP_REQUIRES

	try:
		import pypandoc
		setup_requires += ["setuptools-markdown"]
		long_description_markdown_filename = "README.md"
		del pypandoc
	except:
		pass

	classifiers = [
		"Development Status :: 4 - Beta",
		"Environment :: Web Environment",
		"Framework :: Flask",
		"Intended Audience :: Education",
		"Intended Audience :: End Users/Desktop",
		"Intended Audience :: Manufacturing",
		"Intended Audience :: Science/Research",
		"License :: OSI Approved :: GNU Affero General Public License v3",
		"Natural Language :: English",
		"Operating System :: OS Independent",
		"Programming Language :: Python :: 2.7",
		"Programming Language :: JavaScript",
		"Topic :: Internet :: WWW/HTTP",
		"Topic :: Internet :: WWW/HTTP :: Dynamic Content",
		"Topic :: Internet :: WWW/HTTP :: WSGI",
		"Topic :: Printing",
		"Topic :: System :: Networking :: Monitoring"
	]
	author = "Gina Häußge"
	author_email = "osd@foosel.net"
	url = "http://octoprint.org"
	license = "AGPLv3"

	packages = find_packages(where="src")
	package_dir = {
		"": "src",
	}
	package_data = {
		"octoprint": octoprint_setuptools.package_data_dirs('src/octoprint',
		                                                    ['static', 'templates', 'plugins', 'translations'])
		             + ['util/piptestballoon/setup.py']
	}

	include_package_data = True
	zip_safe = False

	if os.environ.get('READTHEDOCS', None) == 'True':
		# we can't tell read the docs to please perform a pip install -e .[develop], so we help
		# it a bit here by explicitly adding the development dependencies, which include our
		# documentation dependencies
		install_requires = install_requires + extras_require['develop']

	entry_points = {
		"console_scripts": [
			"octoprint = octoprint:main"
		]
	}

	return locals()

setup(**params())<|MERGE_RESOLUTION|>--- conflicted
+++ resolved
@@ -33,21 +33,12 @@
 	"sarge>=0.1.4,<0.2",
 	"netifaces>=0.10,<0.11",
 	"pylru>=1.0.9,<1.1",
-<<<<<<< HEAD
 	"rsa>=3.4,<3.5",
 	"pkginfo>=1.4.1,<1.5",
-	"requests>=2.13.0,<2.14",
+	"requests>=2.18.4,<3",
 	"semantic_version>=2.6.0,<2.7",
 	"psutil>=5.1.3,<5.2",
 	"Click>=6.7,<6.8",
-=======
-	"rsa>=3.2,<3.3",
-	"pkginfo>=1.2.1,<1.3",
-	"requests>=2.18.4,<3",
-	"semantic_version>=2.4.2,<2.5",
-	"psutil>=3.2.1,<3.3",
-	"Click>=6.2,<6.3",
->>>>>>> 38c410f8
 	"awesome-slugify>=1.6.5,<1.7",
 	"feedparser>=5.2.1,<5.3",
 	"chainmap>=1.0.2,<1.1",
@@ -84,11 +75,7 @@
 
 	# Dependencies for developing OctoPrint plugins
 	plugins=[
-<<<<<<< HEAD
-		"cookiecutter>=1.5,<1.6"
-=======
-		"cookiecutter>=1.4,<1.7"
->>>>>>> 38c410f8
+		"cookiecutter>=1.5,<1.7"
 	]
 )
 
