# -*- coding: utf-8 -*-

### NOTE #################################################################################
# This file has to stay format compatible to Python 2, or pip under Python 2 will
# not be able to detect that OctoPrint requires Python 3 but instead fail with a
# syntax error.
#
# So, no f-strings, no walrus operators, no pyupgrade or codemods.
##########################################################################################

import os
import sys

sys.path.insert(0, os.path.dirname(__file__))

import setuptools  # noqa: F401,E402

try:
    import octoprint_setuptools  # noqa: F401,E402
except ImportError:
    octoprint_setuptools = None

# ----------------------------------------------------------------------------------------

# Supported python versions
<<<<<<< HEAD
PYTHON_REQUIRES = ">=3.9, <3.14"
=======
PYTHON_REQUIRES = ">=3.7, <3.14"
>>>>>>> 98cc8494

# Requirements for setup.py
SETUP_REQUIRES = []

# Requirements for our application
bundled_plugins = [
    "OctoPrint-FileCheck>=2024.11.12",
    "OctoPrint-FirmwareCheck>=2021.10.11",
    "OctoPrint-PiSupport>=2023.10.10",
]
core_deps = [
    "argon2-cffi>=23.1.0",
<<<<<<< HEAD
    "Babel>=2.16,<2.17",  # breaking changes can happen on minor version increases
    "cachelib>=0.13.0,<0.14",
=======
    "Babel>=2.16,<2.17 ; python_version>='3.8'",  # breaking changes can happen on minor version increases
    "cachelib>=0.13.0,<0.14 ; python_version>='3.8'",
>>>>>>> 98cc8494
    "Click>=8.1.8,<9",
    "colorlog>=6.9.0,<7",
    "emoji>=2.14.1,<3",
    "feedparser>=6.0.11,<7",
    "filetype>=1.2.0,<2",
    "Flask-Assets>=2.1.0,<3",
<<<<<<< HEAD
    "Flask-Babel>=4.0.0,<5",
    "Flask-Login>=0.6.3,<0.7",  # breaking changes can happen on minor version increases
    "Flask-Limiter>=3.10.1,<3.11",
    "flask>=3.1,<3.2",  # breaking changes can happen on minor version increases (with deprecation warnings)
    "frozendict>=2.4.6,<3",
    "markdown>=3.7,<3.8",
=======
    "Flask-Babel>=4.0.0,<5 ; python_version>='3.8'",
    "Flask-Login>=0.6.3,<0.7",  # breaking changes can happen on minor version increases
    "Flask-Limiter>=3.8,<3.9 ; python_version>='3.8'",  # later versions require Python 3.9+
    "flask>=3.0.3,<3.1 ; python_version>='3.8'",  # later versions require Python 3.9+, breaking changes can happen on minor version increases (with deprecation warnings)
    "frozendict>=2.4.6,<3",
    "limits<5",  # dependency of Flask-Limiter, v5 was released days before 1.11.0 and contains backwards incompatibilities, pinning upper limit out of caution
    "markdown>=3.7,<3.8 ; python_version>='3.8'",
>>>>>>> 98cc8494
    "netaddr>=1.3.0,<1.4",  # changelog hints at breaking changes on minor version increases
    # "netifaces2>=0.0.21,<0.1",  # fork of netifaces in Rust, use rolled back due to build issues in some environments
    "netifaces>=0.11.0,<0.12",
    "packaging",
<<<<<<< HEAD
    "libpass>=1.8.1,<2",
    "pathvalidate>=3.2.3,<4",
    "psutil>=6.1.1,<7",
    "pydantic>=2.10.6,<3",
    "pylru>=1.2.1,<2",
    "pyserial>=3.5,<4",
    "pytz",
    "PyYAML>=6.0.2,<7",  # changelog at https://github.com/yaml/pyyaml/blob/master/CHANGES
    "requests>=2.32.3,<3",
=======
    "libpass>=1.8.1,<2 ; python_version>='3.9'",  # replacement for unmaintained passlib
    "passlib==1.7.4 ; python_version<'3.9'",
    "pathvalidate>=3.2.1,<4",  # later versions require Python 3.9
    "psutil>=6.1.1,<7",
    "pydantic>=2.10.6,<3 ; python_version>='3.8'",
    "pylru>=1.2.1,<2",
    "pyserial>=3.5,<4",
    "pytz",
    "PyYAML>=6.0.2,<7 ; python_version>='3.8'",  # changelog at https://github.com/yaml/pyyaml/blob/master/CHANGES
    "requests>=2.32.3,<3 ; python_version>='3.8'",
>>>>>>> 98cc8494
    "sarge==0.1.7.post1",
    "semantic_version>=2.10.0,<3",
    "sentry-sdk>=2.20.0,<3",
    "setuptools",
<<<<<<< HEAD
    "tornado>=6.4.2,<6.5",
    "watchdog>=6,<7",
    "websocket-client>=1.8.0,<1.9",  # breaking changes can happen on patch version increases, changelog incomplete
    "werkzeug>=3.1.3,<3.2",  # breaking changes can happen on minor version increases
    "wrapt>=1.17.2,<1.18",
    "zeroconf>=0.141,<0.142",  # breaking changes can happen on minor version increases (despite semantic versioning)
    "zipstream-ng>=1.8.0,<2.0.0",
]
vendored_deps = [
    "blinker>=1.9.0,<1.10.0",  # dependency of flask_principal
    "more-itertools>=10.6.0",  # dependency of class-doc
=======
    "tornado>=6.4.2,<6.5 ; python_version>='3.8'",
    "watchdog>=4.0.2,<5 ; python_version>='3.8'",  # later versions require Python 3.9+
    "websocket-client>=1.8.0,<1.9 ; python_version>='3.8'",  # breaking changes can happen on patch version increases, changelog incomplete
    "werkzeug>=3.0.6,<3.1 ; python_version>='3.8'",  # later versions require Python 3.9+, breaking changes can happen on minor version increases
    "wrapt>=1.17.2,<1.18 ; python_version>='3.8'",
    "zeroconf>=0.136.2,<0.137 ; python_version>='3.8'",  # later versions require Python 3.9+, breaking changes can happen on minor version increases (despite semantic versioning)
    "zipstream-ng>=1.8.0,<2.0.0",
]
core_deps_37 = [
    "Babel>=2.14.0,<2.15 ; python_version<'3.8'",
    "cachelib>=0.10.2,<0.11 ; python_version<'3.8'",
    "Flask-Babel>=3.1.0,<4 ; python_version<'3.8'",
    "Flask-Limiter>=3.5,<3.6 ; python_version<'3.8'",
    "flask>=2.2.3,<2.3 ; python_version<'3.8'",
    "importlib-metadata>=6.7.0 ; python_version<'3.8'",  # backport of importlib.metadata for python 3.7, later versions require Python 3.8+
    "markdown>=3.4.4,<3.5 ; python_version<'3.8'",
    "pydantic==1.10.16 ; python_version<'3.8'",  # to be kept pinned until https://github.com/pydantic/pydantic/issues/7689 is resolved
    "PyYAML==6.0.1 ; python_version<'3.8'",
    "requests>=2.31,<2.32 ; python_version<'3.8'",
    "tornado>=6.2,<6.3 ; python_version<'3.8'",
    "watchdog>=3.0.0,<4 ; python_version<'3.8'",
    "websocket-client==1.6.1 ; python_version<'3.8'",
    "werkzeug>=2.2.3,<2.3.0 ; python_version<'3.8'",
    "wrapt>=1.16,<1.17 ; python_version<'3.8'",
    "zeroconf>=0.131.0,<0.132 ; python_version<'3.8'",
]
vendored_deps = [
    "blinker>=1.8.0,<1.9.0 ; python_version>='3.8'",  # dependency of flask_principal, later versions require Python 3.9+
    "blinker>=1.6.3,<1.7.0 ; python_version<'3.8'",
    "more-itertools>=10.5.0 ; python_version>='3.8'",  # dependency of class-doc, later versions require Python 3.9+
    "more-itertools>=9.1,<10 ; python_version<'3.8'",
>>>>>>> 98cc8494
    "regex",  # dependency of awesome-slugify
    "unidecode",  # dependency of awesome-slugify
]
plugin_deps = [
    # "OctoPrint-Setuptools>=1.0.3",  # makes sure plugins can import this on setup.py based install
    "future",  # some plugins might still depend on this but not in their own requirements
    "wheel",  # makes sure plugins can be built as wheels in OctoPrint's venv, see #4682
]

INSTALL_REQUIRES = (
    bundled_plugins + core_deps + core_deps_37 + vendored_deps + plugin_deps
)

# Additional requirements for optional install options and/or OS-specific dependencies
EXTRA_REQUIRES = {
    # Dependencies for OSX
    ":sys_platform == 'darwin'": [
        "appdirs>=1.4.4,<2",
    ],
    # Dependencies for core development
    "develop": [
        # Testing dependencies
        "ddt",
        "mock>=5.1.0,<6",
        "pytest-doctest-custom>=1.0.0,<2",
<<<<<<< HEAD
        "pytest>=8.3.4,<9",
=======
        "pytest>=8.3.4,<9 ; python_version>='3.8'",
        "pytest>=7.4.4,<8 ; python_version<'3.8'",
>>>>>>> 98cc8494
        # formatting, liniting, etc
        "ruff",
        # pre-commit
        "pre-commit",
        # profiler
        "pyinstrument",
    ],
    # Dependencies for developing OctoPrint plugins
    "plugins": ["cookiecutter>=2.6.0,<3"],  # update plugin tutorial when updating this
    # Dependencies for building the documentation
    "docs": [
        "sphinx",
        "sphinxcontrib-httpdomain",
        "sphinxcontrib-mermaid",
        "sphinx_rtd_theme",
        "readthedocs-sphinx-ext",
    ],
}

# ----------------------------------------------------------------------------------------
# Anything below here is just command setup and general setup configuration

here = os.path.abspath(os.path.dirname(__file__))


def read_file_contents(path):
    import io

    with io.open(path, encoding="utf-8") as f:
        return f.read()


def copy_files_build_py_factory(files, baseclass):
    class copy_files_build_py(baseclass):
        files = {}

        def run(self):
            print("RUNNING copy_files_build_py")
            if not self.dry_run:
                import shutil

                for directory, files in self.files.items():
                    target_dir = os.path.join(self.build_lib, directory)
                    self.mkpath(target_dir)

                    for entry in files:
                        if isinstance(entry, tuple):
                            if len(entry) != 2:
                                continue
                            source, dest = entry[0], os.path.join(target_dir, entry[1])
                        else:
                            source = entry
                            dest = os.path.join(target_dir, source)

                        print("Copying {} to {}".format(source, dest))
                        shutil.copy2(source, dest)

            baseclass.run(self)

    return type(copy_files_build_py)(
        copy_files_build_py.__name__, (copy_files_build_py,), {"files": files}
    )


class ScanDepsCommand(setuptools.Command):
    description = "Scan dependencies for updates"
    user_options = []

    PYPI = "https://pypi.org/simple/{package}/"

    def initialize_options(self):
        pass

    def finalize_options(self):
        pass

    def run(self):
        from collections import namedtuple

        import requests
        from packaging.requirements import Requirement
        from packaging.version import parse as parse_version

        Update = namedtuple("Update", ["name", "spec", "current", "latest"])
        update_lower_bounds = []
        update_bounds = []

        all_requires = list(INSTALL_REQUIRES)
        for value in EXTRA_REQUIRES.values():
            all_requires += value

        for r in all_requires:
            requirement = Requirement(r)

            resp = requests.get(
                self.PYPI.format(package=requirement.name),
                headers={"Accept": "application/vnd.pypi.simple.v1+json"},
            )
            resp.raise_for_status()

            def safe_parse_version(version):
                try:
                    return parse_version(version)
                except ValueError:
                    return None

            data = resp.json()
            versions = list(
                filter(
                    lambda x: x and not x.is_prerelease and not x.is_devrelease,
                    (safe_parse_version(x) for x in data.get("versions", [])),
                )
            )
            if not versions:
                continue

            lower = None
            for spec in requirement.specifier._specs:
                if spec.operator == ">=":
                    lower = spec.version
                    break

            latest = versions[-1]

            update = Update(requirement.name, str(requirement), lower, latest)

            if str(latest) not in requirement.specifier:
                update_bounds.append(update)
            elif lower and parse_version(lower) < latest:
                update_lower_bounds.append(update)

        def print_update(update):
            print(
                f"{update.spec}: latest {update.latest}, pypi: https://pypi.org/project/{update.name}/"
            )

        print("")
        print("The following dependencies can get their lower bounds updated:")
        print("")
        for update in update_lower_bounds:
            print_update(update)

        print("")
        print("The following dependencies should get looked at for a full update:")
        print("")
        for update in update_bounds:
            print_update(update)


def get_version_and_cmdclass(pkg_path):
    import os
    from importlib.util import module_from_spec, spec_from_file_location

    spec = spec_from_file_location("version", os.path.join(pkg_path, "_version.py"))
    module = module_from_spec(spec)
    spec.loader.exec_module(module)

    data = module.get_data()
    return data["version"], module.get_cmdclass(pkg_path)


def get_cmdclass(cmdclass):
    # make sure these are always available, even when run by dependabot
    global octoprint_setuptools, md_to_html_build_py_factory

    from setuptools.command.build_py import build_py as _build_py

    if octoprint_setuptools:
        # add clean command
        cmdclass.update(
            {
                "clean": octoprint_setuptools.CleanCommand.for_options(
                    source_folder="src", eggs=["OctoPrint*.egg-info"]
                )
            }
        )

        # add translation commands
        translation_dir = "translations"
        pot_file = os.path.join(translation_dir, "messages.pot")
        bundled_dir = os.path.join("src", "octoprint", "translations")
        cmdclass.update(
            octoprint_setuptools.get_babel_commandclasses(
                pot_file=pot_file,
                output_dir=translation_dir,
                pack_name_prefix="OctoPrint-i18n-",
                pack_path_prefix="",
                bundled_dir=bundled_dir,
            )
        )

    cmdclass["build_py"] = copy_files_build_py_factory(
        {
            "octoprint/templates/_data": [
                "AUTHORS.md",
                "SUPPORTERS.md",
                "THIRDPARTYLICENSES.md",
            ]
        },
        cmdclass.get("build_py", _build_py),
    )

    cmdclass["scan_deps"] = ScanDepsCommand

    return cmdclass


def package_data_dirs(source, sub_folders):
    dirs = []

    for d in sub_folders:
        folder = os.path.join(source, d)
        if not os.path.exists(folder):
            continue

        for dirname, _, files in os.walk(folder):
            dirname = os.path.relpath(dirname, source)
            for f in files:
                dirs.append(os.path.join(dirname, f))

    return dirs


if __name__ == "__main__":
    version, cmdclass = get_version_and_cmdclass(os.path.join("src", "octoprint"))
    setuptools.setup(
        name="OctoPrint",
        version=version,
        cmdclass=get_cmdclass(cmdclass),
        description="The snappy web interface for your 3D printer",
        long_description=read_file_contents(os.path.join(here, "README.md")),
        long_description_content_type="text/markdown",
        python_requires=PYTHON_REQUIRES,
        setup_requires=SETUP_REQUIRES,
        install_requires=INSTALL_REQUIRES,
        extras_require=EXTRA_REQUIRES,
        classifiers=[
            "Development Status :: 5 - Production/Stable",
            "Environment :: Web Environment",
            "Framework :: Flask",
            "Intended Audience :: Developers",
            "Intended Audience :: Education",
            "Intended Audience :: End Users/Desktop",
            "Intended Audience :: Manufacturing",
            "Intended Audience :: Other Audience",
            "Intended Audience :: Science/Research",
            "License :: OSI Approved :: GNU Affero General Public License v3",
            "Natural Language :: English",
            "Natural Language :: German",
            "Operating System :: OS Independent",
            "Programming Language :: Python",
            "Programming Language :: Python :: 3",
            "Programming Language :: Python :: 3.9",
            "Programming Language :: Python :: 3.10",
            "Programming Language :: Python :: 3.11",
            "Programming Language :: Python :: 3.12",
            "Programming Language :: Python :: 3.13",
            "Programming Language :: Python :: 3 :: Only",
            "Programming Language :: Python :: Implementation :: CPython",
            "Programming Language :: JavaScript",
            "Topic :: Printing",
        ],
        author="Gina Häußge",
        author_email="gina@octoprint.org",
        url="https://octoprint.org",
        license="GNU Affero General Public License v3",
        keywords="3dprinting 3dprinter 3d-printing 3d-printer octoprint",
        project_urls={
            "Community Forum": "https://community.octoprint.org",
            "Bug Reports": "https://github.com/OctoPrint/OctoPrint/issues",
            "Source": "https://github.com/OctoPrint/OctoPrint",
            "Funding": "https://support.octoprint.org",
        },
        packages=setuptools.find_packages(where="src"),
        package_dir={"": "src"},
        package_data={
            "octoprint": package_data_dirs(
                "src/octoprint", ["static", "templates", "plugins", "translations"]
            )
            + ["util/piptestballoon/setup.py"]
        },
        include_package_data=True,
        zip_safe=False,
        entry_points={"console_scripts": ["octoprint = octoprint:main"]},
    )<|MERGE_RESOLUTION|>--- conflicted
+++ resolved
@@ -23,11 +23,7 @@
 # ----------------------------------------------------------------------------------------
 
 # Supported python versions
-<<<<<<< HEAD
 PYTHON_REQUIRES = ">=3.9, <3.14"
-=======
-PYTHON_REQUIRES = ">=3.7, <3.14"
->>>>>>> 98cc8494
 
 # Requirements for setup.py
 SETUP_REQUIRES = []
@@ -40,40 +36,25 @@
 ]
 core_deps = [
     "argon2-cffi>=23.1.0",
-<<<<<<< HEAD
     "Babel>=2.16,<2.17",  # breaking changes can happen on minor version increases
     "cachelib>=0.13.0,<0.14",
-=======
-    "Babel>=2.16,<2.17 ; python_version>='3.8'",  # breaking changes can happen on minor version increases
-    "cachelib>=0.13.0,<0.14 ; python_version>='3.8'",
->>>>>>> 98cc8494
     "Click>=8.1.8,<9",
     "colorlog>=6.9.0,<7",
     "emoji>=2.14.1,<3",
     "feedparser>=6.0.11,<7",
     "filetype>=1.2.0,<2",
     "Flask-Assets>=2.1.0,<3",
-<<<<<<< HEAD
     "Flask-Babel>=4.0.0,<5",
     "Flask-Login>=0.6.3,<0.7",  # breaking changes can happen on minor version increases
     "Flask-Limiter>=3.10.1,<3.11",
     "flask>=3.1,<3.2",  # breaking changes can happen on minor version increases (with deprecation warnings)
     "frozendict>=2.4.6,<3",
+    "limits<5",  # dependency of Flask-Limiter, v5 was released days before 1.11.0 and contains backwards incompatibilities, pinning upper limit out of caution
     "markdown>=3.7,<3.8",
-=======
-    "Flask-Babel>=4.0.0,<5 ; python_version>='3.8'",
-    "Flask-Login>=0.6.3,<0.7",  # breaking changes can happen on minor version increases
-    "Flask-Limiter>=3.8,<3.9 ; python_version>='3.8'",  # later versions require Python 3.9+
-    "flask>=3.0.3,<3.1 ; python_version>='3.8'",  # later versions require Python 3.9+, breaking changes can happen on minor version increases (with deprecation warnings)
-    "frozendict>=2.4.6,<3",
-    "limits<5",  # dependency of Flask-Limiter, v5 was released days before 1.11.0 and contains backwards incompatibilities, pinning upper limit out of caution
-    "markdown>=3.7,<3.8 ; python_version>='3.8'",
->>>>>>> 98cc8494
     "netaddr>=1.3.0,<1.4",  # changelog hints at breaking changes on minor version increases
     # "netifaces2>=0.0.21,<0.1",  # fork of netifaces in Rust, use rolled back due to build issues in some environments
     "netifaces>=0.11.0,<0.12",
     "packaging",
-<<<<<<< HEAD
     "libpass>=1.8.1,<2",
     "pathvalidate>=3.2.3,<4",
     "psutil>=6.1.1,<7",
@@ -83,23 +64,10 @@
     "pytz",
     "PyYAML>=6.0.2,<7",  # changelog at https://github.com/yaml/pyyaml/blob/master/CHANGES
     "requests>=2.32.3,<3",
-=======
-    "libpass>=1.8.1,<2 ; python_version>='3.9'",  # replacement for unmaintained passlib
-    "passlib==1.7.4 ; python_version<'3.9'",
-    "pathvalidate>=3.2.1,<4",  # later versions require Python 3.9
-    "psutil>=6.1.1,<7",
-    "pydantic>=2.10.6,<3 ; python_version>='3.8'",
-    "pylru>=1.2.1,<2",
-    "pyserial>=3.5,<4",
-    "pytz",
-    "PyYAML>=6.0.2,<7 ; python_version>='3.8'",  # changelog at https://github.com/yaml/pyyaml/blob/master/CHANGES
-    "requests>=2.32.3,<3 ; python_version>='3.8'",
->>>>>>> 98cc8494
     "sarge==0.1.7.post1",
     "semantic_version>=2.10.0,<3",
     "sentry-sdk>=2.20.0,<3",
     "setuptools",
-<<<<<<< HEAD
     "tornado>=6.4.2,<6.5",
     "watchdog>=6,<7",
     "websocket-client>=1.8.0,<1.9",  # breaking changes can happen on patch version increases, changelog incomplete
@@ -111,39 +79,6 @@
 vendored_deps = [
     "blinker>=1.9.0,<1.10.0",  # dependency of flask_principal
     "more-itertools>=10.6.0",  # dependency of class-doc
-=======
-    "tornado>=6.4.2,<6.5 ; python_version>='3.8'",
-    "watchdog>=4.0.2,<5 ; python_version>='3.8'",  # later versions require Python 3.9+
-    "websocket-client>=1.8.0,<1.9 ; python_version>='3.8'",  # breaking changes can happen on patch version increases, changelog incomplete
-    "werkzeug>=3.0.6,<3.1 ; python_version>='3.8'",  # later versions require Python 3.9+, breaking changes can happen on minor version increases
-    "wrapt>=1.17.2,<1.18 ; python_version>='3.8'",
-    "zeroconf>=0.136.2,<0.137 ; python_version>='3.8'",  # later versions require Python 3.9+, breaking changes can happen on minor version increases (despite semantic versioning)
-    "zipstream-ng>=1.8.0,<2.0.0",
-]
-core_deps_37 = [
-    "Babel>=2.14.0,<2.15 ; python_version<'3.8'",
-    "cachelib>=0.10.2,<0.11 ; python_version<'3.8'",
-    "Flask-Babel>=3.1.0,<4 ; python_version<'3.8'",
-    "Flask-Limiter>=3.5,<3.6 ; python_version<'3.8'",
-    "flask>=2.2.3,<2.3 ; python_version<'3.8'",
-    "importlib-metadata>=6.7.0 ; python_version<'3.8'",  # backport of importlib.metadata for python 3.7, later versions require Python 3.8+
-    "markdown>=3.4.4,<3.5 ; python_version<'3.8'",
-    "pydantic==1.10.16 ; python_version<'3.8'",  # to be kept pinned until https://github.com/pydantic/pydantic/issues/7689 is resolved
-    "PyYAML==6.0.1 ; python_version<'3.8'",
-    "requests>=2.31,<2.32 ; python_version<'3.8'",
-    "tornado>=6.2,<6.3 ; python_version<'3.8'",
-    "watchdog>=3.0.0,<4 ; python_version<'3.8'",
-    "websocket-client==1.6.1 ; python_version<'3.8'",
-    "werkzeug>=2.2.3,<2.3.0 ; python_version<'3.8'",
-    "wrapt>=1.16,<1.17 ; python_version<'3.8'",
-    "zeroconf>=0.131.0,<0.132 ; python_version<'3.8'",
-]
-vendored_deps = [
-    "blinker>=1.8.0,<1.9.0 ; python_version>='3.8'",  # dependency of flask_principal, later versions require Python 3.9+
-    "blinker>=1.6.3,<1.7.0 ; python_version<'3.8'",
-    "more-itertools>=10.5.0 ; python_version>='3.8'",  # dependency of class-doc, later versions require Python 3.9+
-    "more-itertools>=9.1,<10 ; python_version<'3.8'",
->>>>>>> 98cc8494
     "regex",  # dependency of awesome-slugify
     "unidecode",  # dependency of awesome-slugify
 ]
@@ -153,9 +88,7 @@
     "wheel",  # makes sure plugins can be built as wheels in OctoPrint's venv, see #4682
 ]
 
-INSTALL_REQUIRES = (
-    bundled_plugins + core_deps + core_deps_37 + vendored_deps + plugin_deps
-)
+INSTALL_REQUIRES = bundled_plugins + core_deps + vendored_deps + plugin_deps
 
 # Additional requirements for optional install options and/or OS-specific dependencies
 EXTRA_REQUIRES = {
@@ -169,12 +102,7 @@
         "ddt",
         "mock>=5.1.0,<6",
         "pytest-doctest-custom>=1.0.0,<2",
-<<<<<<< HEAD
         "pytest>=8.3.4,<9",
-=======
-        "pytest>=8.3.4,<9 ; python_version>='3.8'",
-        "pytest>=7.4.4,<8 ; python_version<'3.8'",
->>>>>>> 98cc8494
         # formatting, liniting, etc
         "ruff",
         # pre-commit
