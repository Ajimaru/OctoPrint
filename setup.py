#!/usr/bin/env python2
# coding=utf-8

from setuptools import setup, find_packages
from distutils.command.build_py import build_py as _build_py
import os
import versioneer

import sys
sys.path.insert(0, os.path.join(os.path.dirname(os.path.realpath(__file__)), "src"))
import octoprint_setuptools

#-----------------------------------------------------------------------------------------------------------------------

# Requirements for our application
INSTALL_REQUIRES = [
	"flask>=0.10.1,<0.11",
	"Jinja2>=2.8.1,<2.9", # Jinja 2.9 has breaking changes WRT template scope - we can't
	                      # guarantee backwards compatibility for plugins and such with that
	                      # version, hence we need to pin to a lower version for now. See #1697
	"werkzeug>=0.8.3,<0.9",
	"tornado==4.5.3",
	#"sockjs-tornado>=1.0.3,<1.1", # current version is incompatible to tornado 5, we use a
	                               # vendored one
	"PyYAML>=3.10,<3.11",
	"Flask-Login>=0.2.11,<0.3",
	"Flask-Principal>=0.3.5,<0.4",
	"Flask-Babel>=0.9,<0.10",
	"Flask-Assets>=0.10,<0.11",
	"markdown>=2.6.9,<2.7",
	"pyserial>=3.4,<3.5",
	"netaddr>=0.7.19,<0.8",
	"watchdog>=0.8.3,<0.9",
<<<<<<< HEAD
	"sarge>=0.1.4,<0.2",
	"netifaces>=0.10.6,<0.11",
=======
	"sarge==0.1.4",  # 0.1.5 introduced a breaking change with regards to the async keyword. Pinning
	                 # to 0.1.4 for now to work around this.
	"netifaces>=0.10,<0.11",
>>>>>>> d3871e34
	"pylru>=1.0.9,<1.1",
	"rsa>=3.2.3,<3.3",
	"pkginfo>=1.4.2,<1.5",
	"requests>=2.18.4,<3",
	"semantic_version>=2.4.2,<2.5",
	"psutil>=5.4.6,<5.5",
	"Click>=6.2,<6.3",
	"awesome-slugify>=1.6.5,<1.7",
	"feedparser>=5.2.1,<5.3",
	"chainmap>=1.0.2,<1.1",
	"future>=0.15.2,<0.16",
	"scandir>=1.3,<1.4",
	"websocket-client>=0.40.0,<0.41",
	"python-dateutil>=2.6.1,<2.7",
	"wrapt>=1.10.11,<1.11",
	"futures>=3.1.1,<3.2",
	"emoji>=0.4.5,<0.5",
	"monotonic>=1.3,<1.4",
	"frozendict>=1.2,<1.3"
]

if sys.platform == "darwin":
	INSTALL_REQUIRES.append("appdirs>=1.4.0")

# Additional requirements for optional install options
EXTRA_REQUIRES = dict(
	# Dependencies for developing OctoPrint
	develop=[
		# Testing dependencies
		"mock>=2.0.0,<3",
		"nose>=1.3.0,<1.4",
		"ddt",

		# Documentation dependencies
		"sphinx>=1.6,<1.7",
		"sphinxcontrib-httpdomain",
		"sphinxcontrib-mermaid>=0.3",
		"sphinx_rtd_theme",
	],

	# Dependencies for developing OctoPrint plugins
	plugins=[
		"cookiecutter>=1.4,<1.7"
	]
)

# Additional requirements for setup
SETUP_REQUIRES = []

# Dependency links for any of the aforementioned dependencies
DEPENDENCY_LINKS = []

#-----------------------------------------------------------------------------------------------------------------------
# Anything below here is just command setup and general setup configuration

here = os.path.abspath(os.path.dirname(__file__))

def read_file_contents(path):
	import codecs
	with codecs.open(path, encoding="utf-8") as f:
		return f.read()

def data_copy_build_py_factory(files, baseclass):
	class data_copy_build_py(baseclass):
		files = dict()

		def run(self):
			import shutil
			if not self.dry_run:
				for directory, files in self.__class__.files.items():
					target_dir = os.path.join(self.build_lib, directory)
					self.mkpath(target_dir)

					for entry in files:
						if isinstance(entry, tuple):
							if len(entry) != 2:
								continue
							source, dest = entry
						else:
							source = dest = entry
						shutil.copy(source, os.path.join(target_dir, dest))

			baseclass.run(self)

	return type(data_copy_build_py)(data_copy_build_py.__name__,
	                                (data_copy_build_py,),
	                                dict(files=files))

def get_cmdclass():
	cmdclass = versioneer.get_cmdclass()

	# add clean command
	cmdclass.update(dict(clean=octoprint_setuptools.CleanCommand.for_options(source_folder="src", eggs=["OctoPrint*.egg-info"])))

	# add translation commands
	translation_dir = "translations"
	pot_file = os.path.join(translation_dir, "messages.pot")
	bundled_dir = os.path.join("src", "octoprint", "translations")
	cmdclass.update(octoprint_setuptools.get_babel_commandclasses(pot_file=pot_file, output_dir=translation_dir, pack_name_prefix="OctoPrint-i18n-", pack_path_prefix="", bundled_dir=bundled_dir))

	cmdclass["build_py"] = data_copy_build_py_factory({
		"octoprint/templates/_data": [
			"AUTHORS.md",
			"CHANGELOG.md",
			"SUPPORTERS.md",
			"THIRDPARTYLICENSES.md",
		]
	}, cmdclass["build_py"] if "build_py" in cmdclass else _build_py)

	return cmdclass


def params():
	name = "OctoPrint"
	version = versioneer.get_version()
	cmdclass = get_cmdclass()

	description = "The snappy web interface for your 3D printer"
	long_description = read_file_contents(os.path.join(here, "README.md"))
	long_description_content_type = "text/markdown"

	install_requires = INSTALL_REQUIRES
	extras_require = EXTRA_REQUIRES
	dependency_links = DEPENDENCY_LINKS
	setup_requires = SETUP_REQUIRES

	classifiers = [
		"Development Status :: 5 - Production/Stable",
		"Environment :: Web Environment",
		"Framework :: Flask",
		"Intended Audience :: Developers",
		"Intended Audience :: Education",
		"Intended Audience :: End Users/Desktop",
		"Intended Audience :: Manufacturing",
		"Intended Audience :: Other Audience",
		"Intended Audience :: Science/Research",
		"License :: OSI Approved :: GNU Affero General Public License v3",
		"Natural Language :: English",
		"Natural Language :: German",
		"Operating System :: OS Independent",
		"Programming Language :: Python",
		"Programming Language :: Python :: 2",
		"Programming Language :: Python :: 2.7",
		"Programming Language :: Python :: Implementation :: CPython",
		"Programming Language :: JavaScript",
		"Topic :: Printing",
		"Topic :: System :: Monitoring"
	]
	author = "Gina Häußge"
	author_email = "gina@octoprint.org"
	url = "https://octoprint.org"
	license = "GNU Affero General Public License v3"
	keywords = "3dprinting 3dprinter 3d-printing 3d-printer octoprint"

	project_urls={
		"Community Forum": "https://discourse.octoprint.org",
		"Bug Reports": "https://github.com/foosel/OctoPrint/issues",
		"Source": "https://github.com/foosel/OctoPrint",
		"Funding": "https://donate.octoprint.org"
	}

	packages = find_packages(where="src")
	package_dir = {
		"": "src",
	}
	package_data = {
		"octoprint": octoprint_setuptools.package_data_dirs('src/octoprint',
		                                                    ['static', 'templates', 'plugins', 'translations'])
		             + ['util/piptestballoon/setup.py']
	}

	include_package_data = True
	zip_safe = False

	if os.environ.get('READTHEDOCS', None) == 'True':
		# we can't tell read the docs to please perform a pip install -e .[develop], so we help
		# it a bit here by explicitly adding the development dependencies, which include our
		# documentation dependencies
		install_requires = install_requires + extras_require['develop']

	entry_points = {
		"console_scripts": [
			"octoprint = octoprint:main"
		]
	}

	return locals()

setup(**params())<|MERGE_RESOLUTION|>--- conflicted
+++ resolved
@@ -31,14 +31,9 @@
 	"pyserial>=3.4,<3.5",
 	"netaddr>=0.7.19,<0.8",
 	"watchdog>=0.8.3,<0.9",
-<<<<<<< HEAD
-	"sarge>=0.1.4,<0.2",
-	"netifaces>=0.10.6,<0.11",
-=======
 	"sarge==0.1.4",  # 0.1.5 introduced a breaking change with regards to the async keyword. Pinning
 	                 # to 0.1.4 for now to work around this.
-	"netifaces>=0.10,<0.11",
->>>>>>> d3871e34
+	"netifaces>=0.10.6,<0.11",
 	"pylru>=1.0.9,<1.1",
 	"rsa>=3.2.3,<3.3",
 	"pkginfo>=1.4.2,<1.5",
