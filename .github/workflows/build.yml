name: Build
on:
  push:
  pull_request:
  release:
    types: [published]
  workflow_dispatch:

jobs:
  build:
    name: 🔨 Build distribution
    runs-on: ubuntu-latest
    steps:
      - uses: actions/checkout@v2
        with:
          fetch-depth: 0
      - name: 🏗 Set up Python 3.7
        uses: actions/setup-python@v1
        with:
          python-version: 3.7
      - name: 🏗 Install build dependencies
        run: |
          python -m pip install wheel --user
      - name: 🔨 Build a binary wheel and a source tarball
        run: |
          python setup.py sdist bdist_wheel
      - name: ⬆ Upload build result
        uses: actions/upload-artifact@v1
        with:
          name: dist
          path: dist

  pre-commit:
    name: 🧹 Pre-commit
    runs-on: ubuntu-latest
    steps:
      - uses: actions/checkout@v2
      - name: 🏗 Set up Python 3.7
        uses: actions/setup-python@v1
        with:
          python-version: 3.7
      - name: 🏗 Set up dev dependencies
        run: |
          pip install -e .[develop]
      - name: 🚀 Run pre-commit
        run: |
          pre-commit run --all-files --show-diff-on-failure

  test-unit:
    name: 🧪 Unit tests
    strategy:
      matrix:
        python: ["3.7", "3.8", "3.9", "3.10"]
    runs-on: ubuntu-latest
    steps:
      - uses: actions/checkout@v2
      - name: 🏗 Set up Python ${{ matrix.python }}
        uses: actions/setup-python@v1
        with:
          python-version: ${{ matrix.python }}
      - name: 🏗 Set up test dependencies
        run: |
          pip install -e .[develop]
      - name: 🚀 Run test suite
        run: |
          pytest

  test-js-unit:
    name: 🧪 JavaScript unit tests
    needs: build
    runs-on: ubuntu-latest
    steps:
      - uses: actions/checkout@v2
      - name: 🏗 Set up test dependencies
        run: |
          npm -g install node-qunit-puppeteer@2.1.0
      - name: 🚀 Run helpers.js test suite
        run: |
          node-qunit-puppeteer tests/static/js/test-helpers.html
<<<<<<< HEAD
=======
          node-qunit-puppeteer tests/static/js/test-client-base.html
>>>>>>> eb9e1447

  test-install:
    name: 🧪 Installation tests
    needs: build
    strategy:
      matrix:
        python: ["3.7", "3.8", "3.9", "3.10"]
        installable: ["wheel", "sdist"]
    runs-on: ubuntu-latest
    steps:
      - name: ⬇ Download build result
        uses: actions/download-artifact@v1
        with:
          name: dist
          path: dist
      - name: 🏗 Set up Python ${{ matrix.python }}
        uses: actions/setup-python@v1
        with:
          python-version: ${{ matrix.python }}
      - name: 🚀 Install wheel
        if: matrix.installable == 'wheel'
        run: |
          pip install dist/OctoPrint-*-py2.py3-none-any.whl
      - name: 🚀 Install source tarball
        if: matrix.installable == 'sdist'
        run: |
          pip install dist/OctoPrint-*.tar.gz

  test-e2e:
    name: 🧪 E2E tests
    needs: build
    runs-on: ubuntu-latest
    continue-on-error: true
    steps:
      - name: ⬇ Checkout code
        uses: actions/checkout@v2

      - name: ⬇ Download build result
        uses: actions/download-artifact@v1
        with:
          name: dist
          path: dist
      - name: 🏗 Set up Python 3.7
        uses: actions/setup-python@v1
        with:
          python-version: 3.7
      - name: 🚀 Install wheel
        run: |
          pip install dist/OctoPrint-*-py2.py3-none-any.whl

      - name: 🏗 Create base config for test server
        run: |
          mkdir e2econfig
          cp -r .github/fixtures/with_acl/* e2econfig

      - name: 🚀 Run Cypress
        uses: cypress-io/github-action@v2
        with:
          working-directory: tests/cypress
          browser: chrome
          start: "octoprint -b ${{ github.workspace }}/e2econfig serve --host 127.0.0.1 --port 5000"
          wait-on: "http://127.0.0.1:5000/online.txt"
        env:
          CYPRESS_DEPLOYSENTINEL_ENABLED: "true"
          CYPRESS_DEPLOYSENTINEL_UPLOAD_ON_PASSES: "true"
          CYPRESS_DEPLOYSENTINEL_KEY: ${{ secrets.DEPLOYSENTINEL_APIKEY }}

      - name: ⬆ Upload screenshots
        uses: actions/upload-artifact@v1
        if: failure()
        with:
          name: cypress-screenshots
          path: tests/cypress/screenshots
      - name: ⬆ Upload videos
        uses: actions/upload-artifact@v1
        if: always()
        with:
          name: cypress-videos
          path: tests/cypress/videos

  publish-on-testpypi:
    name: 📦 Publish on TestPyPI
    if: github.event_name == 'release' && github.repository == 'OctoPrint/OctoPrint'
    needs:
      - pre-commit
      - test-unit
      - test-js-unit
      - test-install
      - test-e2e
    runs-on: ubuntu-latest
    steps:
      - name: ⬇ Download build result
        uses: actions/download-artifact@v1
        with:
          name: dist
          path: dist
      - name: 📦 Publish to index
        uses: pypa/gh-action-pypi-publish@master
        continue-on-error: true
        with:
          password: ${{ secrets.testpypi_password }}
          repository_url: https://test.pypi.org/legacy/

  publish-on-pypi:
    name: 📦 Publish tagged releases to PyPI
    if: github.event_name == 'release' && github.repository == 'OctoPrint/OctoPrint'
    needs: publish-on-testpypi
    runs-on: ubuntu-latest
    steps:
      - name: ⬇ Download build result
        uses: actions/download-artifact@v1
        with:
          name: dist
          path: dist
      - name: 📦 Publish to index
        uses: pypa/gh-action-pypi-publish@master
        with:
          password: ${{ secrets.pypi_password }}

  notify-custopizer-build:
    name: 📧 Notify OctoPi-UpToDate
    if: github.event_name == 'release' && github.repository == 'OctoPrint/OctoPrint'
    needs: publish-on-pypi
    runs-on: ubuntu-latest
    steps:
      - name: 👀 Determine version
        run: |
          OCTOPRINT_VERSION=$(echo $GITHUB_REF | cut -d/ -f3)
          echo "OCTOPRINT_VERSION=$OCTOPRINT_VERSION" >> $GITHUB_ENV
      - name: 🚀 Repository Dispatch
        uses: peter-evans/repository-dispatch@v1
        with:
          token: ${{ secrets.REPODISPATCH_TOKEN }}
          repository: OctoPrint/OctoPi-UpToDate
          event-type: octoprint_release
          client-payload: '{"version": "${{ env.OCTOPRINT_VERSION }}"}'<|MERGE_RESOLUTION|>--- conflicted
+++ resolved
@@ -77,10 +77,7 @@
       - name: 🚀 Run helpers.js test suite
         run: |
           node-qunit-puppeteer tests/static/js/test-helpers.html
-<<<<<<< HEAD
-=======
           node-qunit-puppeteer tests/static/js/test-client-base.html
->>>>>>> eb9e1447
 
   test-install:
     name: 🧪 Installation tests
