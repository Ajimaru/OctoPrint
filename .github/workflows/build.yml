name: Build
on:
  push:
  pull_request:
  release:
    types: [published]
  workflow_dispatch:

jobs:
  build:
    name: 🔨 Build distribution
    runs-on: ubuntu-latest
    steps:
      - uses: actions/checkout@v4
        with:
          fetch-depth: 0
      - name: 🏗 Set up Python 3.12
        uses: actions/setup-python@v5
        with:
          python-version: "3.12"
      - name: 🏗 Install build dependencies
        run: |
          python -m pip install setuptools wheel --user
      - name: 🔨 Build a binary wheel & an sdist tarball
        run: |
          python setup.py sdist bdist_wheel
      - name: 🔨 Build a source tarball
        run: |
          # find the wheel
          wheel=$(ls dist/*-py2.py3-none-any.whl)

          # strip the suffix to get the prefix
          prefix=$(basename ${wheel%-py2.py3-none-any.whl})

          # create the source tarball
          git archive --prefix $prefix/ HEAD --output dist/$prefix.source.tar.gz

          # list the files
          ls dist
      - name: 🔨 Create sha512sums of dist files
        run: |
          cd dist
          sha512sum *.whl *.tar.gz > sha512sums.txt

          cat sha512sums.txt
      - name: ⬆ Upload build result
        uses: actions/upload-artifact@v4
        with:
          name: dist
          path: dist

  pre-commit:
    name: 🧹 Pre-commit
    runs-on: ubuntu-22.04 # change back to ubuntu-latest once we update precommit to python 3.12
    steps:
      - uses: actions/checkout@v4
      - name: 🏗 Set up Python 3.12
        uses: actions/setup-python@v5
        with:
          python-version: "3.12"
      - name: 🚀 Run pre-commit
        run: |
          pip install pre-commit
          pre-commit run --all-files --show-diff-on-failure

  test-unit:
    name: 🧪 Unit tests
    strategy:
      matrix:
<<<<<<< HEAD
        python: ["3.7", "3.8", "3.9", "3.10", "3.11", "3.12", "3.13"]
    runs-on: ubuntu-latest
=======
        python: ["3.7", "3.8", "3.9", "3.10", "3.11", "3.12"]
    runs-on: ubuntu-22.04 # change back to ubuntu-latest once we drop Python 3.7
>>>>>>> d79a0d20
    steps:
      - uses: actions/checkout@v4
      - name: 🏗 Set up Python ${{ matrix.python }}
        uses: actions/setup-python@v5
        with:
          python-version: ${{ matrix.python }}
      - name: 🏗 Set up test dependencies
        run: |
          pip install -e .[develop]
      - name: 🚀 Run test suite
        run: |
          pytest

  test-js-unit:
    name: 🧪 JavaScript unit tests
    needs: build
    runs-on: ubuntu-22.04 # change back to ubuntu-latest once we figure out why puppeteer is unhappy under 24.04
    steps:
      - uses: actions/checkout@v4
      - name: 🏗 Set up test dependencies
        run: |
          npm -g install node-qunit-puppeteer@2.1.2
      - name: 🚀 Run helpers.js test suite
        run: |
          node-qunit-puppeteer tests/static/js/test-helpers.html
          node-qunit-puppeteer tests/static/js/test-client-base.html

  test-install:
    name: 🧪 Installation tests
    needs: build
    strategy:
      matrix:
        python: ["3.7", "3.8", "3.9", "3.10", "3.11", "3.12", "3.13"]
        installable: ["wheel", "sdist"]
    runs-on: ubuntu-22.04 # change back to ubuntu-latest once we drop Python 3.7
    steps:
      - name: ⬇ Download build result
        uses: actions/download-artifact@v4
        with:
          name: dist
          path: dist
      - name: 🏗 Set up Python ${{ matrix.python }}
        uses: actions/setup-python@v5
        with:
          python-version: ${{ matrix.python }}
      - name: 🚀 Install wheel
        if: matrix.installable == 'wheel'
        run: |
          pip install dist/*.whl
      - name: 🚀 Install source tarball
        if: matrix.installable == 'sdist'
        run: |
          sdist=$(ls dist/*.tar.gz | grep -v source)
          pip install "$sdist"

  test-e2e:
    name: 🧪 E2E tests
    needs: build
    runs-on: ubuntu-22.04 # change back to ubuntu-latest once we drop Python 3.7 & upgrade Playwright
    strategy:
      matrix:
        python: ["3.7", "3.12", "3.13"]
    steps:
      - name: ⬇ Download build result
        uses: actions/download-artifact@v4
        with:
          name: dist
          path: dist

      - name: 🎭 Run E2E
        uses: OctoPrint/actions/e2e@main
        with:
          ref: ${{ github.ref }}
          octoprint: ${{ github.workspace }}/dist/*.whl
          python: ${{ matrix.python }}
          suffix: "-py${{ matrix.python }}"

  publish-on-release:
    name: 📦 Publish build & source on GitHub release
    if: github.event_name == 'release' && github.repository == 'OctoPrint/OctoPrint'
    needs:
      - pre-commit
      - test-unit
      - test-js-unit
      - test-install
      - test-e2e
    runs-on: ubuntu-latest
    steps:
      - name: ⬇ Download build result
        uses: actions/download-artifact@v4
        with:
          name: dist
          path: dist

      - name: ⬆ Upload to release
        run: |
          UPLOAD_URL="https://uploads.github.com/repos/${{ github.repository }}/releases/${{ github.event.release.id }}/assets"

          for file in dist/*; do
            [ -e "$file" ] || exit 1
            echo "Uploading $file..."
            response=$(curl -s -XPOST \
              -H "Authorization: token ${{ secrets.GITHUB_TOKEN }}" \
              -H "Content-Type: $(file -b --mime-type $file)" \
              --data-binary @$file \
              "$UPLOAD_URL?name=$(basename $file)")
            echo "$response" | jq -e '.errors' >/dev/null && echo "Error uploading $file to release: $response" && exit 1 || true
          done

  publish-on-testpypi:
    name: 📦 Publish on TestPyPI
    if: github.event_name == 'release' && github.repository == 'OctoPrint/OctoPrint'
    needs:
      - publish-on-release
    runs-on: ubuntu-latest
    environment:
      name: testpypi
      url: https://test.pypi.org/p/OctoPrint
    permissions:
      id-token: write
    steps:
      - name: ⬇ Download build result
        uses: actions/download-artifact@v4
        with:
          name: dist
          path: dist
      - name: 🧹 Remove some stuff that won't make it through twine check
        run: |
          rm dist/*.source.tar.gz
          rm dist/sha512sums.txt
      - name: ⬆ Upload to index
        uses: pypa/gh-action-pypi-publish@release/v1
        continue-on-error: true
        with:
          repository-url: https://test.pypi.org/legacy/

  publish-on-pypi:
    name: 📦 Publish tagged releases to PyPI
    if: github.event_name == 'release' && github.repository == 'OctoPrint/OctoPrint'
    needs: publish-on-testpypi
    runs-on: ubuntu-latest
    environment:
      name: pypi
      url: https://pypi.org/p/OctoPrint
    permissions:
      id-token: write
    steps:
      - name: ⬇ Download build result
        uses: actions/download-artifact@v4
        with:
          name: dist
          path: dist
      - name: 🧹 Remove some stuff that won't make it through twine check
        run: |
          rm dist/*.source.tar.gz
          rm dist/sha512sums.txt
      - name: ⬆ Publish to index
        uses: pypa/gh-action-pypi-publish@release/v1

  notify-custopizer-build:
    name: 📧 Notify OctoPi-UpToDate
    if: github.event_name == 'release' && github.repository == 'OctoPrint/OctoPrint'
    needs: publish-on-pypi
    runs-on: ubuntu-latest
    steps:
      - name: 👀 Determine version
        run: |
          OCTOPRINT_VERSION=$(echo $GITHUB_REF | cut -d/ -f3)
          echo "OCTOPRINT_VERSION=$OCTOPRINT_VERSION" >> $GITHUB_ENV
      - name: 🚀 Repository Dispatch
        uses: peter-evans/repository-dispatch@v3
        with:
          token: ${{ secrets.REPODISPATCH_TOKEN }}
          repository: OctoPrint/OctoPi-UpToDate
          event-type: octoprint_release
          client-payload: '{"version": "${{ env.OCTOPRINT_VERSION }}"}'<|MERGE_RESOLUTION|>--- conflicted
+++ resolved
@@ -67,13 +67,8 @@
     name: 🧪 Unit tests
     strategy:
       matrix:
-<<<<<<< HEAD
         python: ["3.7", "3.8", "3.9", "3.10", "3.11", "3.12", "3.13"]
-    runs-on: ubuntu-latest
-=======
-        python: ["3.7", "3.8", "3.9", "3.10", "3.11", "3.12"]
     runs-on: ubuntu-22.04 # change back to ubuntu-latest once we drop Python 3.7
->>>>>>> d79a0d20
     steps:
       - uses: actions/checkout@v4
       - name: 🏗 Set up Python ${{ matrix.python }}
