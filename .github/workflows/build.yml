--- conflicted
+++ resolved
@@ -210,11 +210,7 @@
           path: ${{ github.workspace }}/e2econfig/logs
 
   publish-on-release:
-<<<<<<< HEAD
-    name: 📦 Publish on GitHub release
-=======
     name: 📦 Publish build & source on GitHub release
->>>>>>> 370b61c1
     if: github.event_name == 'release' && github.repository == 'OctoPrint/OctoPrint'
     needs:
       - pre-commit
@@ -257,36 +253,6 @@
         with:
           name: dist
           path: dist
-<<<<<<< HEAD
-
-      - name: ⬆ Upload to release
-        run: |
-          UPLOAD_URL="https://uploads.github.com/repos/${{ github.repository }}/releases/${{ github.event.release.id }}/assets"
-          for file in dist/*; do
-            [ -e "$file" ] || exit 1
-            echo "Uploading $file..."
-            response=$(curl -s -XPOST \
-              -H "Authorization: token ${{ secrets.GITHUB_TOKEN }}" \
-              -H "Content-Type: $(file -b --mime-type $file)" \
-              --data-binary @$file \
-              "$UPLOAD_URL?name=$(basename $file)")
-            echo "$response" | jq -e '.errors' >/dev/null && echo "Error uploading $file to release: $response" && exit 1 || true
-          done
-
-  publish-on-testpypi:
-    name: 📦 Publish on TestPyPI
-    if: github.event_name == 'release' && github.repository == 'OctoPrint/OctoPrint'
-    needs:
-      - publish-on-release
-    runs-on: ubuntu-latest
-    steps:
-      - name: ⬇ Download build result
-        uses: actions/download-artifact@v3
-        with:
-          name: dist
-          path: dist
-=======
->>>>>>> 370b61c1
       - name: ⬆ Upload to index
         uses: pypa/gh-action-pypi-publish@release/v1
         continue-on-error: true
